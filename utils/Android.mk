--- conflicted
+++ resolved
@@ -19,12 +19,8 @@
     linked_list.c \
     loc_target.cpp \
     loc_timer.c \
-<<<<<<< HEAD
-    ../platform_lib_abstractions/elapsed_millis_since_boot.cpp
-=======
     ../platform_lib_abstractions/elapsed_millis_since_boot.cpp \
     loc_misc_utils.cpp
->>>>>>> d77629b0
 
 LOCAL_CFLAGS += \
      -fno-short-enums \
@@ -51,12 +47,8 @@
    loc_timer.h \
    ../platform_lib_abstractions/platform_lib_includes.h \
    ../platform_lib_abstractions/platform_lib_time.h \
-<<<<<<< HEAD
-   ../platform_lib_abstractions/platform_lib_macros.h
-=======
    ../platform_lib_abstractions/platform_lib_macros.h \
    loc_misc_utils.h
->>>>>>> d77629b0
 
 LOCAL_MODULE := libgps.utils
 
