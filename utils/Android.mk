ifneq ($(BOARD_VENDOR_QCOM_GPS_LOC_API_HARDWARE),)
ifneq ($(BUILD_TINY_ANDROID),true)
#Compile this library only for builds with the latest modem image

LOCAL_PATH := $(call my-dir)

include $(CLEAR_VARS)

## Libs
LOCAL_SHARED_LIBRARIES := \
    libutils \
    libcutils \
    liblog

LOCAL_SRC_FILES += \
    loc_log.cpp \
    loc_cfg.cpp \
    msg_q.c \
    linked_list.c \
<<<<<<< HEAD
    loc_target.cpp
=======
    loc_target.cpp \
    loc_timer.c \
    ../platform_lib_abstractions/elapsed_millis_since_boot.cpp

>>>>>>> cc92e0cc

LOCAL_CFLAGS += \
     -fno-short-enums \
     -D_ANDROID_

LOCAL_LDFLAGS += -Wl,--export-dynamic

## Includes
LOCAL_C_INCLUDES:= \
    $(LOCAL_PATH)/../platform_lib_abstractions

LOCAL_COPY_HEADERS_TO:= gps.utils/
LOCAL_COPY_HEADERS:= \
   loc_log.h \
   loc_cfg.h \
   log_util.h \
   linked_list.h \
   msg_q.h \
<<<<<<< HEAD
   loc_target.h
=======
   loc_target.h \
   loc_timer.h \
   ../platform_lib_abstractions/platform_lib_includes.h \
   ../platform_lib_abstractions/platform_lib_time.h \
   ../platform_lib_abstractions/platform_lib_macros.h

>>>>>>> cc92e0cc

LOCAL_MODULE := libgps.utils

LOCAL_MODULE_TAGS := optional

LOCAL_PRELINK_MODULE := false

LOCAL_MODULE_PATH := $(TARGET_OUT_SHARED_LIBRARIES)
include $(BUILD_SHARED_LIBRARY)
endif # not BUILD_TINY_ANDROID
endif # BOARD_VENDOR_QCOM_GPS_LOC_API_HARDWARE<|MERGE_RESOLUTION|>--- conflicted
+++ resolved
@@ -17,14 +17,10 @@
     loc_cfg.cpp \
     msg_q.c \
     linked_list.c \
-<<<<<<< HEAD
-    loc_target.cpp
-=======
     loc_target.cpp \
     loc_timer.c \
     ../platform_lib_abstractions/elapsed_millis_since_boot.cpp
 
->>>>>>> cc92e0cc
 
 LOCAL_CFLAGS += \
      -fno-short-enums \
@@ -43,16 +39,12 @@
    log_util.h \
    linked_list.h \
    msg_q.h \
-<<<<<<< HEAD
-   loc_target.h
-=======
    loc_target.h \
    loc_timer.h \
    ../platform_lib_abstractions/platform_lib_includes.h \
    ../platform_lib_abstractions/platform_lib_time.h \
    ../platform_lib_abstractions/platform_lib_macros.h
 
->>>>>>> cc92e0cc
 
 LOCAL_MODULE := libgps.utils
 
