--- conflicted
+++ resolved
@@ -1,8 +1,4 @@
-<<<<<<< HEAD
 /* Copyright (c) 2011-2013, The Linux Foundation. All rights reserved.
-=======
-/* Copyright (c) 2011-2012, The Linux Foundation. All rights reserved.
->>>>>>> cc92e0cc
  *
  * Redistribution and use in source and binary forms, with or without
  * modification, are permitted provided that the following conditions are
@@ -39,10 +35,7 @@
 #include <loc_eng_log.h>
 #include <log_util.h>
 #include <loc_eng_msg.h>
-<<<<<<< HEAD
-=======
 #include "platform_lib_includes.h"
->>>>>>> cc92e0cc
 
 #define MAX_APN_LEN 100
 #define MAX_URL_LEN 256
@@ -183,10 +176,6 @@
     inline virtual enum loc_api_adapter_err
         setXtraData(char* data, int length)
     {LOC_LOGW("%s: default implementation invoked", __func__); return LOC_API_ADAPTER_ERR_SUCCESS;}
-<<<<<<< HEAD
-=======
-#ifdef FEATURE_IPV6
->>>>>>> cc92e0cc
     inline virtual enum loc_api_adapter_err
         requestXtraServer()
     {LOC_LOGW("%s: default implementation invoked", __func__); return LOC_API_ADAPTER_ERR_SUCCESS;}
@@ -231,19 +220,11 @@
                             int gyroSamplesPerBatch, int gyroBatchesPerSec,
                             int accelSamplesPerBatchHigh, int accelBatchesPerSecHigh,
                             int gyroSamplesPerBatchHigh, int gyroBatchesPerSecHigh, int algorithmConfig)
-<<<<<<< HEAD
     {LOC_LOGW("%s: default implementation invoked", __func__); return LOC_API_ADAPTER_ERR_SUCCESS;}
     inline virtual enum loc_api_adapter_err
         setExtPowerConfig(int isBatteryCharging)
     {LOC_LOGW("%s: default implementation invoked", __func__); return LOC_API_ADAPTER_ERR_SUCCESS;}
     inline virtual enum loc_api_adapter_err
-=======
-    {LOC_LOGW("%s: default implementation invoked", __func__); return LOC_API_ADAPTER_ERR_SUCCESS;}
-    inline virtual enum loc_api_adapter_err
-        setExtPowerConfig(int isBatteryCharging)
-    {LOC_LOGW("%s: default implementation invoked", __func__); return LOC_API_ADAPTER_ERR_SUCCESS;}
-    inline virtual enum loc_api_adapter_err
->>>>>>> cc92e0cc
         setAGLONASSProtocol(unsigned long aGlonassProtocol)
     {LOC_LOGW("%s: default implementation invoked", __func__); return LOC_API_ADAPTER_ERR_SUCCESS;}
 
@@ -251,8 +232,6 @@
 
     inline bool isInSession() { return navigating; }
     inline virtual void setInSession(bool inSession) { navigating = inSession; }
-<<<<<<< HEAD
-=======
     inline virtual int openAndStartDataCall()
     {LOC_LOGW("%s: default implementation invoked", __func__); return -1;}
     inline virtual void stopDataCall()
@@ -262,7 +241,6 @@
     inline virtual int initDataServiceClient()
     {LOC_LOGW("%s: default implementation invoked", __func__); return -1;}
 
->>>>>>> cc92e0cc
 };
 
 extern "C" LocApiAdapter* getLocApiAdapter(LocEng &locEng);
