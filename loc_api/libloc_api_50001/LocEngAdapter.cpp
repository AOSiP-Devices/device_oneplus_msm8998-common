/* Copyright (c) 2011-2013, The Linux Foundation. All rights reserved.
 *
 * Redistribution and use in source and binary forms, with or without
 * modification, are permitted provided that the following conditions are
 * met:
 *     * Redistributions of source code must retain the above copyright
 *       notice, this list of conditions and the following disclaimer.
 *     * Redistributions in binary form must reproduce the above
 *       copyright notice, this list of conditions and the following
 *       disclaimer in the documentation and/or other materials provided
 *       with the distribution.
 *     * Neither the name of The Linux Foundation, nor the names of its
 *       contributors may be used to endorse or promote products derived
 *       from this software without specific prior written permission.
 *
 * THIS SOFTWARE IS PROVIDED "AS IS" AND ANY EXPRESS OR IMPLIED
 * WARRANTIES, INCLUDING, BUT NOT LIMITED TO, THE IMPLIED WARRANTIES OF
 * MERCHANTABILITY, FITNESS FOR A PARTICULAR PURPOSE AND NON-INFRINGEMENT
 * ARE DISCLAIMED.  IN NO EVENT SHALL THE COPYRIGHT OWNER OR CONTRIBUTORS
 * BE LIABLE FOR ANY DIRECT, INDIRECT, INCIDENTAL, SPECIAL, EXEMPLARY, OR
 * CONSEQUENTIAL DAMAGES (INCLUDING, BUT NOT LIMITED TO, PROCUREMENT OF
 * SUBSTITUTE GOODS OR SERVICES; LOSS OF USE, DATA, OR PROFITS; OR
 * BUSINESS INTERRUPTION) HOWEVER CAUSED AND ON ANY THEORY OF LIABILITY,
 * WHETHER IN CONTRACT, STRICT LIABILITY, OR TORT (INCLUDING NEGLIGENCE
 * OR OTHERWISE) ARISING IN ANY WAY OUT OF THE USE OF THIS SOFTWARE, EVEN
 * IF ADVISED OF THE POSSIBILITY OF SUCH DAMAGE.
 *
 */
#define LOG_NDDEBUG 0
#define LOG_TAG "LocSvc_EngAdapter"

#include <LocEngAdapter.h>
#include "loc_eng_msg.h"
#include "loc_log.h"

using namespace loc_core;

LocInternalAdapter::LocInternalAdapter(LocEngAdapter* adapter) :
    LocAdapterBase(adapter->getMsgTask()),
    mLocEngAdapter(adapter)
{
}
void LocInternalAdapter::setPositionModeInt(LocPosMode& posMode) {
    sendMsg(new LocEngPositionMode(mLocEngAdapter, posMode));
}
void LocInternalAdapter::startFixInt() {
    sendMsg(new LocEngStartFix(mLocEngAdapter));
}
void LocInternalAdapter::stopFixInt() {
    sendMsg(new LocEngStopFix(mLocEngAdapter));
}
void LocInternalAdapter::setUlpProxy(UlpProxyBase* ulp) {
    struct LocSetUlpProxy : public LocMsg {
        LocAdapterBase* mAdapter;
        UlpProxyBase* mUlp;
        inline LocSetUlpProxy(LocAdapterBase* adapter, UlpProxyBase* ulp) :
            LocMsg(), mAdapter(adapter), mUlp(ulp) {
        }
        virtual void proc() const {
            LOC_LOGV("%s] ulp %p adapter %p", __func__,
                     mUlp, mAdapter);
            mAdapter->setUlpProxy(mUlp);
        }
    };

    sendMsg(new LocSetUlpProxy(mLocEngAdapter, ulp));
}

LocEngAdapter::LocEngAdapter(LOC_API_ADAPTER_EVENT_MASK_T mask,
                             void* owner,
                             MsgTask::tCreate tCreator) :
    LocAdapterBase(mask,
                   LocDualContext::getLocFgContext(
                         tCreator,
                         LocDualContext::mLocationHalName)),
    mOwner(owner), mInternalAdapter(new LocInternalAdapter(this)),
    mUlp(new UlpProxyBase()), mNavigating(false),
    mAgpsEnabled(false)
{
    memset(&mFixCriteria, 0, sizeof(mFixCriteria));
    mFixCriteria.mode = LOC_POSITION_MODE_INVALID;
    LOC_LOGD("LocEngAdapter created");
}

inline
LocEngAdapter::~LocEngAdapter()
{
    delete mInternalAdapter;
    LOC_LOGV("LocEngAdapter deleted");
}

void LocEngAdapter::setUlpProxy(UlpProxyBase* ulp)
{
    if (ulp == mUlp) {
        //This takes care of the case when double initalization happens
        //and we get the same object back for UlpProxyBase . Do nothing
        return;
    }
    delete mUlp;
    LOC_LOGV("%s] %p", __func__, ulp);
    if (NULL == ulp) {
        ulp = new UlpProxyBase();
    }
    mUlp = ulp;

    if (LOC_POSITION_MODE_INVALID != mFixCriteria.mode) {
        // need to send this mode and start msg to ULP
        mUlp->sendFixMode(mFixCriteria);
        mUlp->sendStartFix();
    }
}

void LocInternalAdapter::reportPosition(UlpLocation &location,
                                        GpsLocationExtended &locationExtended,
                                        void* locationExt,
                                        enum loc_sess_status status,
                                        LocPosTechMask loc_technology_mask)
{
    sendMsg(new LocEngReportPosition(mLocEngAdapter,
                                     location,
                                     locationExtended,
                                     locationExt,
                                     status,
                                     loc_technology_mask));
}


void LocEngAdapter::reportPosition(UlpLocation &location,
                                   GpsLocationExtended &locationExtended,
                                   void* locationExt,
                                   enum loc_sess_status status,
                                   LocPosTechMask loc_technology_mask)
{
    if (! mUlp->reportPosition(location,
                               locationExtended,
                               locationExt,
                               status,
                               loc_technology_mask )) {
        mInternalAdapter->reportPosition(location,
                                         locationExtended,
                                         locationExt,
                                         status,
                                         loc_technology_mask);
    }
}

void LocInternalAdapter::reportSv(GpsSvStatus &svStatus,
                                  GpsLocationExtended &locationExtended,
                                  void* svExt){
    sendMsg(new LocEngReportSv(mLocEngAdapter, svStatus,
                               locationExtended, svExt));
}

void LocEngAdapter::reportSv(GpsSvStatus &svStatus,
                             GpsLocationExtended &locationExtended,
                             void* svExt)
{

    // We want to send SV info to ULP to help it in determining GNSS
    // signal strength ULP will forward the SV reports to HAL without
    // any modifications
    if (! mUlp->reportSv(svStatus, locationExtended, svExt)) {
        mInternalAdapter->reportSv(svStatus, locationExtended, svExt);
    }
}

<<<<<<< HEAD
void LocEngAdapter::setInSession(bool inSession)
{
    mNavigating = inSession;
    mLocApi->setInSession(inSession);
    if (!mNavigating) {
        mFixCriteria.mode = LOC_POSITION_MODE_INVALID;
    }
}

inline
=======
void LocInternalAdapter::reportStatus(GpsStatusValue status)
{
    sendMsg(new LocEngReportStatus(mLocEngAdapter, status));
}

>>>>>>> e0e4cde0
void LocEngAdapter::reportStatus(GpsStatusValue status)
{
    if (!mUlp->reportStatus(status)) {
        mInternalAdapter->reportStatus(status);
    }
}

inline
void LocEngAdapter::reportNmea(const char* nmea, int length)
{
    sendMsg(new LocEngReportNmea(mOwner, nmea, length));
}

inline
bool LocEngAdapter::reportXtraServer(const char* url1,
                                        const char* url2,
                                        const char* url3,
                                        const int maxlength)
{
    if (mAgpsEnabled) {
        sendMsg(new LocEngReportXtraServer(mOwner, url1,
                                           url2, url3, maxlength));
    }
    return mAgpsEnabled;
}

inline
bool LocEngAdapter::requestATL(int connHandle, AGpsType agps_type)
{
    if (mAgpsEnabled) {
        sendMsg(new LocEngRequestATL(mOwner,
                                     connHandle, agps_type));
    }
    return mAgpsEnabled;
}

inline
bool LocEngAdapter::releaseATL(int connHandle)
{
    if (mAgpsEnabled) {
        sendMsg(new LocEngReleaseATL(mOwner, connHandle));
    }
    return mAgpsEnabled;
}

inline
bool LocEngAdapter::requestXtraData()
{
    if (mAgpsEnabled) {
        sendMsg(new LocEngRequestXtra(mOwner));
    }
    return mAgpsEnabled;
}

inline
bool LocEngAdapter::requestTime()
{
    if (mAgpsEnabled) {
        sendMsg(new LocEngRequestTime(mOwner));
    }
    return mAgpsEnabled;
}

inline
bool LocEngAdapter::requestNiNotify(GpsNiNotification &notif, const void* data)
{
    if (mAgpsEnabled) {
        notif.size = sizeof(notif);
        notif.timeout = LOC_NI_NO_RESPONSE_TIME;

        sendMsg(new LocEngRequestNi(mOwner, notif, data));
    }
    return mAgpsEnabled;
}

inline
bool LocEngAdapter::requestSuplES(int connHandle)
{
    if (mAgpsEnabled)
        sendMsg(new LocEngRequestSuplEs(mOwner, connHandle));
    return mAgpsEnabled;
}

inline
bool LocEngAdapter::reportDataCallOpened()
{
    if(mAgpsEnabled)
        sendMsg(new LocEngSuplEsOpened(mOwner));
    return mAgpsEnabled;
}

inline
bool LocEngAdapter::reportDataCallClosed()
{
    if(mAgpsEnabled)
        sendMsg(new LocEngSuplEsClosed(mOwner));
    return mAgpsEnabled;
}

inline
void LocEngAdapter::handleEngineDownEvent()
{
    sendMsg(new LocEngDown(mOwner));
}

inline
void LocEngAdapter::handleEngineUpEvent()
{
    sendMsg(new LocEngUp(mOwner));
}<|MERGE_RESOLUTION|>--- conflicted
+++ resolved
@@ -164,7 +164,6 @@
     }
 }
 
-<<<<<<< HEAD
 void LocEngAdapter::setInSession(bool inSession)
 {
     mNavigating = inSession;
@@ -174,14 +173,11 @@
     }
 }
 
-inline
-=======
 void LocInternalAdapter::reportStatus(GpsStatusValue status)
 {
     sendMsg(new LocEngReportStatus(mLocEngAdapter, status));
 }
 
->>>>>>> e0e4cde0
 void LocEngAdapter::reportStatus(GpsStatusValue status)
 {
     if (!mUlp->reportStatus(status)) {
