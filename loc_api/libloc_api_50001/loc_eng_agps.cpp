<<<<<<< HEAD
/* Copyright (c) 2011-2013, The Linux Foundation. All rights reserved.
=======
/* Copyright (c) 2011-2012, The Linux Foundation. All rights reserved.
>>>>>>> cc92e0cc
 *
 * Redistribution and use in source and binary forms, with or without
 * modification, are permitted provided that the following conditions are
 * met:
 *     * Redistributions of source code must retain the above copyright
 *       notice, this list of conditions and the following disclaimer.
 *     * Redistributions in binary form must reproduce the above
 *       copyright notice, this list of conditions and the following
 *       disclaimer in the documentation and/or other materials provided
 *       with the distribution.
 *     * Neither the name of The Linux Foundation, nor the names of its
 *       contributors may be used to endorse or promote products derived
 *       from this software without specific prior written permission.
 *
 * THIS SOFTWARE IS PROVIDED "AS IS" AND ANY EXPRESS OR IMPLIED
 * WARRANTIES, INCLUDING, BUT NOT LIMITED TO, THE IMPLIED WARRANTIES OF
 * MERCHANTABILITY, FITNESS FOR A PARTICULAR PURPOSE AND NON-INFRINGEMENT
 * ARE DISCLAIMED.  IN NO EVENT SHALL THE COPYRIGHT OWNER OR CONTRIBUTORS
 * BE LIABLE FOR ANY DIRECT, INDIRECT, INCIDENTAL, SPECIAL, EXEMPLARY, OR
 * CONSEQUENTIAL DAMAGES (INCLUDING, BUT NOT LIMITED TO, PROCUREMENT OF
 * SUBSTITUTE GOODS OR SERVICES; LOSS OF USE, DATA, OR PROFITS; OR
 * BUSINESS INTERRUPTION) HOWEVER CAUSED AND ON ANY THEORY OF LIABILITY,
 * WHETHER IN CONTRACT, STRICT LIABILITY, OR TORT (INCLUDING NEGLIGENCE
 * OR OTHERWISE) ARISING IN ANY WAY OUT OF THE USE OF THIS SOFTWARE, EVEN
 * IF ADVISED OF THE POSSIBILITY OF SUCH DAMAGE.
 *
 */

#define LOG_NDDEBUG 0
#define LOG_TAG "LocSvc_eng"

#include <loc_eng_agps.h>
#include <loc_eng_log.h>
#include <log_util.h>
#include "platform_lib_includes.h"
#include <loc_eng_dmn_conn_handler.h>
#include <loc_eng_dmn_conn.h>
#include<sys/time.h>

//======================================================================
// C callbacks
//======================================================================

// This is given to linked_list_add as the dealloc callback
// data -- an instance of Subscriber
static void deleteObj(void* data)
{
    delete (Subscriber*)data;
}

// This is given to linked_list_search() as the comparison callback
// when the state manchine needs to process for particular subscriber
// fromCaller -- caller provides this obj
// fromList -- linked_list_search() function take this one from list
static bool hasSubscriber(void* fromCaller, void* fromList)
{
    Notification* notification = (Notification*)fromCaller;
    Subscriber* s1 = (Subscriber*)fromList;

    return s1->forMe(*notification);
}

// This is gvien to linked_list_search() to notify subscriber objs
// when the state machine needs to inform all subscribers of resource
// status changes, e.g. when resource is GRANTED.
// fromCaller -- caller provides this ptr to a Notification obj.
// fromList -- linked_list_search() function take this one from list
static bool notifySubscriber(void* fromCaller, void* fromList)
{
    Notification* notification = (Notification*)fromCaller;
    Subscriber* s1 = (Subscriber*)fromList;

    // we notify every subscriber indiscriminatively
    // each subscriber decides if this notification is interesting.
    return s1->notifyRsrcStatus(*notification) &&
           // if we do not want to delete the subscriber from the
           // the list, we must set this to false so this function
           // returns false
           notification->postNotifyDelete;
}

//======================================================================
// Notification
//======================================================================
const int Notification::BROADCAST_ALL = 0x80000000;
const int Notification::BROADCAST_ACTIVE = 0x80000001;
const int Notification::BROADCAST_INACTIVE = 0x80000002;
const unsigned char DSStateMachine::MAX_START_DATA_CALL_RETRIES = 4;
const unsigned int DSStateMachine::DATA_CALL_RETRY_DELAY_MSEC = 500;
//======================================================================
// Subscriber:  BITSubscriber / ATLSubscriber / WIFISubscriber
//======================================================================
bool Subscriber::forMe(Notification &notification)
{
    if (NULL != notification.rcver) {
        return equals(notification.rcver);
    } else {
        return Notification::BROADCAST_ALL == notification.groupID ||
            (Notification::BROADCAST_ACTIVE == notification.groupID &&
             !isInactive()) ||
            (Notification::BROADCAST_INACTIVE == notification.groupID &&
             isInactive());
    }
}
bool BITSubscriber::equals(const Subscriber *s) const
{
    BITSubscriber* bitS = (BITSubscriber*)s;

    return (ID == bitS->ID &&
            (INADDR_NONE != (unsigned int)ID ||
             0 == strncmp(ipv6Addr, bitS->ipv6Addr, sizeof(ipv6Addr))));
}

bool BITSubscriber::notifyRsrcStatus(Notification &notification)
{
    bool notify = forMe(notification);

    if (notify) {
        switch(notification.rsrcStatus)
        {
        case RSRC_UNSUBSCRIBE:
        case RSRC_RELEASED:
            loc_eng_dmn_conn_loc_api_server_data_conn(
                LOC_ENG_IF_REQUEST_SENDER_ID_GPSONE_DAEMON,
                GPSONE_LOC_API_IF_RELEASE_SUCCESS);
            break;
        case RSRC_DENIED:
            loc_eng_dmn_conn_loc_api_server_data_conn(
                LOC_ENG_IF_REQUEST_SENDER_ID_GPSONE_DAEMON,
                GPSONE_LOC_API_IF_FAILURE);
            break;
        case RSRC_GRANTED:
            loc_eng_dmn_conn_loc_api_server_data_conn(
                LOC_ENG_IF_REQUEST_SENDER_ID_GPSONE_DAEMON,
                GPSONE_LOC_API_IF_REQUEST_SUCCESS);
            break;
        default:
            notify = false;
        }
    }

    return notify;
}

bool ATLSubscriber::notifyRsrcStatus(Notification &notification)
{
    bool notify = forMe(notification);

    if (notify) {
        switch(notification.rsrcStatus)
        {
        case RSRC_UNSUBSCRIBE:
        case RSRC_RELEASED:
            ((LocApiAdapter*)mLocAdapter)->atlCloseStatus(ID, 1);
            break;
        case RSRC_DENIED:
        {
<<<<<<< HEAD
            AGpsExtType type = mBackwardCompatibleMode ?
=======
#ifdef FEATURE_IPV6
            AGpsType type = mBackwardCompatibleMode ?
>>>>>>> cc92e0cc
                              AGPS_TYPE_INVALID : mStateMachine->getType();
            ((LocApiAdapter*)mLocAdapter)->atlOpenStatus(ID, 0,
                                            (char*)mStateMachine->getAPN(),
                                            mStateMachine->getBearer(),
                                            type);
<<<<<<< HEAD
=======
#else
            AGpsType type = mStateMachine->getType();
            ((LocApiAdapter*)mLocAdapter)->atlOpenStatus(ID, 0,
                                            (char*)mStateMachine->getAPN(),
                                            type);
#endif
>>>>>>> cc92e0cc
        }
            break;
        case RSRC_GRANTED:
        {
<<<<<<< HEAD
            AGpsExtType type = mBackwardCompatibleMode ?
=======
#ifdef FEATURE_IPV6
            AGpsType type = mBackwardCompatibleMode ?
>>>>>>> cc92e0cc
                              AGPS_TYPE_INVALID : mStateMachine->getType();
            ((LocApiAdapter*)mLocAdapter)->atlOpenStatus(ID, 1,
                                            (char*)mStateMachine->getAPN(),
                                            mStateMachine->getBearer(),
                                            type);
<<<<<<< HEAD
=======
#else
            AGpsType type = mStateMachine->getType();
            ((LocApiAdapter*)mLocAdapter)->atlOpenStatus(ID, 1,
                                            (char*)mStateMachine->getAPN(),
                                            type);
#endif
>>>>>>> cc92e0cc
        }
            break;
        default:
            notify = false;
        }
    }

    return notify;
}

<<<<<<< HEAD
=======
#ifdef FEATURE_IPV6
>>>>>>> cc92e0cc
bool WIFISubscriber::notifyRsrcStatus(Notification &notification)
{
    bool notify = forMe(notification);

    if (notify) {
        switch(notification.rsrcStatus)
        {
        case RSRC_UNSUBSCRIBE:
            break;
        case RSRC_RELEASED:
            loc_eng_dmn_conn_loc_api_server_data_conn(
                senderId,
                GPSONE_LOC_API_IF_RELEASE_SUCCESS);
            break;
        case RSRC_DENIED:
            loc_eng_dmn_conn_loc_api_server_data_conn(
                senderId,
                GPSONE_LOC_API_IF_FAILURE);
            break;
        case RSRC_GRANTED:
            loc_eng_dmn_conn_loc_api_server_data_conn(
                senderId,
                GPSONE_LOC_API_IF_REQUEST_SUCCESS);
            break;
        default:
            notify = false;
        }
    }
<<<<<<< HEAD

    return notify;
}
=======
>>>>>>> cc92e0cc

    return notify;
}
#endif
bool DSSubscriber::notifyRsrcStatus(Notification &notification)
{
    bool notify = forMe(notification);
    LOC_LOGD("DSSubscriber::notifyRsrcStatus. notify:%d \n",(int)(notify));
    if(notify) {
        switch(notification.rsrcStatus) {
        case RSRC_UNSUBSCRIBE:
        case RSRC_RELEASED:
        case RSRC_DENIED:
        case RSRC_GRANTED:
            ((DSStateMachine *)mStateMachine)->informStatus(notification.rsrcStatus, ID);
            break;
        default:
            notify = false;
        }
    }
    return notify;
}
void DSSubscriber :: setInactive()
{
    mIsInactive = true;
    ((DSStateMachine *)mStateMachine)->informStatus(RSRC_UNSUBSCRIBE, ID);
}
//======================================================================
// AgpsState:  AgpsReleasedState / AgpsPendingState / AgpsAcquiredState
//======================================================================

// AgpsReleasedState
class AgpsReleasedState : public AgpsState
{
    friend class AgpsStateMachine;

    inline AgpsReleasedState(AgpsStateMachine* stateMachine) :
        AgpsState(stateMachine)
    { mReleasedState = this; }

    inline ~AgpsReleasedState() {}
public:
    virtual AgpsState* onRsrcEvent(AgpsRsrcStatus event, void* data);
    inline virtual char* whoami() {return (char*)"AgpsReleasedState";}
};

AgpsState* AgpsReleasedState::onRsrcEvent(AgpsRsrcStatus event, void* data)
{
    LOC_LOGD("AgpsReleasedState::onRsrcEvent; event:%d\n", (int)event);
    if (mStateMachine->hasSubscribers()) {
        LOC_LOGE("Error: %s subscriber list not empty!!!", whoami());
        // I don't know how to recover from it.  I am adding this rather
        // for debugging purpose.
    }

    AgpsState* nextState = this;
    switch (event)
    {
    case RSRC_SUBSCRIBE:
    {
        // no notification until we get RSRC_GRANTED
        // but we need to add subscriber to the list
        mStateMachine->addSubscriber((Subscriber*)data);
        // request from connecivity service for NIF
        //The if condition is added so that if the data call setup fails
        //for DS State Machine, we want to retry in released state.
        //for AGps State Machine, sendRsrcRequest() will always return success
        if(!mStateMachine->sendRsrcRequest(GPS_REQUEST_AGPS_DATA_CONN)) {
            // move the state to PENDING
            nextState = mPendingState;
        }
    }
    break;

    case RSRC_UNSUBSCRIBE:
    {
        // the list should really be empty, nothing to remove.
        // but we might as well just tell the client it is
        // unsubscribed.  False tolerance, right?
        Subscriber* subscriber = (Subscriber*) data;
        Notification notification(subscriber, event, false);
        subscriber->notifyRsrcStatus(notification);
    }
        // break;
    case RSRC_GRANTED:
    case RSRC_RELEASED:
    case RSRC_DENIED:
    default:
        LOC_LOGW("%s: unrecognized event %d", whoami(), event);
        // no state change.
        break;
    }

    LOC_LOGD("onRsrcEvent, old state %s, new state %s, event %d",
             whoami(), nextState->whoami(), event);
    return nextState;
}

// AgpsPendingState
class AgpsPendingState : public AgpsState
{
    friend class AgpsStateMachine;

    inline AgpsPendingState(AgpsStateMachine* stateMachine) :
        AgpsState(stateMachine)
    { mPendingState = this; }

    inline ~AgpsPendingState() {}
public:
    virtual AgpsState* onRsrcEvent(AgpsRsrcStatus event, void* data);
    inline virtual char* whoami() {return (char*)"AgpsPendingState";}
};

AgpsState* AgpsPendingState::onRsrcEvent(AgpsRsrcStatus event, void* data)
{
    AgpsState* nextState = this;;
    LOC_LOGD("AgpsPendingState::onRsrcEvent; event:%d\n", (int)event);
    switch (event)
    {
    case RSRC_SUBSCRIBE:
    {
        // already requested for NIF resource,
        // do nothing until we get RSRC_GRANTED indication
        // but we need to add subscriber to the list
        mStateMachine->addSubscriber((Subscriber*)data);
        // no state change.
    }
        break;

    case RSRC_UNSUBSCRIBE:
    {
        Subscriber* subscriber = (Subscriber*) data;
        if (subscriber->waitForCloseComplete()) {
            subscriber->setInactive();
        } else {
            // auto notify this subscriber of the unsubscribe
            Notification notification(subscriber, event, true);
            mStateMachine->notifySubscribers(notification);
        }

        // now check if there is any subscribers left
        if (!mStateMachine->hasSubscribers()) {
            // no more subscribers, move to RELEASED state
            nextState = mReleasedState;
<<<<<<< HEAD

            // tell connecivity service we can release NIF
            mStateMachine->sendRsrcRequest(GPS_RELEASE_AGPS_DATA_CONN);
        } else if (!mStateMachine->hasActiveSubscribers()) {
            // only inactive subscribers, move to RELEASING state
            nextState = mReleasingState;

            // tell connecivity service we can release NIF
            mStateMachine->sendRsrcRequest(GPS_RELEASE_AGPS_DATA_CONN);
=======

            // tell connecivity service we can release NIF
            mStateMachine->sendRsrcRequest(GPS_RELEASE_AGPS_DATA_CONN);
        } else if (!mStateMachine->hasActiveSubscribers()) {
            // only inactive subscribers, move to RELEASING state
            nextState = mReleasingState;

            // tell connecivity service we can release NIF
            mStateMachine->sendRsrcRequest(GPS_RELEASE_AGPS_DATA_CONN);
>>>>>>> cc92e0cc
        }
    }
    break;

    case RSRC_GRANTED:
    {
        nextState = mAcquiredState;
        Notification notification(Notification::BROADCAST_ACTIVE, event, false);
        // notify all subscribers NIF resource GRANTED
        // by setting false, we keep subscribers on the linked list
        mStateMachine->notifySubscribers(notification);
    }
        break;

    case RSRC_RELEASED:
        // no state change.
        // we are expecting either GRANTED or DENIED.  Handling RELEASED
        // may like break our state machine in race conditions.
        break;

    case RSRC_DENIED:
    {
        nextState = mReleasedState;
        Notification notification(Notification::BROADCAST_ALL, event, true);
        // notify all subscribers NIF resource RELEASED or DENIED
        // by setting true, we remove subscribers from the linked list
        mStateMachine->notifySubscribers(notification);
    }
        break;

    default:
        LOC_LOGE("%s: unrecognized event %d", whoami(), event);
        // no state change.
    }

    LOC_LOGD("onRsrcEvent, old state %s, new state %s, event %d",
             whoami(), nextState->whoami(), event);
    return nextState;
}


class AgpsAcquiredState : public AgpsState
{
    friend class AgpsStateMachine;

    inline AgpsAcquiredState(AgpsStateMachine* stateMachine) :
        AgpsState(stateMachine)
    { mAcquiredState = this; }

    inline ~AgpsAcquiredState() {}
public:
    virtual AgpsState* onRsrcEvent(AgpsRsrcStatus event, void* data);
    inline virtual char* whoami() { return (char*)"AgpsAcquiredState"; }
};


AgpsState* AgpsAcquiredState::onRsrcEvent(AgpsRsrcStatus event, void* data)
{
    AgpsState* nextState = this;
    LOC_LOGD("AgpsAcquiredState::onRsrcEvent; event:%d\n", (int)event);
    switch (event)
    {
    case RSRC_SUBSCRIBE:
    {
        // we already have the NIF resource, simply notify subscriber
        Subscriber* subscriber = (Subscriber*) data;
        // we have rsrc in hand, so grant it right away
        Notification notification(subscriber, RSRC_GRANTED, false);
        subscriber->notifyRsrcStatus(notification);
        // add subscriber to the list
        mStateMachine->addSubscriber(subscriber);
        // no state change.
    }
        break;

    case RSRC_UNSUBSCRIBE:
    {
        Subscriber* subscriber = (Subscriber*) data;
        if (subscriber->waitForCloseComplete()) {
            subscriber->setInactive();
        } else {
            // auto notify this subscriber of the unsubscribe
            Notification notification(subscriber, event, true);
            mStateMachine->notifySubscribers(notification);
        }

        // now check if there is any subscribers left
        if (!mStateMachine->hasSubscribers()) {
            // no more subscribers, move to RELEASED state
            nextState = mReleasedState;

            // tell connecivity service we can release NIF
            mStateMachine->sendRsrcRequest(GPS_RELEASE_AGPS_DATA_CONN);
<<<<<<< HEAD
        } else if (!mStateMachine->hasActiveSubscribers()) {
=======
        }
        else if (!mStateMachine->hasActiveSubscribers()) {
>>>>>>> cc92e0cc
            // only inactive subscribers, move to RELEASING state
            nextState = mReleasingState;

            // tell connecivity service we can release NIF
            mStateMachine->sendRsrcRequest(GPS_RELEASE_AGPS_DATA_CONN);
        }
    }
        break;

    case RSRC_GRANTED:
        LOC_LOGW("%s: %d, RSRC_GRANTED already received", whoami(), event);
        // no state change.
        break;

    case RSRC_RELEASED:
    {
        LOC_LOGW("%s: %d, a force rsrc release", whoami(), event);
        nextState = mReleasedState;
        Notification notification(Notification::BROADCAST_ALL, event, true);
        // by setting true, we remove subscribers from the linked list
        mStateMachine->notifySubscribers(notification);
    }
        break;

    case RSRC_DENIED:
        // no state change.
        // we are expecting RELEASED.  Handling DENIED
        // may like break our state machine in race conditions.
        break;

    default:
        LOC_LOGE("%s: unrecognized event %d", whoami(), event);
        // no state change.
    }

    LOC_LOGD("onRsrcEvent, old state %s, new state %s, event %d",
             whoami(), nextState->whoami(), event);
    return nextState;
}

// AgpsPendingState
class AgpsReleasingState : public AgpsState
{
    friend class AgpsStateMachine;

    inline AgpsReleasingState(AgpsStateMachine* stateMachine) :
        AgpsState(stateMachine)
    { mReleasingState = this; }

    inline ~AgpsReleasingState() {}
public:
    virtual AgpsState* onRsrcEvent(AgpsRsrcStatus event, void* data);
    inline virtual char* whoami() {return (char*)"AgpsReleasingState";}
};

AgpsState* AgpsReleasingState::onRsrcEvent(AgpsRsrcStatus event, void* data)
{
    AgpsState* nextState = this;;
    LOC_LOGD("AgpsReleasingState::onRsrcEvent; event:%d\n", (int)event);

   switch (event)
    {
    case RSRC_SUBSCRIBE:
    {
        // already requested for NIF resource,
        // do nothing until we get RSRC_GRANTED indication
        // but we need to add subscriber to the list
        mStateMachine->addSubscriber((Subscriber*)data);
        // no state change.
    }
        break;

    case RSRC_UNSUBSCRIBE:
    {
        Subscriber* subscriber = (Subscriber*) data;
        if (subscriber->waitForCloseComplete()) {
            subscriber->setInactive();
        } else {
            // auto notify this subscriber of the unsubscribe
            Notification notification(subscriber, event, true);
            mStateMachine->notifySubscribers(notification);
        }

        // now check if there is any subscribers left
        if (!mStateMachine->hasSubscribers()) {
            // no more subscribers, move to RELEASED state
            nextState = mReleasedState;
        }
    }
        break;

    case RSRC_DENIED:
        // A race condition subscriber unsubscribes before AFW denies resource.
    case RSRC_RELEASED:
    {
        nextState = mAcquiredState;
        Notification notification(Notification::BROADCAST_INACTIVE, event, true);
        // notify all subscribers that are active NIF resource RELEASE
        // by setting false, we keep subscribers on the linked list
        mStateMachine->notifySubscribers(notification);

        if (mStateMachine->hasActiveSubscribers()) {
            nextState = mPendingState;
            // request from connecivity service for NIF
            mStateMachine->sendRsrcRequest(GPS_REQUEST_AGPS_DATA_CONN);
        } else {
            nextState = mReleasedState;
        }
    }
        break;

    case RSRC_GRANTED:
    default:
        LOC_LOGE("%s: unrecognized event %d", whoami(), event);
        // no state change.
    }

    LOC_LOGD("onRsrcEvent, old state %s, new state %s, event %d",
             whoami(), nextState->whoami(), event);
    return nextState;
}
//======================================================================
//Servicer
//======================================================================
Servicer* Servicer :: getServicer(servicerType type, void *cb_func)
{
    LOC_LOGD(" Enter getServicer type:%d\n", (int)type);
    switch(type) {
    case servicerTypeNoCbParam:
        return (new Servicer(cb_func));
    case servicerTypeExt:
        return (new ExtServicer(cb_func));
    case servicerTypeAgps:
        return (new AGpsServicer(cb_func));
    default:
        return NULL;
    }
}

int Servicer :: requestRsrc(void *cb_data)
{
    callback();
    return 0;
}

int ExtServicer :: requestRsrc(void *cb_data)
{
    int ret=-1;
    LOC_LOGD("Enter ExtServicer :: requestRsrc\n");
    ret = callbackExt(cb_data);
    LOC_LOGD("Exit ExtServicer :: requestRsrc\n");
    return(ret);
}

int AGpsServicer :: requestRsrc(void *cb_data)
{
    callbackAGps((AGpsStatus *)cb_data);
    return 0;
}

//======================================================================
// AgpsStateMachine
//======================================================================

<<<<<<< HEAD
AgpsStateMachine::AgpsStateMachine(void (*servicer)(AGpsExtStatus* status),
                                   AGpsExtType type,
                                   bool enforceSingleSubscriber) :
    mServicer(servicer), mType(type),
    mStatePtr(new AgpsReleasedState(this)),
    mAPN(NULL),
    mAPNLen(0),
    mEnforceSingleSubscriber(enforceSingleSubscriber)
=======
AgpsStateMachine::AgpsStateMachine(servicerType servType,
                                   void *cb_func,
                                   AGpsType type,
                                   bool enforceSingleSubscriber) :
    mStatePtr(new AgpsReleasedState(this)),mType(type),
    mAPN(NULL),
    mAPNLen(0),
    mEnforceSingleSubscriber(enforceSingleSubscriber),
    mServicer(Servicer :: getServicer(servType, (void *)cb_func))
>>>>>>> cc92e0cc
{
    linked_list_init(&mSubscribers);

    // setting up mReleasedState
    mStatePtr->mPendingState = new AgpsPendingState(this);
    mStatePtr->mAcquiredState = new AgpsAcquiredState(this);
    mStatePtr->mReleasingState = new AgpsReleasingState(this);

    // setting up mAcquiredState
    mStatePtr->mAcquiredState->mReleasedState = mStatePtr;
    mStatePtr->mAcquiredState->mPendingState = mStatePtr->mPendingState;
    mStatePtr->mAcquiredState->mReleasingState = mStatePtr->mReleasingState;

    // setting up mPendingState
    mStatePtr->mPendingState->mAcquiredState = mStatePtr->mAcquiredState;
    mStatePtr->mPendingState->mReleasedState = mStatePtr;
    mStatePtr->mPendingState->mReleasingState = mStatePtr->mReleasingState;

    // setting up mReleasingState
    mStatePtr->mReleasingState->mReleasedState = mStatePtr;
    mStatePtr->mReleasingState->mPendingState = mStatePtr->mPendingState;
    mStatePtr->mReleasingState->mAcquiredState = mStatePtr->mAcquiredState;
}

AgpsStateMachine::~AgpsStateMachine()
{
    dropAllSubscribers();

    // free the 3 states.  We must read out all 3 pointers first.
    // Otherwise we run the risk of getting pointers from already
    // freed memory.
    AgpsState* acquiredState = mStatePtr->mAcquiredState;
    AgpsState* releasedState = mStatePtr->mReleasedState;
    AgpsState* pendindState = mStatePtr->mPendingState;
    AgpsState* releasingState = mStatePtr->mReleasingState;

    delete acquiredState;
    delete releasedState;
    delete pendindState;
    delete releasingState;
    delete mServicer;
    linked_list_destroy(&mSubscribers);

    if (NULL != mAPN) {
        delete[] mAPN;
        mAPN = NULL;
    }
}

void AgpsStateMachine::setAPN(const char* apn, unsigned int len)
{
    if (NULL != mAPN) {
        delete mAPN;
    }

    if (NULL != apn) {
        mAPN = new char[len+1];
        memcpy(mAPN, apn, len);
        mAPN[len] = NULL;

        mAPNLen = len;
    } else {
        mAPN = NULL;
        mAPNLen = 0;
    }
}

void AgpsStateMachine::onRsrcEvent(AgpsRsrcStatus event)
{
    switch (event)
    {
    case RSRC_GRANTED:
    case RSRC_RELEASED:
    case RSRC_DENIED:
        mStatePtr = mStatePtr->onRsrcEvent(event, NULL);
        break;
    default:
        LOC_LOGW("AgpsStateMachine: unrecognized event %d", event);
        break;
    }
}

void AgpsStateMachine::notifySubscribers(Notification& notification) const
{
    if (notification.postNotifyDelete) {
        // just any non NULL value to get started
        Subscriber* s = (Subscriber*)~0;
        while (NULL != s) {
            s = NULL;
            // if the last param sets to true, _search will delete
            // the node from the list for us.  But the problem is
            // once that is done, _search returns, leaving the
            // rest of the list unprocessed.  So we need a loop.
            linked_list_search(mSubscribers, (void**)&s, notifySubscriber,
                               (void*)&notification, true);
            delete s;
        }
    } else {
        // no loop needed if it the last param sets to false, which
        // mean nothing gets deleted from the list.
        linked_list_search(mSubscribers, NULL, notifySubscriber,
                           (void*)&notification, false);
    }
}

void AgpsStateMachine::addSubscriber(Subscriber* subscriber) const
{
    Subscriber* s = NULL;
    Notification notification((const Subscriber*)subscriber);
    linked_list_search(mSubscribers, (void**)&s,
                       hasSubscriber, (void*)&notification, false);

    if (NULL == s) {
        linked_list_add(mSubscribers, subscriber->clone(), deleteObj);
    }
}

int AgpsStateMachine::sendRsrcRequest(AGpsStatusValue action) const
{
    Subscriber* s = NULL;
    Notification notification(Notification::BROADCAST_ACTIVE);
    linked_list_search(mSubscribers, (void**)&s, hasSubscriber,
                       (void*)&notification, false);

    if ((NULL == s) == (GPS_RELEASE_AGPS_DATA_CONN == action)) {
        AGpsExtStatus nifRequest;
        nifRequest.size = sizeof(nifRequest);
        nifRequest.type = mType;
        nifRequest.status = action;

<<<<<<< HEAD
=======
#ifdef FEATURE_IPV6
>>>>>>> cc92e0cc
        if (s == NULL) {
            nifRequest.ipv4_addr = INADDR_NONE;
            nifRequest.ipv6_addr[0] = 0;
            nifRequest.ssid[0] = '\0';
            nifRequest.password[0] = '\0';
        } else {
            s->setIPAddresses(nifRequest.ipv4_addr, (char*)nifRequest.ipv6_addr);
            s->setWifiInfo(nifRequest.ssid, nifRequest.password);
        }

        CALLBACK_LOG_CALLFLOW("agps_cb", %s, loc_get_agps_status_name(action));
        mServicer->requestRsrc((void *)&nifRequest);
    }
    return 0;
}

void AgpsStateMachine::subscribeRsrc(Subscriber *subscriber)
{
  if (mEnforceSingleSubscriber && hasSubscribers()) {
      Notification notification(Notification::BROADCAST_ALL, RSRC_DENIED, true);
      notifySubscriber(&notification, subscriber);
  } else {
      mStatePtr = mStatePtr->onRsrcEvent(RSRC_SUBSCRIBE, (void*)subscriber);
  }
}

bool AgpsStateMachine::unsubscribeRsrc(Subscriber *subscriber)
{
    Subscriber* s = NULL;
    Notification notification((const Subscriber*)subscriber);
    linked_list_search(mSubscribers, (void**)&s,
                       hasSubscriber, (void*)&notification, false);

    if (NULL != s) {
        mStatePtr = mStatePtr->onRsrcEvent(RSRC_UNSUBSCRIBE, (void*)s);
        return true;
    }
    return false;
}

bool AgpsStateMachine::hasActiveSubscribers() const
{
    Subscriber* s = NULL;
    Notification notification(Notification::BROADCAST_ACTIVE);
    linked_list_search(mSubscribers, (void**)&s,
                       hasSubscriber, (void*)&notification, false);
    return NULL != s;
}

//======================================================================
// DSStateMachine
//======================================================================
void delay_callback(void *callbackData, int result)
{
    if(callbackData) {
        DSStateMachine *DSSMInstance = (DSStateMachine *)callbackData;
        DSSMInstance->retryCallback();
    }
    else {
        LOC_LOGE(" NULL argument received. Failing.\n");
        goto err;
    }
err:
    return;
}

DSStateMachine :: DSStateMachine(servicerType type, void *cb_func,
                                   LocApiAdapter* adapterHandle):
    AgpsStateMachine(type, cb_func, AGPS_TYPE_INVALID,false),
    mLocAdapter(adapterHandle)
{
    LOC_LOGD("%s:%d]: New DSStateMachine\n", __func__, __LINE__);
    mRetries = 0;
}

void DSStateMachine :: retryCallback(void)
{
    DSSubscriber *subscriber = NULL;
    Notification notification(Notification::BROADCAST_ACTIVE);
    linked_list_search(mSubscribers, (void**)&subscriber, hasSubscriber,
                       (void*)&notification, false);
    if(subscriber)
        mLocAdapter->requestSuplES(subscriber->ID);
    else
        LOC_LOGE("DSStateMachine :: retryCallback: No subscriber found." \
                 "Cannot retry data call\n");
    return;
}

int DSStateMachine :: sendRsrcRequest(AGpsStatusValue action) const
{
    DSSubscriber* s = NULL;
    dsCbData cbData;
    int ret=-1;
    int connHandle=-1;
    LOC_LOGD("Enter DSStateMachine :: sendRsrcRequest\n");
    Notification notification(Notification::BROADCAST_ACTIVE);
    linked_list_search(mSubscribers, (void**)&s, hasSubscriber,
                       (void*)&notification, false);
    if(s) {
        connHandle = s->ID;
        LOC_LOGD("DSStateMachine :: sendRsrcRequest - subscriber found\n");
    }
    else
        LOC_LOGD("DSStateMachine :: sendRsrcRequest - No subscriber found\n");

    cbData.action = action;
    cbData.mAdapter = mLocAdapter;
    ret = mServicer->requestRsrc((void *)&cbData);
    //Only the request to start data call returns a success/failure
    //The request to stop data call will always succeed
    //Hence, the below block will only be executed when the
    //request to start the data call fails
    switch(ret) {
    case LOC_API_ADAPTER_ERR_ENGINE_BUSY:
        LOC_LOGD("DSStateMachine :: sendRsrcRequest - Failure returned: %d\n",ret);
        ((DSStateMachine *)this)->incRetries();
        if(mRetries > MAX_START_DATA_CALL_RETRIES) {
            LOC_LOGE(" Failed to start Data call. Fallback to normal ATL SUPL\n");
            informStatus(RSRC_DENIED, connHandle);
        }
        else {
            if(loc_timer_start(DATA_CALL_RETRY_DELAY_MSEC, delay_callback, (void *)this)) {
                LOC_LOGE("Error: Could not start delay thread\n");
                ret = -1;
                goto err;
            }
        }
        break;
    case LOC_API_ADAPTER_ERR_UNSUPPORTED:
        LOC_LOGE("No profile found for emergency call. Fallback to normal SUPL ATL\n");
        informStatus(RSRC_DENIED, connHandle);
        break;
    case LOC_API_ADAPTER_ERR_SUCCESS:
        LOC_LOGD("%s:%d]: Request to start data call sent\n", __func__, __LINE__);
        break;
    case -1:
        //One of the ways this case can be encountered is if the callback function
        //receives a null argument, it just exits with -1 error
        LOC_LOGE("Error: Something went wrong somewhere. Falling back to normal SUPL ATL\n");
        informStatus(RSRC_DENIED, connHandle);
        break;
    default:
        LOC_LOGE("%s:%d]: Unrecognized return value\n", __func__, __LINE__);
    }
err:
    LOC_LOGD("EXIT DSStateMachine :: sendRsrcRequest; ret = %d\n", ret);
    return ret;
}

void DSStateMachine :: onRsrcEvent(AgpsRsrcStatus event)
{
    void* currState = (void *)mStatePtr;
    LOC_LOGD("Enter DSStateMachine :: onRsrcEvent. event = %d\n", (int)event);
    switch (event)
    {
    case RSRC_GRANTED:
        LOC_LOGD("DSStateMachine :: onRsrcEvent RSRC_GRANTED\n");
        mStatePtr = mStatePtr->onRsrcEvent(event, NULL);
        break;
    case RSRC_RELEASED:
        LOC_LOGD("DSStateMachine :: onRsrcEvent RSRC_RELEASED\n");
        mStatePtr = mStatePtr->onRsrcEvent(event, NULL);
        //To handle the case where we get a RSRC_RELEASED in
        //pending state, we translate that to a RSRC_DENIED state
        //since the callback from DSI is either RSRC_GRANTED or RSRC_RELEASED
        //for when the call is connected or disconnected respectively.
        if((void *)mStatePtr != currState)
            break;
        else {
            event = RSRC_DENIED;
            LOC_LOGE(" Switching event to RSRC_DENIED\n");
        }
    case RSRC_DENIED:
        mStatePtr = mStatePtr->onRsrcEvent(event, NULL);
        break;
    default:
        LOC_LOGW("AgpsStateMachine: unrecognized event %d", event);
        break;
    }
    LOC_LOGD("Exit DSStateMachine :: onRsrcEvent. event = %d\n", (int)event);
}

void DSStateMachine :: informStatus(AgpsRsrcStatus status, int ID) const
{
    LOC_LOGD("DSStateMachine :: informStatus. Status=%d\n",(int)status);
    switch(status) {
    case RSRC_UNSUBSCRIBE:
        ((LocApiAdapter*)mLocAdapter)->atlCloseStatus(ID, 1);
        break;
    case RSRC_RELEASED:
        ((LocApiAdapter*)mLocAdapter)->releaseDataHandle();
        break;
    case RSRC_DENIED:
        ((DSStateMachine *)this)->mRetries = 0;
        mLocAdapter->requestATL(ID, AGPS_TYPE_SUPL);
        break;
    case RSRC_GRANTED:
        ((LocApiAdapter*)mLocAdapter)->atlOpenStatus(ID, 1,
                                                     NULL,
                                                     AGPS_APN_BEARER_INVALID,
                                                     AGPS_TYPE_INVALID);
        break;
    default:
        LOC_LOGW("DSStateMachine :: informStatus - unknown status");
    }
    return;
}<|MERGE_RESOLUTION|>--- conflicted
+++ resolved
@@ -1,8 +1,4 @@
-<<<<<<< HEAD
 /* Copyright (c) 2011-2013, The Linux Foundation. All rights reserved.
-=======
-/* Copyright (c) 2011-2012, The Linux Foundation. All rights reserved.
->>>>>>> cc92e0cc
  *
  * Redistribution and use in source and binary forms, with or without
  * modification, are permitted provided that the following conditions are
@@ -160,50 +156,22 @@
             break;
         case RSRC_DENIED:
         {
-<<<<<<< HEAD
             AGpsExtType type = mBackwardCompatibleMode ?
-=======
-#ifdef FEATURE_IPV6
-            AGpsType type = mBackwardCompatibleMode ?
->>>>>>> cc92e0cc
                               AGPS_TYPE_INVALID : mStateMachine->getType();
             ((LocApiAdapter*)mLocAdapter)->atlOpenStatus(ID, 0,
                                             (char*)mStateMachine->getAPN(),
                                             mStateMachine->getBearer(),
                                             type);
-<<<<<<< HEAD
-=======
-#else
-            AGpsType type = mStateMachine->getType();
-            ((LocApiAdapter*)mLocAdapter)->atlOpenStatus(ID, 0,
-                                            (char*)mStateMachine->getAPN(),
-                                            type);
-#endif
->>>>>>> cc92e0cc
         }
             break;
         case RSRC_GRANTED:
         {
-<<<<<<< HEAD
             AGpsExtType type = mBackwardCompatibleMode ?
-=======
-#ifdef FEATURE_IPV6
-            AGpsType type = mBackwardCompatibleMode ?
->>>>>>> cc92e0cc
                               AGPS_TYPE_INVALID : mStateMachine->getType();
             ((LocApiAdapter*)mLocAdapter)->atlOpenStatus(ID, 1,
                                             (char*)mStateMachine->getAPN(),
                                             mStateMachine->getBearer(),
                                             type);
-<<<<<<< HEAD
-=======
-#else
-            AGpsType type = mStateMachine->getType();
-            ((LocApiAdapter*)mLocAdapter)->atlOpenStatus(ID, 1,
-                                            (char*)mStateMachine->getAPN(),
-                                            type);
-#endif
->>>>>>> cc92e0cc
         }
             break;
         default:
@@ -214,10 +182,6 @@
     return notify;
 }
 
-<<<<<<< HEAD
-=======
-#ifdef FEATURE_IPV6
->>>>>>> cc92e0cc
 bool WIFISubscriber::notifyRsrcStatus(Notification &notification)
 {
     bool notify = forMe(notification);
@@ -246,16 +210,9 @@
             notify = false;
         }
     }
-<<<<<<< HEAD
 
     return notify;
 }
-=======
->>>>>>> cc92e0cc
-
-    return notify;
-}
-#endif
 bool DSSubscriber::notifyRsrcStatus(Notification &notification)
 {
     bool notify = forMe(notification);
@@ -396,7 +353,6 @@
         if (!mStateMachine->hasSubscribers()) {
             // no more subscribers, move to RELEASED state
             nextState = mReleasedState;
-<<<<<<< HEAD
 
             // tell connecivity service we can release NIF
             mStateMachine->sendRsrcRequest(GPS_RELEASE_AGPS_DATA_CONN);
@@ -406,17 +362,6 @@
 
             // tell connecivity service we can release NIF
             mStateMachine->sendRsrcRequest(GPS_RELEASE_AGPS_DATA_CONN);
-=======
-
-            // tell connecivity service we can release NIF
-            mStateMachine->sendRsrcRequest(GPS_RELEASE_AGPS_DATA_CONN);
-        } else if (!mStateMachine->hasActiveSubscribers()) {
-            // only inactive subscribers, move to RELEASING state
-            nextState = mReleasingState;
-
-            // tell connecivity service we can release NIF
-            mStateMachine->sendRsrcRequest(GPS_RELEASE_AGPS_DATA_CONN);
->>>>>>> cc92e0cc
         }
     }
     break;
@@ -510,12 +455,7 @@
 
             // tell connecivity service we can release NIF
             mStateMachine->sendRsrcRequest(GPS_RELEASE_AGPS_DATA_CONN);
-<<<<<<< HEAD
         } else if (!mStateMachine->hasActiveSubscribers()) {
-=======
-        }
-        else if (!mStateMachine->hasActiveSubscribers()) {
->>>>>>> cc92e0cc
             // only inactive subscribers, move to RELEASING state
             nextState = mReleasingState;
 
@@ -680,26 +620,15 @@
 // AgpsStateMachine
 //======================================================================
 
-<<<<<<< HEAD
-AgpsStateMachine::AgpsStateMachine(void (*servicer)(AGpsExtStatus* status),
-                                   AGpsExtType type,
-                                   bool enforceSingleSubscriber) :
-    mServicer(servicer), mType(type),
-    mStatePtr(new AgpsReleasedState(this)),
-    mAPN(NULL),
-    mAPNLen(0),
-    mEnforceSingleSubscriber(enforceSingleSubscriber)
-=======
 AgpsStateMachine::AgpsStateMachine(servicerType servType,
                                    void *cb_func,
-                                   AGpsType type,
+                                   AGpsExtType type,
                                    bool enforceSingleSubscriber) :
     mStatePtr(new AgpsReleasedState(this)),mType(type),
     mAPN(NULL),
     mAPNLen(0),
     mEnforceSingleSubscriber(enforceSingleSubscriber),
     mServicer(Servicer :: getServicer(servType, (void *)cb_func))
->>>>>>> cc92e0cc
 {
     linked_list_init(&mSubscribers);
 
@@ -830,10 +759,6 @@
         nifRequest.type = mType;
         nifRequest.status = action;
 
-<<<<<<< HEAD
-=======
-#ifdef FEATURE_IPV6
->>>>>>> cc92e0cc
         if (s == NULL) {
             nifRequest.ipv4_addr = INADDR_NONE;
             nifRequest.ipv6_addr[0] = 0;
