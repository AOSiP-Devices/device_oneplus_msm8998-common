/* Copyright (c) 2009-2013, The Linux Foundation. All rights reserved.
 *
 * Redistribution and use in source and binary forms, with or without
 * modification, are permitted provided that the following conditions are
 * met:
 *     * Redistributions of source code must retain the above copyright
 *       notice, this list of conditions and the following disclaimer.
 *     * Redistributions in binary form must reproduce the above
 *       copyright notice, this list of conditions and the following
 *       disclaimer in the documentation and/or other materials provided
 *       with the distribution.
 *     * Neither the name of The Linux Foundation, nor the names of its
 *       contributors may be used to endorse or promote products derived
 *       from this software without specific prior written permission.
 *
 * THIS SOFTWARE IS PROVIDED "AS IS" AND ANY EXPRESS OR IMPLIED
 * WARRANTIES, INCLUDING, BUT NOT LIMITED TO, THE IMPLIED WARRANTIES OF
 * MERCHANTABILITY, FITNESS FOR A PARTICULAR PURPOSE AND NON-INFRINGEMENT
 * ARE DISCLAIMED.  IN NO EVENT SHALL THE COPYRIGHT OWNER OR CONTRIBUTORS
 * BE LIABLE FOR ANY DIRECT, INDIRECT, INCIDENTAL, SPECIAL, EXEMPLARY, OR
 * CONSEQUENTIAL DAMAGES (INCLUDING, BUT NOT LIMITED TO, PROCUREMENT OF
 * SUBSTITUTE GOODS OR SERVICES; LOSS OF USE, DATA, OR PROFITS; OR
 * BUSINESS INTERRUPTION) HOWEVER CAUSED AND ON ANY THEORY OF LIABILITY,
 * WHETHER IN CONTRACT, STRICT LIABILITY, OR TORT (INCLUDING NEGLIGENCE
 * OR OTHERWISE) ARISING IN ANY WAY OUT OF THE USE OF THIS SOFTWARE, EVEN
 * IF ADVISED OF THE POSSIBILITY OF SUCH DAMAGE.
 *
 */

#ifndef LOC_ENG_H
#define LOC_ENG_H

#ifdef __cplusplus
extern "C" {
#endif /* __cplusplus */

// Uncomment to keep all LOG messages (LOGD, LOGI, LOGV, etc.)
#define MAX_NUM_ATL_CONNECTIONS  2

// Define boolean type to be used by libgps on loc api module
typedef unsigned char boolean;

#ifndef TRUE
#define TRUE 1
#endif

#ifndef FALSE
#define FALSE 0
#endif

#include <loc.h>
#include <loc_eng_xtra.h>
#include <loc_eng_ni.h>
#include <loc_eng_agps.h>
#include <loc_cfg.h>
#include <loc_log.h>
#include <log_util.h>
#include <loc_eng_msg.h>
#include <loc_eng_agps.h>
#include <LocApiAdapter.h>

// The data connection minimal open time
#define DATA_OPEN_MIN_TIME        1  /* sec */

// The system sees GPS engine turns off after inactive for this period of time
#define GPS_AUTO_OFF_TIME         2  /* secs */
#define SUCCESS              TRUE
#define FAILURE                 FALSE
#define INVALID_ATL_CONNECTION_HANDLE -1

enum loc_nmea_provider_e_type {
    NMEA_PROVIDER_AP = 0, // Application Processor Provider of NMEA
    NMEA_PROVIDER_MP // Modem Processor Provider of NMEA
};

enum loc_mute_session_e_type {
   LOC_MUTE_SESS_NONE = 0,
   LOC_MUTE_SESS_WAIT,
   LOC_MUTE_SESS_IN_SESSION
};

struct LocEngContext {
    // Data variables used by deferred action thread
    const void* deferred_q;
    const void* ulp_q;
    const pthread_t deferred_action_thread;
    static LocEngContext* get(gps_create_thread threadCreator);
    void drop();
    static pthread_mutex_t lock;
    static pthread_cond_t cond;
private:
    int counter;
    static LocEngContext *me;
    LocEngContext(gps_create_thread threadCreator);
};

// Module data
typedef struct loc_eng_data_s
{
    LocApiAdapter                 *client_handle;
    loc_location_cb_ext            location_cb;
    gps_status_callback            status_cb;
    loc_sv_status_cb_ext           sv_status_cb;
    agps_status_extended           agps_status_cb;
    gps_nmea_callback              nmea_cb;
    gps_ni_notify_callback         ni_notify_cb;
    gps_acquire_wakelock           acquire_wakelock_cb;
    gps_release_wakelock           release_wakelock_cb;
    gps_request_utc_time           request_utc_time_cb;
<<<<<<< HEAD
=======
    ulp_network_location_request   ulp_network_callback;
    ulp_request_phone_context      ulp_phone_context_req_cb;
>>>>>>> cc92e0cc
    boolean                        intermediateFix;
    AGpsStatusValue                agps_status;
    // used to defer stopping the GPS engine until AGPS data calls are done
    boolean                        agps_request_pending;
    boolean                        stop_request_pending;
    loc_eng_xtra_data_s_type       xtra_module_data;
    loc_eng_ni_data_s_type         loc_eng_ni_data;

    // AGPS state machines
    AgpsStateMachine*              agnss_nif;
    AgpsStateMachine*              internet_nif;
    AgpsStateMachine*              wifi_nif;
<<<<<<< HEAD
=======
    //State machine for Data Services
    AgpsStateMachine*              ds_nif;
>>>>>>> cc92e0cc

    // GPS engine status
    GpsStatusValue                 engine_status;
    GpsStatusValue                 fix_session_status;

    // Aiding data information to be deleted, aiding data can only be deleted when GPS engine is off
    GpsAidingData                  aiding_data_for_deletion;

    void*                          context;

    // For muting session broadcast
    loc_mute_session_e_type        mute_session_state;

    // For nmea generation
    boolean generateNmea;
    uint32_t sv_used_mask;
    float hdop;
    float pdop;
    float vdop;

    // Address buffers, for addressing setting before init
    int    supl_host_set;
    char   supl_host_buf[101];
    int    supl_port_buf;
    int    c2k_host_set;
    char   c2k_host_buf[101];
    int    c2k_port_buf;
    int    mpc_host_set;
    char   mpc_host_buf[101];
    int    mpc_port_buf;
    bool   ulp_initialized;
<<<<<<< HEAD
=======
    uint32_t min_interval_cached;
    UlpRecurrenceCriteria recurrence_type_cached;
>>>>>>> cc92e0cc
} loc_eng_data_s_type;

#include "ulp.h"

/* GPS.conf support */
typedef struct loc_gps_cfg_s
{
    unsigned long  INTERMEDIATE_POS;
    unsigned long  ACCURACY_THRES;
    unsigned long  ENABLE_WIPER;
    unsigned long  SUPL_VER;
    unsigned long  CAPABILITIES;
    unsigned long  QUIPC_ENABLED;
    unsigned long  LPP_PROFILE;
    uint8_t        NMEA_PROVIDER;
    unsigned long  A_GLONASS_POS_PROTOCOL_SELECT;
} loc_gps_cfg_s_type;

typedef struct
{
    uint8_t        GYRO_BIAS_RANDOM_WALK_VALID;
    double         GYRO_BIAS_RANDOM_WALK;
    unsigned long  SENSOR_ACCEL_BATCHES_PER_SEC;
    unsigned long  SENSOR_ACCEL_SAMPLES_PER_BATCH;
    unsigned long  SENSOR_GYRO_BATCHES_PER_SEC;
    unsigned long  SENSOR_GYRO_SAMPLES_PER_BATCH;
    unsigned long  SENSOR_ACCEL_BATCHES_PER_SEC_HIGH;
    unsigned long  SENSOR_ACCEL_SAMPLES_PER_BATCH_HIGH;
    unsigned long  SENSOR_GYRO_BATCHES_PER_SEC_HIGH;
    unsigned long  SENSOR_GYRO_SAMPLES_PER_BATCH_HIGH;
    unsigned long  SENSOR_CONTROL_MODE;
    unsigned long  SENSOR_USAGE;
    unsigned long  SENSOR_ALGORITHM_CONFIG_MASK;
    uint8_t        ACCEL_RANDOM_WALK_SPECTRAL_DENSITY_VALID;
    double         ACCEL_RANDOM_WALK_SPECTRAL_DENSITY;
    uint8_t        ANGLE_RANDOM_WALK_SPECTRAL_DENSITY_VALID;
    double         ANGLE_RANDOM_WALK_SPECTRAL_DENSITY;
    uint8_t        RATE_RANDOM_WALK_SPECTRAL_DENSITY_VALID;
    double         RATE_RANDOM_WALK_SPECTRAL_DENSITY;
    uint8_t        VELOCITY_RANDOM_WALK_SPECTRAL_DENSITY_VALID;
    double         VELOCITY_RANDOM_WALK_SPECTRAL_DENSITY;
} loc_sap_cfg_s_type;

extern loc_gps_cfg_s_type gps_conf;
extern loc_sap_cfg_s_type sap_conf;

int  loc_eng_init(loc_eng_data_s_type &loc_eng_data,
                  LocCallbacks* callbacks,
                  LOC_API_ADAPTER_EVENT_MASK_T event,
                  void (*loc_external_msg_sender) (void*, void*));
int loc_eng_ulp_init(loc_eng_data_s_type &loc_eng_data, const ulpInterface * loc_eng_ulpInf);
int  loc_eng_start(loc_eng_data_s_type &loc_eng_data);
int  loc_eng_stop(loc_eng_data_s_type &loc_eng_data);
void loc_eng_cleanup(loc_eng_data_s_type &loc_eng_data);
int  loc_eng_inject_time(loc_eng_data_s_type &loc_eng_data,
                         GpsUtcTime time, int64_t timeReference,
                         int uncertainty);
int  loc_eng_inject_location(loc_eng_data_s_type &loc_eng_data,
                             double latitude, double longitude,
                             float accuracy);
void loc_eng_delete_aiding_data(loc_eng_data_s_type &loc_eng_data,
                                GpsAidingData f);
int  loc_eng_set_position_mode(loc_eng_data_s_type &loc_eng_data,
                               LocPosMode &params);
const void* loc_eng_get_extension(loc_eng_data_s_type &loc_eng_data,
                                  const char* name);
<<<<<<< HEAD
void loc_eng_agps_init(loc_eng_data_s_type &loc_eng_data,
                       AGpsExtCallbacks* callbacks);
int  loc_eng_agps_open(loc_eng_data_s_type &loc_eng_data, AGpsExtType agpsType,
=======
int  loc_eng_update_criteria(loc_eng_data_s_type &loc_eng_data,
                             UlpLocationCriteria criteria);

void loc_eng_agps_init(loc_eng_data_s_type &loc_eng_data,
                       AGpsCallbacks* callbacks);
#ifdef FEATURE_IPV6
int  loc_eng_agps_open(loc_eng_data_s_type &loc_eng_data, AGpsType agpsType,
>>>>>>> cc92e0cc
                      const char* apn, AGpsBearerType bearerType);
int  loc_eng_agps_closed(loc_eng_data_s_type &loc_eng_data, AGpsExtType agpsType);
int  loc_eng_agps_open_failed(loc_eng_data_s_type &loc_eng_data, AGpsExtType agpsType);

int  loc_eng_set_server_proxy(loc_eng_data_s_type &loc_eng_data,
                              LocServerType type, const char *hostname, int port);


void loc_eng_agps_ril_update_network_availability(loc_eng_data_s_type &loc_eng_data,
                                                  int avaiable, const char* apn);


bool loc_eng_inject_raw_command(loc_eng_data_s_type &loc_eng_data,
                                char* command, int length);


void loc_eng_mute_one_session(loc_eng_data_s_type &loc_eng_data);

int loc_eng_xtra_init (loc_eng_data_s_type &loc_eng_data,
                       GpsXtraExtCallbacks* callbacks);

int loc_eng_xtra_inject_data(loc_eng_data_s_type &loc_eng_data,
                             char* data, int length);

int loc_eng_xtra_request_server(loc_eng_data_s_type &loc_eng_data);

extern void loc_eng_ni_init(loc_eng_data_s_type &loc_eng_data,
                            GpsNiExtCallbacks *callbacks);
extern void loc_eng_ni_respond(loc_eng_data_s_type &loc_eng_data,
                               int notif_id, GpsUserResponseType user_response);
extern void loc_eng_ni_request_handler(loc_eng_data_s_type &loc_eng_data,
                                   const GpsNiNotification *notif,
                                   const void* passThrough);
extern void loc_eng_ni_reset_on_engine_restart(loc_eng_data_s_type &loc_eng_data);
<<<<<<< HEAD
=======
int loc_eng_ulp_network_init(loc_eng_data_s_type &loc_eng_data, UlpNetworkLocationCallbacks *callbacks);

int loc_eng_ulp_phone_context_settings_update(loc_eng_data_s_type &loc_eng_data,
                                              UlpPhoneContextSettings *settings);
int loc_eng_ulp_phone_context_init(loc_eng_data_s_type &loc_eng_data,
                                   UlpPhoneContextCallbacks *callback);
int loc_eng_ulp_send_network_position(loc_eng_data_s_type &loc_eng_data,
                                             UlpNetworkPositionReport *position_report);
>>>>>>> cc92e0cc
int loc_eng_read_config(void);
#ifdef __cplusplus
}
#endif /* __cplusplus */

#endif // LOC_ENG_H<|MERGE_RESOLUTION|>--- conflicted
+++ resolved
@@ -107,11 +107,6 @@
     gps_acquire_wakelock           acquire_wakelock_cb;
     gps_release_wakelock           release_wakelock_cb;
     gps_request_utc_time           request_utc_time_cb;
-<<<<<<< HEAD
-=======
-    ulp_network_location_request   ulp_network_callback;
-    ulp_request_phone_context      ulp_phone_context_req_cb;
->>>>>>> cc92e0cc
     boolean                        intermediateFix;
     AGpsStatusValue                agps_status;
     // used to defer stopping the GPS engine until AGPS data calls are done
@@ -124,11 +119,8 @@
     AgpsStateMachine*              agnss_nif;
     AgpsStateMachine*              internet_nif;
     AgpsStateMachine*              wifi_nif;
-<<<<<<< HEAD
-=======
     //State machine for Data Services
     AgpsStateMachine*              ds_nif;
->>>>>>> cc92e0cc
 
     // GPS engine status
     GpsStatusValue                 engine_status;
@@ -160,11 +152,6 @@
     char   mpc_host_buf[101];
     int    mpc_port_buf;
     bool   ulp_initialized;
-<<<<<<< HEAD
-=======
-    uint32_t min_interval_cached;
-    UlpRecurrenceCriteria recurrence_type_cached;
->>>>>>> cc92e0cc
 } loc_eng_data_s_type;
 
 #include "ulp.h"
@@ -231,19 +218,9 @@
                                LocPosMode &params);
 const void* loc_eng_get_extension(loc_eng_data_s_type &loc_eng_data,
                                   const char* name);
-<<<<<<< HEAD
 void loc_eng_agps_init(loc_eng_data_s_type &loc_eng_data,
                        AGpsExtCallbacks* callbacks);
 int  loc_eng_agps_open(loc_eng_data_s_type &loc_eng_data, AGpsExtType agpsType,
-=======
-int  loc_eng_update_criteria(loc_eng_data_s_type &loc_eng_data,
-                             UlpLocationCriteria criteria);
-
-void loc_eng_agps_init(loc_eng_data_s_type &loc_eng_data,
-                       AGpsCallbacks* callbacks);
-#ifdef FEATURE_IPV6
-int  loc_eng_agps_open(loc_eng_data_s_type &loc_eng_data, AGpsType agpsType,
->>>>>>> cc92e0cc
                       const char* apn, AGpsBearerType bearerType);
 int  loc_eng_agps_closed(loc_eng_data_s_type &loc_eng_data, AGpsExtType agpsType);
 int  loc_eng_agps_open_failed(loc_eng_data_s_type &loc_eng_data, AGpsExtType agpsType);
@@ -278,17 +255,6 @@
                                    const GpsNiNotification *notif,
                                    const void* passThrough);
 extern void loc_eng_ni_reset_on_engine_restart(loc_eng_data_s_type &loc_eng_data);
-<<<<<<< HEAD
-=======
-int loc_eng_ulp_network_init(loc_eng_data_s_type &loc_eng_data, UlpNetworkLocationCallbacks *callbacks);
-
-int loc_eng_ulp_phone_context_settings_update(loc_eng_data_s_type &loc_eng_data,
-                                              UlpPhoneContextSettings *settings);
-int loc_eng_ulp_phone_context_init(loc_eng_data_s_type &loc_eng_data,
-                                   UlpPhoneContextCallbacks *callback);
-int loc_eng_ulp_send_network_position(loc_eng_data_s_type &loc_eng_data,
-                                             UlpNetworkPositionReport *position_report);
->>>>>>> cc92e0cc
 int loc_eng_read_config(void);
 #ifdef __cplusplus
 }
