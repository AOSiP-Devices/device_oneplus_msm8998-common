/* Copyright (c) 2009-2014, The Linux Foundation. All rights reserved.
 *
 * Redistribution and use in source and binary forms, with or without
 * modification, are permitted provided that the following conditions are
 * met:
 *     * Redistributions of source code must retain the above copyright
 *       notice, this list of conditions and the following disclaimer.
 *     * Redistributions in binary form must reproduce the above
 *       copyright notice, this list of conditions and the following
 *       disclaimer in the documentation and/or other materials provided
 *       with the distribution.
 *     * Neither the name of The Linux Foundation, nor the names of its
 *       contributors may be used to endorse or promote products derived
 *       from this software without specific prior written permission.
 *
 * THIS SOFTWARE IS PROVIDED "AS IS" AND ANY EXPRESS OR IMPLIED
 * WARRANTIES, INCLUDING, BUT NOT LIMITED TO, THE IMPLIED WARRANTIES OF
 * MERCHANTABILITY, FITNESS FOR A PARTICULAR PURPOSE AND NON-INFRINGEMENT
 * ARE DISCLAIMED.  IN NO EVENT SHALL THE COPYRIGHT OWNER OR CONTRIBUTORS
 * BE LIABLE FOR ANY DIRECT, INDIRECT, INCIDENTAL, SPECIAL, EXEMPLARY, OR
 * CONSEQUENTIAL DAMAGES (INCLUDING, BUT NOT LIMITED TO, PROCUREMENT OF
 * SUBSTITUTE GOODS OR SERVICES; LOSS OF USE, DATA, OR PROFITS; OR
 * BUSINESS INTERRUPTION) HOWEVER CAUSED AND ON ANY THEORY OF LIABILITY,
 * WHETHER IN CONTRACT, STRICT LIABILITY, OR TORT (INCLUDING NEGLIGENCE
 * OR OTHERWISE) ARISING IN ANY WAY OUT OF THE USE OF THIS SOFTWARE, EVEN
 * IF ADVISED OF THE POSSIBILITY OF SUCH DAMAGE.
 *
 */

#ifndef LOC_ENG_H
#define LOC_ENG_H

#ifdef __cplusplus
extern "C" {
#endif /* __cplusplus */

// Uncomment to keep all LOG messages (LOGD, LOGI, LOGV, etc.)
#define MAX_NUM_ATL_CONNECTIONS  2

// Define boolean type to be used by libgps on loc api module
typedef unsigned char boolean;

#ifndef TRUE
#define TRUE 1
#endif

#ifndef FALSE
#define FALSE 0
#endif

#include <loc.h>
#include <loc_eng_xtra.h>
#include <loc_eng_ni.h>
#include <loc_eng_agps.h>
#include <loc_cfg.h>
#include <loc_log.h>
#include <log_util.h>
#include <loc_eng_agps.h>
#include <LocEngAdapter.h>

// The data connection minimal open time
#define DATA_OPEN_MIN_TIME        1  /* sec */

// The system sees GPS engine turns off after inactive for this period of time
#define GPS_AUTO_OFF_TIME         2  /* secs */
#define SUCCESS              TRUE
#define FAILURE                 FALSE
#define INVALID_ATL_CONNECTION_HANDLE -1

#define MAX_XTRA_SERVER_URL_LENGTH 256

enum loc_nmea_provider_e_type {
    NMEA_PROVIDER_AP = 0, // Application Processor Provider of NMEA
    NMEA_PROVIDER_MP // Modem Processor Provider of NMEA
};

enum loc_mute_session_e_type {
   LOC_MUTE_SESS_NONE = 0,
   LOC_MUTE_SESS_WAIT,
   LOC_MUTE_SESS_IN_SESSION
};

// Module data
typedef struct loc_eng_data_s
{
    LocEngAdapter                  *adapter;
    loc_location_cb_ext            location_cb;
    gps_status_callback            status_cb;
    loc_sv_status_cb_ext           sv_status_cb;
    agps_status_extended           agps_status_cb;
    gps_nmea_callback              nmea_cb;
    gps_ni_notify_callback         ni_notify_cb;
    gps_acquire_wakelock           acquire_wakelock_cb;
    gps_release_wakelock           release_wakelock_cb;
    gps_request_utc_time           request_utc_time_cb;
    boolean                        intermediateFix;
    AGpsStatusValue                agps_status;
    loc_eng_xtra_data_s_type       xtra_module_data;
    loc_eng_ni_data_s_type         loc_eng_ni_data;

    // AGPS state machines
    AgpsStateMachine*              agnss_nif;
    AgpsStateMachine*              internet_nif;
    AgpsStateMachine*              wifi_nif;
    //State machine for Data Services
    AgpsStateMachine*              ds_nif;

    // GPS engine status
    GpsStatusValue                 engine_status;
    GpsStatusValue                 fix_session_status;

    // Aiding data information to be deleted, aiding data can only be deleted when GPS engine is off
    GpsAidingData                  aiding_data_for_deletion;

    // For muting session broadcast
    loc_mute_session_e_type        mute_session_state;

    // For nmea generation
    boolean generateNmea;
    uint32_t sv_used_mask;
    float hdop;
    float pdop;
    float vdop;

    // Address buffers, for addressing setting before init
    int    supl_host_set;
    char   supl_host_buf[101];
    int    supl_port_buf;
    int    c2k_host_set;
    char   c2k_host_buf[101];
    int    c2k_port_buf;
    int    mpc_host_set;
    char   mpc_host_buf[101];
    int    mpc_port_buf;

    loc_ext_parser location_ext_parser;
    loc_ext_parser sv_ext_parser;
    loc_shutdown_cb shutdown_cb;
} loc_eng_data_s_type;

/* GPS.conf support */
typedef struct loc_gps_cfg_s
{
    unsigned long  INTERMEDIATE_POS;
    unsigned long  ACCURACY_THRES;
    unsigned long  SUPL_VER;
    unsigned long  CAPABILITIES;
    unsigned long  LPP_PROFILE;
    uint8_t        NMEA_PROVIDER;
    unsigned long  A_GLONASS_POS_PROTOCOL_SELECT;
    unsigned long  XTRA_VERSION_CHECK;
<<<<<<< HEAD
    unsigned long  AGPS_CERT_WRITABLE_MASK;
=======
    char           XTRA_SERVER_1[MAX_XTRA_SERVER_URL_LENGTH];
    char           XTRA_SERVER_2[MAX_XTRA_SERVER_URL_LENGTH];
    char           XTRA_SERVER_3[MAX_XTRA_SERVER_URL_LENGTH];
>>>>>>> 20cb82cb
} loc_gps_cfg_s_type;

typedef struct
{
    uint8_t        GYRO_BIAS_RANDOM_WALK_VALID;
    double         GYRO_BIAS_RANDOM_WALK;
    unsigned long  SENSOR_ACCEL_BATCHES_PER_SEC;
    unsigned long  SENSOR_ACCEL_SAMPLES_PER_BATCH;
    unsigned long  SENSOR_GYRO_BATCHES_PER_SEC;
    unsigned long  SENSOR_GYRO_SAMPLES_PER_BATCH;
    unsigned long  SENSOR_ACCEL_BATCHES_PER_SEC_HIGH;
    unsigned long  SENSOR_ACCEL_SAMPLES_PER_BATCH_HIGH;
    unsigned long  SENSOR_GYRO_BATCHES_PER_SEC_HIGH;
    unsigned long  SENSOR_GYRO_SAMPLES_PER_BATCH_HIGH;
    unsigned long  SENSOR_CONTROL_MODE;
    unsigned long  SENSOR_USAGE;
    unsigned long  SENSOR_ALGORITHM_CONFIG_MASK;
    uint8_t        ACCEL_RANDOM_WALK_SPECTRAL_DENSITY_VALID;
    double         ACCEL_RANDOM_WALK_SPECTRAL_DENSITY;
    uint8_t        ANGLE_RANDOM_WALK_SPECTRAL_DENSITY_VALID;
    double         ANGLE_RANDOM_WALK_SPECTRAL_DENSITY;
    uint8_t        RATE_RANDOM_WALK_SPECTRAL_DENSITY_VALID;
    double         RATE_RANDOM_WALK_SPECTRAL_DENSITY;
    uint8_t        VELOCITY_RANDOM_WALK_SPECTRAL_DENSITY_VALID;
    double         VELOCITY_RANDOM_WALK_SPECTRAL_DENSITY;
    unsigned long  SENSOR_PROVIDER;
} loc_sap_cfg_s_type;

extern loc_gps_cfg_s_type gps_conf;
extern loc_sap_cfg_s_type sap_conf;

//loc_eng functions
int  loc_eng_init(loc_eng_data_s_type &loc_eng_data,
                  LocCallbacks* callbacks,
                  LOC_API_ADAPTER_EVENT_MASK_T event,
                  ContextBase* context);
int  loc_eng_start(loc_eng_data_s_type &loc_eng_data);
int  loc_eng_stop(loc_eng_data_s_type &loc_eng_data);
void loc_eng_cleanup(loc_eng_data_s_type &loc_eng_data);
int  loc_eng_inject_time(loc_eng_data_s_type &loc_eng_data,
                         GpsUtcTime time, int64_t timeReference,
                         int uncertainty);
int  loc_eng_inject_location(loc_eng_data_s_type &loc_eng_data,
                             double latitude, double longitude,
                             float accuracy);
void loc_eng_delete_aiding_data(loc_eng_data_s_type &loc_eng_data,
                                GpsAidingData f);
int  loc_eng_set_position_mode(loc_eng_data_s_type &loc_eng_data,
                               LocPosMode &params);
const void* loc_eng_get_extension(loc_eng_data_s_type &loc_eng_data,
                                  const char* name);
int  loc_eng_set_server_proxy(loc_eng_data_s_type &loc_eng_data,
                              LocServerType type, const char *hostname, int port);
void loc_eng_mute_one_session(loc_eng_data_s_type &loc_eng_data);
int loc_eng_read_config(void);

//loc_eng_agps functions
void loc_eng_agps_init(loc_eng_data_s_type &loc_eng_data,
                       AGpsExtCallbacks* callbacks);
int  loc_eng_agps_open(loc_eng_data_s_type &loc_eng_data, AGpsExtType agpsType,
                      const char* apn, AGpsBearerType bearerType);
int  loc_eng_agps_closed(loc_eng_data_s_type &loc_eng_data, AGpsExtType agpsType);
int  loc_eng_agps_open_failed(loc_eng_data_s_type &loc_eng_data, AGpsExtType agpsType);
void loc_eng_agps_ril_update_network_availability(loc_eng_data_s_type &loc_eng_data,
                                                  int avaiable, const char* apn);
int loc_eng_agps_install_certificates(loc_eng_data_s_type &loc_eng_data,
                                      const DerEncodedCertificate* certificates,
                                      size_t length);

//loc_eng_xtra functions
int  loc_eng_xtra_init (loc_eng_data_s_type &loc_eng_data,
                       GpsXtraExtCallbacks* callbacks);
int  loc_eng_xtra_inject_data(loc_eng_data_s_type &loc_eng_data,
                             char* data, int length);
int  loc_eng_xtra_request_server(loc_eng_data_s_type &loc_eng_data);
void loc_eng_xtra_version_check(loc_eng_data_s_type &loc_eng_data, int check);

//loc_eng_ni functions
extern void loc_eng_ni_init(loc_eng_data_s_type &loc_eng_data,
                            GpsNiExtCallbacks *callbacks);
extern void loc_eng_ni_respond(loc_eng_data_s_type &loc_eng_data,
                               int notif_id, GpsUserResponseType user_response);
extern void loc_eng_ni_request_handler(loc_eng_data_s_type &loc_eng_data,
                                   const GpsNiNotification *notif,
                                   const void* passThrough);
extern void loc_eng_ni_reset_on_engine_restart(loc_eng_data_s_type &loc_eng_data);

#ifdef __cplusplus
}
#endif /* __cplusplus */

#endif // LOC_ENG_H<|MERGE_RESOLUTION|>--- conflicted
+++ resolved
@@ -149,13 +149,10 @@
     uint8_t        NMEA_PROVIDER;
     unsigned long  A_GLONASS_POS_PROTOCOL_SELECT;
     unsigned long  XTRA_VERSION_CHECK;
-<<<<<<< HEAD
-    unsigned long  AGPS_CERT_WRITABLE_MASK;
-=======
     char           XTRA_SERVER_1[MAX_XTRA_SERVER_URL_LENGTH];
     char           XTRA_SERVER_2[MAX_XTRA_SERVER_URL_LENGTH];
     char           XTRA_SERVER_3[MAX_XTRA_SERVER_URL_LENGTH];
->>>>>>> 20cb82cb
+    unsigned long  AGPS_CERT_WRITABLE_MASK;
 } loc_gps_cfg_s_type;
 
 typedef struct
