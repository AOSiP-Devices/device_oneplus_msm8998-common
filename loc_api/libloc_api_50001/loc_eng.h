/* Copyright (c) 2009-2014, 2016 The Linux Foundation. All rights reserved.
 *
 * Redistribution and use in source and binary forms, with or without
 * modification, are permitted provided that the following conditions are
 * met:
 *     * Redistributions of source code must retain the above copyright
 *       notice, this list of conditions and the following disclaimer.
 *     * Redistributions in binary form must reproduce the above
 *       copyright notice, this list of conditions and the following
 *       disclaimer in the documentation and/or other materials provided
 *       with the distribution.
 *     * Neither the name of The Linux Foundation, nor the names of its
 *       contributors may be used to endorse or promote products derived
 *       from this software without specific prior written permission.
 *
 * THIS SOFTWARE IS PROVIDED "AS IS" AND ANY EXPRESS OR IMPLIED
 * WARRANTIES, INCLUDING, BUT NOT LIMITED TO, THE IMPLIED WARRANTIES OF
 * MERCHANTABILITY, FITNESS FOR A PARTICULAR PURPOSE AND NON-INFRINGEMENT
 * ARE DISCLAIMED.  IN NO EVENT SHALL THE COPYRIGHT OWNER OR CONTRIBUTORS
 * BE LIABLE FOR ANY DIRECT, INDIRECT, INCIDENTAL, SPECIAL, EXEMPLARY, OR
 * CONSEQUENTIAL DAMAGES (INCLUDING, BUT NOT LIMITED TO, PROCUREMENT OF
 * SUBSTITUTE GOODS OR SERVICES; LOSS OF USE, DATA, OR PROFITS; OR
 * BUSINESS INTERRUPTION) HOWEVER CAUSED AND ON ANY THEORY OF LIABILITY,
 * WHETHER IN CONTRACT, STRICT LIABILITY, OR TORT (INCLUDING NEGLIGENCE
 * OR OTHERWISE) ARISING IN ANY WAY OUT OF THE USE OF THIS SOFTWARE, EVEN
 * IF ADVISED OF THE POSSIBILITY OF SUCH DAMAGE.
 *
 */

#ifndef LOC_ENG_H
#define LOC_ENG_H

#ifdef __cplusplus
extern "C" {
#endif /* __cplusplus */

// Uncomment to keep all LOG messages (LOGD, LOGI, LOGV, etc.)
#define MAX_NUM_ATL_CONNECTIONS  2

// Define boolean type to be used by libgps on loc api module
typedef unsigned char boolean;

#ifndef TRUE
#define TRUE 1
#endif

#ifndef FALSE
#define FALSE 0
#endif

#include <loc.h>
#include <loc_eng_xtra.h>
#include <loc_eng_ni.h>
#include <loc_eng_agps.h>
#include <loc_cfg.h>
#include <loc_log.h>
#include <loc_eng_agps.h>
#include <LocEngAdapter.h>

// The data connection minimal open time
#define DATA_OPEN_MIN_TIME        1  /* sec */

// The system sees GPS engine turns off after inactive for this period of time
#define GPS_AUTO_OFF_TIME         2  /* secs */
#define SUCCESS              TRUE
#define FAILURE                 FALSE
#define INVALID_ATL_CONNECTION_HANDLE -1

#define gps_conf ContextBase::mGps_conf
#define sap_conf ContextBase::mSap_conf

enum loc_nmea_provider_e_type {
    NMEA_PROVIDER_AP = 0, // Application Processor Provider of NMEA
    NMEA_PROVIDER_MP // Modem Processor Provider of NMEA
};

enum loc_mute_session_e_type {
   LOC_MUTE_SESS_NONE = 0,
   LOC_MUTE_SESS_WAIT,
   LOC_MUTE_SESS_IN_SESSION
};

// Module data
typedef struct loc_eng_data_s
{
    LocEngAdapter                  *adapter;
    loc_location_cb_ext            location_cb;
    gps_status_callback            status_cb;
    loc_sv_status_cb_ext           sv_status_cb;
    agps_status_extended           agps_status_cb;
    gps_nmea_callback              nmea_cb;
    loc_ni_notify_callback         ni_notify_cb;
    gps_set_capabilities           set_capabilities_cb;
    gps_acquire_wakelock           acquire_wakelock_cb;
    gps_release_wakelock           release_wakelock_cb;
    gps_request_utc_time           request_utc_time_cb;
    gnss_set_system_info           set_system_info_cb;
    gnss_sv_status_callback        gnss_sv_status_cb;
    gnss_measurement_callback      gnss_measurement_cb;
    boolean                        intermediateFix;
    AGpsStatusValue                agps_status;
    loc_eng_xtra_data_s_type       xtra_module_data;
    loc_eng_ni_data_s_type         loc_eng_ni_data;

    // AGPS state machines
    AgpsStateMachine*              agnss_nif;
    AgpsStateMachine*              internet_nif;
    AgpsStateMachine*              wifi_nif;
    //State machine for Data Services
    AgpsStateMachine*              ds_nif;

    // GPS engine status
    GpsStatusValue                 engine_status;
    GpsStatusValue                 fix_session_status;

    // Aiding data information to be deleted, aiding data can only be deleted when GPS engine is off
    GpsAidingData                  aiding_data_for_deletion;

    // For muting session broadcast
    loc_mute_session_e_type        mute_session_state;

    // For nmea generation
    boolean generateNmea;
    uint32_t gps_used_mask;
    uint32_t glo_used_mask;
    float hdop;
    float pdop;
    float vdop;

    // Address buffers, for addressing setting before init
    int    supl_host_set;
    char   supl_host_buf[101];
    int    supl_port_buf;
    int    c2k_host_set;
    char   c2k_host_buf[101];
    int    c2k_port_buf;
    int    mpc_host_set;
    char   mpc_host_buf[101];
    int    mpc_port_buf;

    loc_ext_parser location_ext_parser;
    loc_ext_parser sv_ext_parser;
} loc_eng_data_s_type;

<<<<<<< HEAD
=======
/* GPS.conf support */
/* NOTE: the implementaiton of the parser casts number
   fields to 32 bit. To ensure all 'n' fields working,
   they must all be 32 bit fields. */
typedef struct loc_gps_cfg_s
{
    uint32_t       INTERMEDIATE_POS;
    uint32_t       ACCURACY_THRES;
    uint32_t       SUPL_VER;
    uint32_t       SUPL_MODE;
    uint32_t       CAPABILITIES;
    uint32_t       LPP_PROFILE;
    uint32_t       XTRA_VERSION_CHECK;
    char        XTRA_SERVER_1[MAX_XTRA_SERVER_URL_LENGTH];
    char        XTRA_SERVER_2[MAX_XTRA_SERVER_URL_LENGTH];
    char        XTRA_SERVER_3[MAX_XTRA_SERVER_URL_LENGTH];
    uint32_t       USE_EMERGENCY_PDN_FOR_EMERGENCY_SUPL;
    uint32_t       NMEA_PROVIDER;
    uint32_t       GPS_LOCK;
    uint32_t       A_GLONASS_POS_PROTOCOL_SELECT;
    uint32_t       AGPS_CERT_WRITABLE_MASK;
    uint32_t       EXTERNAL_DR_ENABLED;
} loc_gps_cfg_s_type;

/* NOTE: the implementaiton of the parser casts number
   fields to 32 bit. To ensure all 'n' fields working,
   they must all be 32 bit fields. */
/* Meanwhile, *_valid fields are 8 bit fields, and 'f'
   fields are double. Rigid as they are, it is the
   the status quo, until the parsing mechanism is
   change, that is. */
typedef struct
{
    uint8_t        GYRO_BIAS_RANDOM_WALK_VALID;
    double         GYRO_BIAS_RANDOM_WALK;
    uint32_t       SENSOR_ACCEL_BATCHES_PER_SEC;
    uint32_t       SENSOR_ACCEL_SAMPLES_PER_BATCH;
    uint32_t       SENSOR_GYRO_BATCHES_PER_SEC;
    uint32_t       SENSOR_GYRO_SAMPLES_PER_BATCH;
    uint32_t       SENSOR_ACCEL_BATCHES_PER_SEC_HIGH;
    uint32_t       SENSOR_ACCEL_SAMPLES_PER_BATCH_HIGH;
    uint32_t       SENSOR_GYRO_BATCHES_PER_SEC_HIGH;
    uint32_t       SENSOR_GYRO_SAMPLES_PER_BATCH_HIGH;
    uint32_t       SENSOR_CONTROL_MODE;
    uint32_t       SENSOR_USAGE;
    uint32_t       SENSOR_ALGORITHM_CONFIG_MASK;
    uint8_t        ACCEL_RANDOM_WALK_SPECTRAL_DENSITY_VALID;
    double         ACCEL_RANDOM_WALK_SPECTRAL_DENSITY;
    uint8_t        ANGLE_RANDOM_WALK_SPECTRAL_DENSITY_VALID;
    double         ANGLE_RANDOM_WALK_SPECTRAL_DENSITY;
    uint8_t        RATE_RANDOM_WALK_SPECTRAL_DENSITY_VALID;
    double         RATE_RANDOM_WALK_SPECTRAL_DENSITY;
    uint8_t        VELOCITY_RANDOM_WALK_SPECTRAL_DENSITY_VALID;
    double         VELOCITY_RANDOM_WALK_SPECTRAL_DENSITY;
    uint32_t       SENSOR_PROVIDER;
} loc_sap_cfg_s_type;

extern loc_gps_cfg_s_type gps_conf;
extern loc_sap_cfg_s_type sap_conf;


uint32_t getCarrierCapabilities();
>>>>>>> 93e8cad4

//loc_eng functions
int  loc_eng_init(loc_eng_data_s_type &loc_eng_data,
                  LocCallbacks* callbacks,
                  LOC_API_ADAPTER_EVENT_MASK_T event,
                  ContextBase* context);
int  loc_eng_start(loc_eng_data_s_type &loc_eng_data);
int  loc_eng_stop(loc_eng_data_s_type &loc_eng_data);
void loc_eng_cleanup(loc_eng_data_s_type &loc_eng_data);
int  loc_eng_inject_time(loc_eng_data_s_type &loc_eng_data,
                         GpsUtcTime time, int64_t timeReference,
                         int uncertainty);
int  loc_eng_inject_location(loc_eng_data_s_type &loc_eng_data,
                             double latitude, double longitude,
                             float accuracy);
void loc_eng_delete_aiding_data(loc_eng_data_s_type &loc_eng_data,
                                GpsAidingData f);
int  loc_eng_set_position_mode(loc_eng_data_s_type &loc_eng_data,
                               LocPosMode &params);
const void* loc_eng_get_extension(loc_eng_data_s_type &loc_eng_data,
                                  const char* name);
int  loc_eng_set_server_proxy(loc_eng_data_s_type &loc_eng_data,
                              LocServerType type, const char *hostname, int port);
void loc_eng_mute_one_session(loc_eng_data_s_type &loc_eng_data);
int loc_eng_read_config(void);

//loc_eng_agps functions
void loc_eng_agps_init(loc_eng_data_s_type &loc_eng_data,
                       AGpsExtCallbacks* callbacks);
int  loc_eng_agps_open(loc_eng_data_s_type &loc_eng_data, AGpsExtType agpsType,
                      const char* apn, AGpsBearerType bearerType);
int  loc_eng_agps_closed(loc_eng_data_s_type &loc_eng_data, AGpsExtType agpsType);
int  loc_eng_agps_open_failed(loc_eng_data_s_type &loc_eng_data, AGpsExtType agpsType);
void loc_eng_agps_ril_update_network_availability(loc_eng_data_s_type &loc_eng_data,
                                                  int avaiable, const char* apn);
int loc_eng_agps_install_certificates(loc_eng_data_s_type &loc_eng_data,
                                      const DerEncodedCertificate* certificates,
                                      size_t length);

//loc_eng_xtra functions
int  loc_eng_xtra_init (loc_eng_data_s_type &loc_eng_data,
                       GpsXtraExtCallbacks* callbacks);
int  loc_eng_xtra_inject_data(loc_eng_data_s_type &loc_eng_data,
                             char* data, int length);
int  loc_eng_xtra_request_server(loc_eng_data_s_type &loc_eng_data);
void loc_eng_xtra_version_check(loc_eng_data_s_type &loc_eng_data, int check);

//loc_eng_ni functions
extern void loc_eng_ni_init(loc_eng_data_s_type &loc_eng_data,
                            GpsNiExtCallbacks *callbacks);
extern void loc_eng_ni_respond(loc_eng_data_s_type &loc_eng_data,
                               int notif_id, GpsUserResponseType user_response);
extern void loc_eng_ni_request_handler(loc_eng_data_s_type &loc_eng_data,
                                   const GpsNiNotification *notif,
                                   const void* passThrough);
extern void loc_eng_ni_reset_on_engine_restart(loc_eng_data_s_type &loc_eng_data);

void loc_eng_configuration_update (loc_eng_data_s_type &loc_eng_data,
                                   const char* config_data, int32_t length);
int loc_eng_gps_measurement_init(loc_eng_data_s_type &loc_eng_data,
                                 GpsMeasurementCallbacks* callbacks);
void loc_eng_gps_measurement_close(loc_eng_data_s_type &loc_eng_data);

#ifdef __cplusplus
}
#endif /* __cplusplus */

#endif // LOC_ENG_H<|MERGE_RESOLUTION|>--- conflicted
+++ resolved
@@ -142,72 +142,6 @@
     loc_ext_parser sv_ext_parser;
 } loc_eng_data_s_type;
 
-<<<<<<< HEAD
-=======
-/* GPS.conf support */
-/* NOTE: the implementaiton of the parser casts number
-   fields to 32 bit. To ensure all 'n' fields working,
-   they must all be 32 bit fields. */
-typedef struct loc_gps_cfg_s
-{
-    uint32_t       INTERMEDIATE_POS;
-    uint32_t       ACCURACY_THRES;
-    uint32_t       SUPL_VER;
-    uint32_t       SUPL_MODE;
-    uint32_t       CAPABILITIES;
-    uint32_t       LPP_PROFILE;
-    uint32_t       XTRA_VERSION_CHECK;
-    char        XTRA_SERVER_1[MAX_XTRA_SERVER_URL_LENGTH];
-    char        XTRA_SERVER_2[MAX_XTRA_SERVER_URL_LENGTH];
-    char        XTRA_SERVER_3[MAX_XTRA_SERVER_URL_LENGTH];
-    uint32_t       USE_EMERGENCY_PDN_FOR_EMERGENCY_SUPL;
-    uint32_t       NMEA_PROVIDER;
-    uint32_t       GPS_LOCK;
-    uint32_t       A_GLONASS_POS_PROTOCOL_SELECT;
-    uint32_t       AGPS_CERT_WRITABLE_MASK;
-    uint32_t       EXTERNAL_DR_ENABLED;
-} loc_gps_cfg_s_type;
-
-/* NOTE: the implementaiton of the parser casts number
-   fields to 32 bit. To ensure all 'n' fields working,
-   they must all be 32 bit fields. */
-/* Meanwhile, *_valid fields are 8 bit fields, and 'f'
-   fields are double. Rigid as they are, it is the
-   the status quo, until the parsing mechanism is
-   change, that is. */
-typedef struct
-{
-    uint8_t        GYRO_BIAS_RANDOM_WALK_VALID;
-    double         GYRO_BIAS_RANDOM_WALK;
-    uint32_t       SENSOR_ACCEL_BATCHES_PER_SEC;
-    uint32_t       SENSOR_ACCEL_SAMPLES_PER_BATCH;
-    uint32_t       SENSOR_GYRO_BATCHES_PER_SEC;
-    uint32_t       SENSOR_GYRO_SAMPLES_PER_BATCH;
-    uint32_t       SENSOR_ACCEL_BATCHES_PER_SEC_HIGH;
-    uint32_t       SENSOR_ACCEL_SAMPLES_PER_BATCH_HIGH;
-    uint32_t       SENSOR_GYRO_BATCHES_PER_SEC_HIGH;
-    uint32_t       SENSOR_GYRO_SAMPLES_PER_BATCH_HIGH;
-    uint32_t       SENSOR_CONTROL_MODE;
-    uint32_t       SENSOR_USAGE;
-    uint32_t       SENSOR_ALGORITHM_CONFIG_MASK;
-    uint8_t        ACCEL_RANDOM_WALK_SPECTRAL_DENSITY_VALID;
-    double         ACCEL_RANDOM_WALK_SPECTRAL_DENSITY;
-    uint8_t        ANGLE_RANDOM_WALK_SPECTRAL_DENSITY_VALID;
-    double         ANGLE_RANDOM_WALK_SPECTRAL_DENSITY;
-    uint8_t        RATE_RANDOM_WALK_SPECTRAL_DENSITY_VALID;
-    double         RATE_RANDOM_WALK_SPECTRAL_DENSITY;
-    uint8_t        VELOCITY_RANDOM_WALK_SPECTRAL_DENSITY_VALID;
-    double         VELOCITY_RANDOM_WALK_SPECTRAL_DENSITY;
-    uint32_t       SENSOR_PROVIDER;
-} loc_sap_cfg_s_type;
-
-extern loc_gps_cfg_s_type gps_conf;
-extern loc_sap_cfg_s_type sap_conf;
-
-
-uint32_t getCarrierCapabilities();
->>>>>>> 93e8cad4
-
 //loc_eng functions
 int  loc_eng_init(loc_eng_data_s_type &loc_eng_data,
                   LocCallbacks* callbacks,
