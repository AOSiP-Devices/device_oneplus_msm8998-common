--- conflicted
+++ resolved
@@ -1,8 +1,4 @@
-<<<<<<< HEAD
 /* Copyright (c) 2011-2013, The Linux Foundation. All rights reserved.
-=======
-/* Copyright (c) 2011-2012, The Linux Foundation. All rights reserved.
->>>>>>> cc92e0cc
  *
  * Redistribution and use in source and binary forms, with or without
  * modification, are permitted provided that the following conditions are
@@ -99,28 +95,11 @@
     NAME_VAL( LOC_ENG_MSG_REQUEST_TIME ),
     NAME_VAL( LOC_ENG_MSG_EXT_POWER_CONFIG ),
     NAME_VAL( LOC_ENG_MSG_REQUEST_POSITION ),
-<<<<<<< HEAD
     NAME_VAL( LOC_ENG_MSG_LPP_CONFIG ),
-    NAME_VAL( LOC_ENG_MSG_A_GLONASS_PROTOCOL ),
-    NAME_VAL( LOC_ENG_MSG_LOC_INIT )
-=======
-    NAME_VAL( LOC_ENG_MSG_REQUEST_PHONE_CONTEXT ),
-    NAME_VAL( LOC_ENG_MSG_REQUEST_NETWORK_POSIITON ),
-    NAME_VAL( ULP_MSG_UPDATE_CRITERIA ),
-    NAME_VAL( ULP_MSG_START_FIX ),
-    NAME_VAL( ULP_MSG_STOP_FIX ),
-    NAME_VAL( ULP_MSG_INJECT_PHONE_CONTEXT_SETTINGS ),
-    NAME_VAL( ULP_MSG_INJECT_NETWORK_POSITION ),
-    NAME_VAL( ULP_MSG_REPORT_QUIPC_POSITION ),
-    NAME_VAL( ULP_MSG_REQUEST_COARSE_POSITION ),
-    NAME_VAL( ULP_MSG_MONITOR ),
-    NAME_VAL( LOC_ENG_MSG_LPP_CONFIG ),
-    NAME_VAL( ULP_MSG_INJECT_RAW_COMMAND ),
     NAME_VAL( LOC_ENG_MSG_A_GLONASS_PROTOCOL ),
     NAME_VAL( LOC_ENG_MSG_LOC_INIT ),
     NAME_VAL( LOC_ENG_MSG_REQUEST_SUPL_ES ),
     NAME_VAL( LOC_ENG_MSG_CLOSE_DATA_CALL)
->>>>>>> cc92e0cc
 };
 static int loc_eng_msgs_num = sizeof(loc_eng_msgs) / sizeof(loc_name_val_s_type);
 
@@ -179,14 +158,8 @@
     NAME_VAL( GPS_DELETE_SVSTEER ),
     NAME_VAL( GPS_DELETE_SADATA ),
     NAME_VAL( GPS_DELETE_RTI ),
-<<<<<<< HEAD
     NAME_VAL( GPS_DELETE_CELLDB_INFO ),
     NAME_VAL( GPS_DELETE_ALMANAC_CORR ),
-=======
-    NAME_VAL( GPS_DELETE_CELLDB_INFO )
-#ifdef FEATURE_DELEXT
-    ,NAME_VAL( GPS_DELETE_ALMANAC_CORR ),
->>>>>>> cc92e0cc
     NAME_VAL( GPS_DELETE_FREQ_BIAS_EST ),
     NAME_VAL( GPS_DELETE_EPHEMERIS_GLO ),
     NAME_VAL( GPS_DELETE_ALMANAC_GLO ),
@@ -206,22 +179,11 @@
 
 static loc_name_val_s_type loc_eng_agps_types[] =
 {
-<<<<<<< HEAD
-=======
-#ifdef FEATURE_IPV6
->>>>>>> cc92e0cc
     NAME_VAL( AGPS_TYPE_INVALID ),
     NAME_VAL( AGPS_TYPE_ANY ),
     NAME_VAL( AGPS_TYPE_SUPL ),
-<<<<<<< HEAD
     NAME_VAL( AGPS_TYPE_C2K ),
     NAME_VAL( AGPS_TYPE_WWAN_ANY )
-=======
-    NAME_VAL( AGPS_TYPE_C2K )
-#ifdef FEATURE_IPV6
-    ,NAME_VAL( AGPS_TYPE_WWAN_ANY )
-#endif
->>>>>>> cc92e0cc
 };
 static int loc_eng_agps_type_num = sizeof(loc_eng_agps_types) / sizeof(loc_name_val_s_type);
 
@@ -274,10 +236,6 @@
     return loc_get_name_from_val(loc_eng_ni_encodings, loc_eng_ni_encoding_num, (long) encoding);
 }
 
-<<<<<<< HEAD
-=======
-#ifdef FEATURE_IPV6
->>>>>>> cc92e0cc
 static loc_name_val_s_type loc_eng_agps_bears[] =
 {
     NAME_VAL( AGPS_APN_BEARER_INVALID ),
