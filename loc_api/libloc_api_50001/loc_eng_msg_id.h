--- conflicted
+++ resolved
@@ -1,8 +1,4 @@
-<<<<<<< HEAD
 /* Copyright (c) 2011-2013, The Linux Foundation. All rights reserved.
-=======
-/* Copyright (c) 2011-2012, The Linux Foundation. All rights reserved.
->>>>>>> cc92e0cc
  *
  * Redistribution and use in source and binary forms, with or without
  * modification, are permitted provided that the following conditions are
@@ -94,70 +90,21 @@
     LOC_ENG_MSG_REQUEST_POSITION,
     LOC_ENG_MSG_EXT_POWER_CONFIG,
 
-<<<<<<< HEAD
-=======
-    // The following messages are added for ulp
-    LOC_ENG_MSG_REQUEST_PHONE_CONTEXT,
-    LOC_ENG_MSG_REQUEST_NETWORK_POSIITON,
-
-    /* Following messages are for ulp, start at index 0x600 */
-
-    // Message is sent by GPS HAL layer to add/remove unique request criteria
-    ULP_MSG_UPDATE_CRITERIA = 0x600,
-
-    // Message is sent by GPS HAL layer to request ULP to start producing position fixes
-
-    ULP_MSG_START_FIX,
-
-    // Message is sent by Android framework(GpsLocationProvider)
-    // to request ULP to stop producing position fixes
-    ULP_MSG_STOP_FIX,
-
-    // Message is sent by Android framework(GpsLocationProvider)
-    // to inject phone context setting  include initial phone context setting and subsequent changes
-    ULP_MSG_INJECT_PHONE_CONTEXT_SETTINGS,
-
-    // Message is sent by network provider to INJECT the position in UlpNetworkPositionReport format
-    ULP_MSG_INJECT_NETWORK_POSITION,
-
-    // Message is sent by QUIPC provider in order to report the position in GpsPosition format with QUIPC status
-    ULP_MSG_REPORT_QUIPC_POSITION,
-
-    // Message is sent by QUIPC module in order to request some info from ULP
-    ULP_MSG_REQUEST_COARSE_POSITION,
-
-    // Message is sent to ULP module to re-evaluate its subsystems
-    ULP_MSG_MONITOR,
-
-    // Last ULP MSG
-    ULP_MSG_LAST = 0x700,
-
->>>>>>> cc92e0cc
     /* Message is sent by HAL to LOC API to configure LTE Positioning
        Profile in modem */
     LOC_ENG_MSG_LPP_CONFIG,
 
-<<<<<<< HEAD
-=======
-    // Message is sent by Android framework (GpsLocationProvider)
-    // to inject the raw command
-    ULP_MSG_INJECT_RAW_COMMAND,
-
->>>>>>> cc92e0cc
     /* Message is sent by HAL to LOC API to select A-GLONASS protocol */
     LOC_ENG_MSG_A_GLONASS_PROTOCOL,
 
     //Message is sent by LOC to do LOC INIT
     LOC_ENG_MSG_LOC_INIT,
-<<<<<<< HEAD
-=======
 
     /*Message is sent by modem to request emergency call setup*/
     LOC_ENG_MSG_REQUEST_SUPL_ES,
 
     /*Ask the DS client to close the data call by releasing the handle*/
     LOC_ENG_MSG_CLOSE_DATA_CALL,
->>>>>>> cc92e0cc
 };
 
 #ifdef __cplusplus
