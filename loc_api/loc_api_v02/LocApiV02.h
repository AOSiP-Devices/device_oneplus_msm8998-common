--- conflicted
+++ resolved
@@ -88,13 +88,10 @@
   bool mMeasurementsStarted;
   std::vector<Resender> mResenders;
   bool mMasterRegisterNotSupported;
-<<<<<<< HEAD
   uint32_t mCounter;
   uint32_t mMinInterval;
   std::vector<adrData>  mADRdata;
-=======
   GnssSvMeasurementSet*  mSvMeasurementSet;
->>>>>>> 6c1ed476
 
   /* Convert event mask from loc eng to loc_api_v02 format */
   static locClientEventMaskType convertMask(LOC_API_ADAPTER_EVENT_MASK_T mask);
