--- conflicted
+++ resolved
@@ -266,13 +266,9 @@
     clientHandle(LOC_CLIENT_INVALID_HANDLE_VALUE),
     mQmiMask(0), mInSession(false), mPowerMode(GNSS_POWER_MODE_INVALID),
     mEngineOn(false), mMeasurementsStarted(false),
-<<<<<<< HEAD
     mMasterRegisterNotSupported(false),
-    mCounter(0), mMinInterval(1000)
-=======
-    mIsMasterRegistered(false), mMasterRegisterNotSupported(false),
+    mCounter(0), mMinInterval(1000),
     mSvMeasurementSet(nullptr)
->>>>>>> 6c1ed476
 {
   // initialize loc_sync_req interface
   loc_sync_req_init();
@@ -479,11 +475,8 @@
        mContext->setEngineCapabilities(supportedMsgList,
             (getSupportedFeatureList_ind.feature_len != 0 ? getSupportedFeatureList_ind.feature:
             NULL), gnssMeasurementSupported);
-<<<<<<< HEAD
-=======
 
        LocDualContext::injectFeatureConfig(mContext);
->>>>>>> 6c1ed476
     }
   }
 
@@ -4913,7 +4906,6 @@
                     measurementsNotify.count < GNSS_MEASUREMENTS_MAX;
                     index++) {
                 LOC_LOGv("index=%u count=%zu", index, measurementsNotify.count);
-<<<<<<< HEAD
                 if ((gnss_measurement_report_ptr.svMeasurement[index].validMeasStatusMask &
                      QMI_LOC_MASK_MEAS_STATUS_GNSS_FRESH_MEAS_STAT_BIT_VALID_V02) &&
                     (gnss_measurement_report_ptr.svMeasurement[index].measurementStatus &
@@ -4926,13 +4918,6 @@
                 } else {
                     LOC_LOGv("Measurements are stale, do not report");
                 }
-=======
-                bAgcIsPresent &= convertGnssMeasurements(
-                        measurementsNotify.measurements[measurementsNotify.count],
-                        gnss_measurement_report_ptr,
-                        index);
-                measurementsNotify.count++;
->>>>>>> 6c1ed476
             }
             LOC_LOGv("there are %d SV measurements now, total=%zu",
                      gnss_measurement_report_ptr.svMeasurement_len,
@@ -5433,7 +5418,6 @@
         bAgcIsPresent = false;
     }
 
-<<<<<<< HEAD
     // code type
     if (gnss_measurement_report_ptr.measurementCodeType_valid) {
         switch (gnss_measurement_report_ptr.measurementCodeType)
@@ -5488,27 +5472,13 @@
              "  CNo=%d dopplerShift=%.2f dopplerShiftUnc=%.2f fineSpeed=%.2f fineSpeedUnc=%.2f"
              "  svTimeMs=%u svTimeSubMs=%.2f svTimeUncMs=%.2f codeType=%d"
              "  carrierPhase=%.2f carrierPhaseUnc=%.6f cycleSlipCount=%u\n"
-=======
-    LOC_LOGv(" GNSS measurement raw data received from modem:"
-             " Input => gnssSvId=%d CNo=%d measurementStatus=0x%04x%04x"
-             "  dopplerShift=%f dopplerShiftUnc=%f fineSpeed=%f fineSpeedUnc=%f"
-             "  svTimeMs=%u svTimeSubMs=%f svTimeUncMs=%f"
-             "  svStatus=0x%02x validMeasStatusMask=0x%04x%04x\n"
->>>>>>> 6c1ed476
              " GNSS measurement data after conversion:"
              " Output => size=%zu svid=%d time_offset_ns=%.2f stateMask=0x%08x"
              "  received_sv_time_in_ns=%" PRIu64 " received_sv_time_uncertainty_in_ns=%" PRIu64
-<<<<<<< HEAD
              "  c_n0_dbhz=%.2f"
              "  pseudorange_rate_mps=%.2f pseudorange_rate_uncertainty_mps=%.2f"
              "  adrStateMask=0x%02x adrMeters=%.2f adrUncertaintyMeters=%.6f"
              "  carrierFrequencyHz=%.2f codeType=%d",
-=======
-             " c_n0_dbhz=%g"
-             "  pseudorange_rate_mps=%g pseudorange_rate_uncertainty_mps=%g"
-             " carrierFrequencyHz=%.2f"
-             " flags=0x%X",
->>>>>>> 6c1ed476
              gnss_measurement_info.gnssSvId,                                    // %d
              gnss_measurement_info.validMask,                                   // 0x%4x
              validMeasStatus,                                                   // %PRIx64
@@ -5533,17 +5503,11 @@
              measurementData.carrierToNoiseDbHz,                                // %g
              measurementData.pseudorangeRateMps,                                // %g
              measurementData.pseudorangeRateUncertaintyMps,                     // %g
-<<<<<<< HEAD
              measurementData.adrStateMask,                                      // 0x%2x
              measurementData.adrMeters,                                         // %f
              measurementData.adrUncertaintyMeters,                              // %f
              measurementData.carrierFrequencyHz,                                // %f
              measurementData.codeType);                                         // %d
-=======
-             measurementData.carrierFrequencyHz,
-             measurementData.flags);                                            // %X
-
->>>>>>> 6c1ed476
     return bAgcIsPresent;
 }
 
