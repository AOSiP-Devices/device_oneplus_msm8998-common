--- conflicted
+++ resolved
@@ -240,12 +240,6 @@
                        ContextBase* context):
     LocApiBase(exMask, context),
     clientHandle(LOC_CLIENT_INVALID_HANDLE_VALUE),
-<<<<<<< HEAD
-=======
-    dsLibraryHandle(NULL),
-    dsClientIface(NULL),
-    dsClientHandle(NULL),
->>>>>>> 0b108573
     mQmiMask(0), mInSession(false),
     mEngineOn(false), mMeasurementsStarted(false),
     mIsMasterRegistered(false)
@@ -285,17 +279,11 @@
 
   LOC_API_ADAPTER_EVENT_MASK_T newMask = mask & ~mExcludedMask;
   locClientEventMaskType qmiMask = 0;
-<<<<<<< HEAD
   locClientEventMaskType initialQmiMask = 0;
   bool bNeedToSetEventMask = false;
 
   LOC_LOGd("%p Enter mMask: 0x%" PRIx64 "  mQmiMask: 0x%" PRIx64 " mExcludedMask: 0x%" PRIx64 "",
            clientHandle, mMask, mQmiMask, mExcludedMask);
-=======
-
-  LOC_LOGd("%p Enter mMask: 0x%" PRIx64 "  mQmiMask: 0x%" PRIx64 " mExcludedMask: 0x%" PRIx64 "",
-          clientHandle, mMask, mQmiMask, mExcludedMask);
->>>>>>> 0b108573
 
   /* If the client is already open close it first */
   if(LOC_CLIENT_INVALID_HANDLE_VALUE == clientHandle)
@@ -331,7 +319,6 @@
             QMI_LOC_START_DBT_REQ_V02
         };
 
-<<<<<<< HEAD
         bool gnssMeasurementSupported = false;
         if (isMaster()) {
             bNeedToSetEventMask = checkRegisterMaster();
@@ -341,9 +328,6 @@
                 initialQmiMask = QMI_LOC_EVENT_MASK_GNSS_MEASUREMENT_REPORT_V02;
             }
         }
-=======
-        bool gnssMeasurementSupported = cacheGnssMeasurementSupport();
->>>>>>> 0b108573
 
         // check the modem
         status = locClientSupportMsgCheck(clientHandle,
@@ -470,7 +454,6 @@
   }
 
   if ((eLOC_CLIENT_SUCCESS == status) && (LOC_CLIENT_INVALID_HANDLE_VALUE != clientHandle)) {
-<<<<<<< HEAD
     qmiMask = convertMask(newMask);
 
     LOC_LOGd("clientHandle = %p mMask: 0x%" PRIx64 " Adapter mask: 0x%" PRIx64 " "
@@ -515,38 +498,8 @@
 
   LOC_LOGd("clientHandle = %p Exit mMask: 0x%" PRIx64 " mQmiMask: 0x%" PRIx64 "",
            clientHandle, mMask, mQmiMask);
-=======
-        qmiMask = convertMask(newMask);
-
-        LOC_LOGd("clientHandle = %p mMask: 0x%" PRIx64 " Adapter mask: 0x%" PRIx64 " "
-                "newMask: 0x%" PRIx64 " mQmiMask: 0x%" PRIx64 " qmiMask: 0x%" PRIx64 "",
-                clientHandle, mMask, mask, newMask, mQmiMask, qmiMask);
-
-        if (newMask != mMask) {
-            // it is important to cap the mask here, because not all LocApi's
-            // can enable the same bits, e.g. foreground and background.
-            if (!registerEventMask(qmiMask)) {
-              // we do not update mMask here, because it did not change
-              // as the mask update has failed.
-              rtv = LOC_API_ADAPTER_ERR_FAILURE;
-            }
-            else {
-                mMask = newMask;
-                mQmiMask = qmiMask;
-            }
-        }
-
-        if((qmiMask & QMI_LOC_EVENT_MASK_GNSS_MEASUREMENT_REPORT_V02) ||
-            (qmiMask & QMI_LOC_EVENT_MASK_GNSS_SV_POLYNOMIAL_REPORT_V02)) {
-            setSvMeasurementConstellation(qmiMask);
-        }
-  }
-
-  LOC_LOGd("clientHandle = %p Exit mMask: 0x%" PRIx64 " mQmiMask: 0x%" PRIx64 "",
-          clientHandle, mMask, mQmiMask);
->>>>>>> 0b108573
-
-  return LOC_API_ADAPTER_ERR_SUCCESS;
+
+  return rtv;
 }
 
 bool LocApiV02 :: registerEventMask(locClientEventMaskType qmiMask)
@@ -556,11 +509,7 @@
         qmiMask = adjustMaskForNoSession(qmiMask);
     }
     LOC_LOGd("mQmiMask=0x%" PRIx64 " qmiMask=0x%" PRIx64 "", mQmiMask, qmiMask);
-<<<<<<< HEAD
     return locClientRegisterEventMask(clientHandle, qmiMask, isMaster());
-=======
-    return locClientRegisterEventMask(clientHandle, qmiMask);
->>>>>>> 0b108573
 }
 
 locClientEventMaskType LocApiV02 :: adjustMaskForNoSession(locClientEventMaskType qmiMask)
@@ -867,22 +816,7 @@
 void LocApiV02 ::
     injectPosition(double latitude, double longitude, float accuracy)
 {
-<<<<<<< HEAD
     Location location = {};
-=======
-  sendMsg(new LocApiMsg([this, latitude, longitude, accuracy] () {
-
-  locClientReqUnionType req_union;
-  locClientStatusEnumType status;
-  qmiLocInjectPositionReqMsgT_v02 inject_pos_msg;
-  qmiLocInjectPositionIndMsgT_v02 inject_pos_ind;
-
-  memset(&inject_pos_msg, 0, sizeof(inject_pos_msg));
-  memset(&inject_pos_ind, 0, sizeof(inject_pos_ind));
-
-  inject_pos_msg.latitude_valid = 1;
-  inject_pos_msg.latitude = latitude;
->>>>>>> 0b108573
 
     location.flags |= LOCATION_HAS_LAT_LONG_BIT;
     location.latitude = latitude;
@@ -962,11 +896,7 @@
 
     LOC_SEND_SYNC_REQ(InjectPosition, INJECT_POSITION, injectPositionReq);
 
-<<<<<<< HEAD
     }));
-=======
-  }));
->>>>>>> 0b108573
 }
 
 /* delete assistance date */
@@ -1374,7 +1304,6 @@
 
   free((void *)passThroughData);
   }));
-<<<<<<< HEAD
 }
 
 void
@@ -1405,17 +1334,11 @@
               loc_get_v02_qmi_reg_mk_status_name(reg_master_client_ind.status));
     err = LOCATION_ERROR_GENERAL_FAILURE;
   }
-=======
->>>>>>> 0b108573
 }
 
 /* Set UMTs SLP server URL */
 LocationError
-<<<<<<< HEAD
 LocApiV02::setServerSync(const char* url, int len, LocServerType type)
-=======
-LocApiV02::setServerSync(const char* url, int len)
->>>>>>> 0b108573
 {
   LocationError err = LOCATION_ERROR_SUCCESS;
   locClientReqUnionType req_union;
@@ -1639,33 +1562,20 @@
 
 void LocApiV02 :: atlOpenStatus(
   int handle, int is_succ, char* apn, uint32_t apnLen, AGpsBearerType bear,
-<<<<<<< HEAD
   LocAGpsType /*agpsType*/, LocApnTypeMask apnTypeMask)
 {
   sendMsg(new LocApiMsg([this, handle, is_succ,
                         apnStr=std::string(apn, apnLen),
                         bear, apnTypeMask] () {
-=======
-  LocAGpsType /*agpsType*/)
-{
-  sendMsg(new LocApiMsg([this, handle, is_succ, apnStr=std::string(apn, apnLen), bear] () {
->>>>>>> 0b108573
 
   locClientStatusEnumType result = eLOC_CLIENT_SUCCESS;
   locClientReqUnionType req_union;
   qmiLocInformLocationServerConnStatusReqMsgT_v02 conn_status_req;
   qmiLocInformLocationServerConnStatusIndMsgT_v02 conn_status_ind;
 
-<<<<<<< HEAD
   LOC_LOGd("ATL open handle = %d, is_succ = %d, APN = [%s], bearer = %d, "
            "apnTypeMask 0x%X" PRIx32, handle, is_succ, apnStr.c_str(),
            bear, apnTypeMask);
-=======
-
-  LOC_LOGD("%s:%d]: ATL open handle = %d, is_succ = %d, "
-                "APN = [%s], bearer = %d \n",  __func__, __LINE__,
-                handle, is_succ, apnStr.c_str(), bear);
->>>>>>> 0b108573
 
   memset(&conn_status_req, 0, sizeof(conn_status_req));
   memset(&conn_status_ind, 0, sizeof(conn_status_ind));
@@ -1712,15 +1622,12 @@
         LOC_LOGE("%s:%d]:invalid bearer type\n",__func__,__LINE__);
         conn_status_req.apnProfile_valid = 0;
         return;
-<<<<<<< HEAD
     }
 
     // Populate apnTypeMask
     if (0 != apnTypeMask) {
         conn_status_req.apnTypeMask_valid = true;
         conn_status_req.apnTypeMask = convertLocApnTypeMask(apnTypeMask);
-=======
->>>>>>> 0b108573
     }
 
   }
@@ -2266,10 +2173,7 @@
   LOC_API_ADAPTER_EVENT_MASK_T mask)
 {
   locClientEventMaskType eventMask = 0;
-<<<<<<< HEAD
   LOC_LOGd("adapter mask = 0x%" PRIx64, mask);
-=======
->>>>>>> 0b108573
 
   if (mask & LOC_API_ADAPTER_BIT_PARSED_POSITION_REPORT)
       eventMask |= QMI_LOC_EVENT_MASK_POSITION_REPORT_V02;
@@ -2841,18 +2745,6 @@
                locationExtended.leapSeconds = location_report_ptr->leapSeconds;
             }
 
-            if (location_report_ptr->timeUnc_valid)
-            {
-               locationExtended.flags |= GPS_LOCATION_EXTENDED_HAS_TIME_UNC;
-               locationExtended.timeUncMs = location_report_ptr->timeUnc;
-            }
-
-            if (location_report_ptr->leapSeconds_valid)
-            {
-               locationExtended.flags |= GPS_LOCATION_EXTENDED_HAS_LEAP_SECONDS;
-               locationExtended.leapSeconds = location_report_ptr->leapSeconds;
-            }
-
             LocApiBase::reportPosition(location,
                                        locationExtended,
                                        (location_report_ptr->sessionStatus ==
@@ -4596,7 +4488,6 @@
     case QMI_LOC_EVENT_UNPROPAGATED_POSITION_REPORT_IND_V02:
       reportPosition(eventPayload.pPositionReportEvent, true);
       break;
-<<<<<<< HEAD
 
     case QMI_LOC_GET_BLACKLIST_SV_IND_V02:
       LOC_LOGd("GET blacklist SV Ind");
@@ -4612,8 +4503,6 @@
       LOC_LOGd("WIFI Req Ind");
       requestOdcpi(*eventPayload.pWifiReqEvent);
       break;
-=======
->>>>>>> 0b108573
   }
 }
 
@@ -4627,195 +4516,6 @@
                   __func__, __LINE__);
 
     handleEngineDownEvent();
-<<<<<<< HEAD
-=======
-  }
-}
-
-static void ds_client_global_event_cb(ds_client_status_enum_type result,
-                                       void *loc_adapter_cookie)
-{
-    LocApiV02 *locApiV02Instance = (LocApiV02 *)loc_adapter_cookie;
-
-    locApiV02Instance->ds_client_event_cb(result);
-    return;
-}
-
-void LocApiV02::ds_client_event_cb(ds_client_status_enum_type result)
-{
-    if(result == E_DS_CLIENT_DATA_CALL_CONNECTED) {
-        LOC_LOGD("%s:%d]: Emergency call is up", __func__, __LINE__);
-        reportDataCallOpened();
-    }
-    else if(result == E_DS_CLIENT_DATA_CALL_DISCONNECTED) {
-        LOC_LOGE("%s:%d]: Emergency call is stopped", __func__, __LINE__);
-        reportDataCallClosed();
-    }
-    return;
-}
-
-static const ds_client_cb_data ds_client_cb = {
-    ds_client_global_event_cb
-};
-
-int LocApiV02 :: initDataServiceClient(bool isDueToSsr)
-{
-    int ret=0;
-    if (NULL == dsLibraryHandle)
-    {
-      dsLibraryHandle = dlopen(DS_CLIENT_LIB_NAME, RTLD_NOW);
-      if (NULL == dsLibraryHandle)
-      {
-        const char * err = dlerror();
-        if (NULL == err)
-        {
-          err = "Unknown";
-        }
-        LOC_LOGE("%s:%d]: failed to load library %s; error=%s",
-                 __func__, __LINE__,
-                 DS_CLIENT_LIB_NAME,
-                 err);
-        ret = 1;
-      }
-      if (NULL != dsLibraryHandle)
-      {
-        ds_client_get_iface_fn *getIface = NULL;
-
-        getIface = (ds_client_get_iface_fn*)dlsym(dsLibraryHandle,
-                                                  DS_CLIENT_GET_INTERFACE_FN);
-        if (NULL != getIface)
-        {
-          dsClientIface = getIface();
-        }
-        else
-        {
-          const char * err = dlerror();
-          if (NULL == err)
-          {
-            err = "Unknown";
-          }
-          LOC_LOGE("%s:%d]: failed to find symbol %s; error=%s",
-                   __func__, __LINE__,
-                   DS_CLIENT_GET_INTERFACE_FN,
-                   err);
-        }
-      }
-    }
-    if (NULL != dsClientIface && NULL != dsClientIface->pfn_init)
-    {
-      ds_client_status_enum_type dsret = dsClientIface->pfn_init(isDueToSsr);
-      if (dsret != E_DS_CLIENT_SUCCESS)
-      {
-        LOC_LOGE("%s:%d]: Error during client initialization %d",
-                 __func__, __LINE__,
-                 (int)dsret);
-
-        ret = 3;
-      }
-    }
-    else
-    {
-      if (NULL == dsClientIface)
-      {
-          LOC_LOGE("%s:%d]: dsClientIface == NULL",
-                   __func__, __LINE__);
-      }
-      else
-      {
-          LOC_LOGE("%s:%d]: dsClientIface->pfn_init == NULL",
-                   __func__, __LINE__);
-      }
-      ret = 2;
-    }
-    LOC_LOGD("%s:%d]: ret = %d\n", __func__, __LINE__,ret);
-    return ret;
-}
-
-int LocApiV02 :: openAndStartDataCall()
-{
-    loc_api_adapter_err ret = LOC_API_ADAPTER_ERR_GENERAL_FAILURE;
-    int profile_index = -1;
-    int pdp_type = -1;
-    ds_client_status_enum_type result = E_DS_CLIENT_FAILURE_NOT_INITIALIZED;
-
-    if (NULL != dsClientIface &&
-        NULL != dsClientIface->pfn_open_call &&
-        NULL != dsClientIface->pfn_start_call)
-    {
-      result = dsClientIface->pfn_open_call(&dsClientHandle,
-                                            &ds_client_cb,
-                                            (void *)this,
-                                            &profile_index,
-                                            &pdp_type);
-    }
-    if (E_DS_CLIENT_SUCCESS == result)
-    {
-        result = dsClientIface->pfn_start_call(dsClientHandle,
-                                               profile_index,
-                                               pdp_type);
-
-        if(result == E_DS_CLIENT_SUCCESS) {
-            LOC_LOGD("%s:%d]: Request to start Emergency call sent\n",
-                 __func__, __LINE__);
-        ret = LOC_API_ADAPTER_ERR_SUCCESS;
-        }
-        else {
-            LOC_LOGE("%s:%d]: Unable to bring up emergency call using DS. result = %d",
-                 __func__, __LINE__, (int)result);
-            ret = LOC_API_ADAPTER_ERR_UNSUPPORTED;
-        }
-    }
-    else if(result == E_DS_CLIENT_RETRY_LATER) {
-        LOC_LOGE("%s:%d]: Could not start emergency call. Retry after delay\n",
-                 __func__, __LINE__);
-        ret = LOC_API_ADAPTER_ERR_ENGINE_BUSY;
-    }
-    else {
-        LOC_LOGE("%s:%d]: Unable to bring up emergency call using DS. ret = %d",
-                 __func__, __LINE__, (int)ret);
-        ret = LOC_API_ADAPTER_ERR_UNSUPPORTED;
-    }
-
-    return (int)ret;
-}
-
-void LocApiV02 :: stopDataCall()
-{
-    ds_client_status_enum_type ret = E_DS_CLIENT_FAILURE_NOT_INITIALIZED;
-
-    if (NULL != dsClientIface &&
-        NULL != dsClientIface->pfn_stop_call &&
-        NULL != dsClientHandle)
-    {
-      ret = dsClientIface->pfn_stop_call(dsClientHandle);
-    }
-
-    if (ret == E_DS_CLIENT_SUCCESS) {
-        LOC_LOGD("%s:%d]: Request to Close SUPL ES call sent",
-                 __func__, __LINE__);
-    }
-    else {
-        if (ret == E_DS_CLIENT_FAILURE_INVALID_HANDLE) {
-            LOC_LOGE("%s:%d]: Conn handle not found for SUPL ES",
-                     __func__, __LINE__);
-        }
-        LOC_LOGE("%s:%d]: Could not close SUPL ES call. Ret: %d",
-                 __func__, __LINE__, ret);
-    }
-    return;
-}
-
-void LocApiV02 :: closeDataCall()
-{
-  int ret = 1;
-
-  if (NULL != dsClientIface &&
-      NULL != dsClientIface->pfn_close_call &&
-      NULL != dsClientHandle)
-  {
-    dsClientIface->pfn_close_call(&dsClientHandle);
-    ret = 0;
->>>>>>> 0b108573
   }
 }
 
@@ -4841,11 +4541,8 @@
 
 void LocApiV02 ::getBestAvailableZppFix()
 {
-<<<<<<< HEAD
     sendMsg(new LocApiMsg([this] () {
 
-=======
->>>>>>> 0b108573
     locClientReqUnionType req_union;
     qmiLocGetBestAvailablePositionReqMsgT_v02 zpp_req;
 
@@ -4860,10 +4557,7 @@
     if (status != eLOC_CLIENT_SUCCESS) {
         LOC_LOGe("error! status = %s\n", loc_get_v02_client_status_name(status));
     }
-<<<<<<< HEAD
     }));
-=======
->>>>>>> 0b108573
 }
 
 LocationError LocApiV02 :: setGpsLockSync(GnssConfigGpsLock lock)
@@ -5347,7 +5041,6 @@
             if (zpp_ind.technologyMask_valid) {
                 tech_mask = zpp_ind.technologyMask;
             }
-<<<<<<< HEAD
 
             if(zpp_ind.spoofReportMask_valid) {
                 zppLoc.flags |= LOC_GPS_LOCATION_HAS_SPOOF_MASK;
@@ -5355,8 +5048,6 @@
                 LOC_LOGD("%s:%d QMI_spoofReportMask:0x%x", __func__, __LINE__,
                              (uint8_t)zppLoc.spoof_mask);
             }
-=======
->>>>>>> 0b108573
         }
 
         LocApiBase::reportZppBestAvailableFix(zppLoc, location_extended, tech_mask);
@@ -5418,7 +5109,6 @@
    return locNavMask;
 }
 
-<<<<<<< HEAD
 qmiLocApnTypeMaskT_v02 LocApiV02::convertLocApnTypeMask(LocApnTypeMask mask)
 {
     qmiLocApnTypeMaskT_v02 qmiMask = 0;
@@ -5495,8 +5185,6 @@
     return mask;
 }
 
-=======
->>>>>>> 0b108573
 GnssConfigSuplVersion
 LocApiV02::convertSuplVersion(const uint32_t suplVersion)
 {
@@ -5550,7 +5238,6 @@
 LocApiV02::convertLppeUp(const uint32_t lppeUserPlaneMask)
 {
     GnssConfigLppeUserPlaneMask mask = 0;
-<<<<<<< HEAD
     if ((1 << 0) & lppeUserPlaneMask) {
         mask |= GNSS_CONFIG_LPPE_USER_PLANE_DBH_BIT;
     }
@@ -5852,19 +5539,4 @@
     }
 
     return QMILOCPOWERMODEENUMT_MIN_ENUM_VAL_V02;
-=======
-    if ((1<<0) & lppeUserPlaneMask) {
-        mask |= GNSS_CONFIG_LPPE_USER_PLANE_DBH_BIT;
-    }
-    if ((1<<1) & lppeUserPlaneMask) {
-        mask |= GNSS_CONFIG_LPPE_USER_PLANE_WLAN_AP_MEASUREMENTS_BIT;
-    }
-    if ((1<<2) & lppeUserPlaneMask) {
-        mask |= GNSS_CONFIG_LPPE_USER_PLANE_SRN_AP_MEASUREMENTS_BIT;
-    }
-    if ((1<<3) & lppeUserPlaneMask) {
-        mask |= GNSS_CONFIG_LPPE_USER_PLANE_SENSOR_BARO_MEASUREMENTS_BIT;
-    }
-    return mask;
->>>>>>> 0b108573
 }