--- conflicted
+++ resolved
@@ -272,7 +272,6 @@
         mQmiMask = qmiMask;
     }
   }
-<<<<<<< HEAD
   /*Set the SV Measurement Constellation when Measurement Report or Polynomial report is set*/
   if( (qmiMask & QMI_LOC_EVENT_MASK_GNSS_MEASUREMENT_REPORT_V02) ||
       (qmiMask & QMI_LOC_EVENT_MASK_GNSS_SV_POLYNOMIAL_REPORT_V02) )
@@ -280,9 +279,6 @@
      setSvMeasurementConstellation(eQMI_SYSTEM_GPS_V02|eQMI_SYSTEM_GLO_V02);
   }
   LOC_LOGD("%s:%d]: Exit mMask: %x; mask: %x mQmiMask: %lld qmiMask: %lld",
-=======
-  LOC_LOGD("%s:%d]: Exit mMask: %x; mask: %x mQmiMask: %llx qmiMask: %llx",
->>>>>>> 28509a0e
            __func__, __LINE__, mMask, mask, mQmiMask, qmiMask);
 
   if (LOC_API_ADAPTER_ERR_SUCCESS == rtv) {
@@ -1784,23 +1780,18 @@
   if(mask & LOC_API_ADAPTER_BIT_BATCHED_POSITION_REPORT)
       eventMask |= QMI_LOC_EVENT_MASK_LIVE_BATCHED_POSITION_REPORT_V02;
 
-<<<<<<< HEAD
   if(mask & LOC_API_ADAPTER_BIT_GNSS_MEASUREMENT_REPORT)
       eventMask |= QMI_LOC_EVENT_MASK_GNSS_MEASUREMENT_REPORT_V02;
 
   if(mask & LOC_API_ADAPTER_BIT_GNSS_SV_POLYNOMIAL_REPORT)
       eventMask |= QMI_LOC_EVENT_MASK_GNSS_SV_POLYNOMIAL_REPORT_V02;
-=======
+
   // for GDT
   if(mask & LOC_API_ADAPTER_BIT_GDT_UPLOAD_BEGIN_REQ)
       eventMask |= QMI_LOC_EVENT_MASK_GDT_UPLOAD_BEGIN_REQ_V02;
 
   if(mask & LOC_API_ADAPTER_BIT_GDT_UPLOAD_END_REQ)
       eventMask |= QMI_LOC_EVENT_MASK_GDT_UPLOAD_END_REQ_V02;
-
-  if (mask & LOC_API_ADAPTER_BIT_GNSS_MEASUREMENT)
-      eventMask |= QMI_LOC_EVENT_MASK_GNSS_MEASUREMENT_REPORT_V02;
->>>>>>> 28509a0e
 
   return eventMask;
 }
@@ -3192,22 +3183,17 @@
       reportAtlRequest(eventPayload.pLocationServerConnReqEvent);
       break;
 
-<<<<<<< HEAD
     case QMI_LOC_EVENT_GNSS_MEASUREMENT_REPORT_IND_V02:
       LOC_LOGD("%s:%d]: GNSS Measurement Report\n", __func__,
                __LINE__);
       reportSvMeasurement(eventPayload.pGnssSvRawInfoEvent);
+      reportGnssMeasurementData(*eventPayload.pGnssSvRawInfoEvent); /*TBD merge into one function*/      
       break;
 
     case QMI_LOC_EVENT_SV_POLYNOMIAL_REPORT_IND_V02:
       LOC_LOGD("%s:%d]: GNSS SV Polynomial Ind\n", __func__,
                __LINE__);
       reportSvPolynomial(eventPayload.pGnssSvPolyInfoEvent);
-=======
-    // GNSS Measurement Report
-    case QMI_LOC_EVENT_GNSS_MEASUREMENT_REPORT_IND_V02:
-      reportGnssMeasurementData(*eventPayload.pGnssSvRawInfoEvent);
->>>>>>> 28509a0e
       break;
   }
 }
@@ -3757,7 +3743,6 @@
     }
 }
 
-<<<<<<< HEAD
 int LocApiV02::setSvMeasurementConstellation(const qmiLocGNSSConstellEnumT_v02 svConstellation)
 {
     enum loc_api_adapter_err ret_val = LOC_API_ADAPTER_ERR_SUCCESS;
@@ -3797,7 +3782,7 @@
     }
 
     return ret_val;
-=======
+}
 /*
   Returns
   0: update the gps reporting event successfully
@@ -3863,5 +3848,4 @@
     }
 
     LOC_LOGV("%s:%d]: mGnssMeasurementSupported is %d\n", __func__, __LINE__, mGnssMeasurementSupported);
->>>>>>> 28509a0e
 }