/* Copyright (c) 2011-2014, The Linux Foundation. All rights reserved.
 *
 * Redistribution and use in source and binary forms, with or without
 * modification, are permitted provided that the following conditions are
 * met:
 *     * Redistributions of source code must retain the above copyright
 *       notice, this list of conditions and the following disclaimer.
 *     * Redistributions in binary form must reproduce the above
 *       copyright notice, this list of conditions and the following
 *       disclaimer in the documentation and/or other materials provided
 *       with the distribution.
 *     * Neither the name of The Linux Foundation, nor the names of its
 *       contributors may be used to endorse or promote products derived
 *       from this software without specific prior written permission.
 *
 * THIS SOFTWARE IS PROVIDED "AS IS" AND ANY EXPRESS OR IMPLIED
 * WARRANTIES, INCLUDING, BUT NOT LIMITED TO, THE IMPLIED WARRANTIES OF
 * MERCHANTABILITY, FITNESS FOR A PARTICULAR PURPOSE AND NON-INFRINGEMENT
 * ARE DISCLAIMED.  IN NO EVENT SHALL THE COPYRIGHT OWNER OR CONTRIBUTORS
 * BE LIABLE FOR ANY DIRECT, INDIRECT, INCIDENTAL, SPECIAL, EXEMPLARY, OR
 * CONSEQUENTIAL DAMAGES (INCLUDING, BUT NOT LIMITED TO, PROCUREMENT OF
 * SUBSTITUTE GOODS OR SERVICES; LOSS OF USE, DATA, OR PROFITS; OR
 * BUSINESS INTERRUPTION) HOWEVER CAUSED AND ON ANY THEORY OF LIABILITY,
 * WHETHER IN CONTRACT, STRICT LIABILITY, OR TORT (INCLUDING NEGLIGENCE
 * OR OTHERWISE) ARISING IN ANY WAY OUT OF THE USE OF THIS SOFTWARE, EVEN
 * IF ADVISED OF THE POSSIBILITY OF SUCH DAMAGE.
 */

/** @file loc_api_v02_client.h
*/

#ifndef LOC_API_V02_CLIENT_H
#define LOC_API_V02_CLIENT_H


#ifdef __cplusplus
extern "C" {
#endif


/*=============================================================================
 *
 *                             DATA DECLARATION
 *
 *============================================================================*/
#include <stdbool.h>
#include <stdint.h>

#include "location_service_v02.h"  //QMI LOC Service data types definitions

#include <stddef.h>

/******************************************************************************
 *  Constants and configuration
 *****************************************************************************/

/** @ingroup constants_macros
  Specific value of #locClientHandleType, indicating an invalid handle. */
#define LOC_CLIENT_INVALID_HANDLE_VALUE (NULL)


/** @addtogroup data_types
@{ */

/** Location client handle used to represent a specific client. Negative values
    are invalid handles.
*/
typedef void* locClientHandleType;

/** Data type for events and event masks. */
typedef uint64_t locClientEventMaskType;

/** Location client status values.
*/
typedef enum
{
  eLOC_CLIENT_SUCCESS                              = 0,
  /**< Request was successful. */

  eLOC_CLIENT_FAILURE_GENERAL                      = 1,
  /**< Failed because of a general failure. */

  eLOC_CLIENT_FAILURE_UNSUPPORTED                  = 2,
  /**< Failed because the service does not support the command. */

  eLOC_CLIENT_FAILURE_INVALID_PARAMETER            = 3,
  /**< Failed because the request contained invalid parameters. */

  eLOC_CLIENT_FAILURE_ENGINE_BUSY                  = 4,
  /**< Failed because the engine is busy. */

  eLOC_CLIENT_FAILURE_PHONE_OFFLINE                = 5,
  /**< Failed because the phone is offline. */

  eLOC_CLIENT_FAILURE_TIMEOUT                      = 6,
  /**< Failed because of a timeout. */

  eLOC_CLIENT_FAILURE_SERVICE_NOT_PRESENT          = 7,
  /**< Failed because the service is not present. */

  eLOC_CLIENT_FAILURE_SERVICE_VERSION_UNSUPPORTED  = 8,
  /**< Failed because the service version is unsupported. */

  eLOC_CLIENT_FAILURE_CLIENT_VERSION_UNSUPPORTED  =  9,
  /**< Failed because the service does not support client version. */

  eLOC_CLIENT_FAILURE_INVALID_HANDLE               = 10,
  /**< Failed because an invalid handle was specified. */

  eLOC_CLIENT_FAILURE_INTERNAL                     = 11,
  /**< Failed because of an internal error in the service. */

  eLOC_CLIENT_FAILURE_NOT_INITIALIZED              = 12,
  /**< Failed because the service has not been initialized. */

  eLOC_CLIENT_FAILURE_NOT_ENOUGH_MEMORY             = 13
  /**< Failed because there is not enough memory to do the operation. */

}locClientStatusEnumType;

/** Location client error values
*/
typedef enum
{
  eLOC_CLIENT_ERROR_SERVICE_UNAVAILABLE            = 1
  /**< Service is no longer available. Upon getting this error, the client
       must close the existing connection and reopen the connection. */

}locClientErrorEnumType;


/** Request messages the client can send to the location engine.

  The following requests do not have any data associated, so they do not have a
  payload structure defined:

  - GetServiceRevision
  - GetFixCriteria
  - GetPredictedOrbitsDataSource
  - GetPredictedOrbitsDataValidity
  - GetEngineLock
  - GetSbasConfigReq
  - GetRegisteredEvents
  - GetNmeaTypes
  - GetLowPowerMode
  - GetXtraTSessionControl
  - GetRegisteredEvents
  - GetOperationMode
  - GetCradleMountConfig
  - GetExternalPowerConfig
  - GetSensorControlConfig
  - GetSensorPerformanceControlConfiguration
  - WWANOutOfServiceNotification
*/
typedef union
{
   const qmiLocInformClientRevisionReqMsgT_v02* pInformClientRevisionReq;
   /**< Notifies the service about the revision the client is using.

        The client does not receive any indications corresponding to this
        request.

        To send this request, set the reqId field in locClientSendReq() to
        QMI_LOC_INFORM_CLIENT_REVISION_REQ_V02. */

   const qmiLocRegEventsReqMsgT_v02* pRegEventsReq;
   /**< Changes the events the client is interested in receiving.

        The client does not receive any indications corresponding to this
        request.

        To send this request, set the reqId field in locClientSendReq() to
        QMI_LOC_REG_EVENTS_REQ_V02. */

   const qmiLocStartReqMsgT_v02* pStartReq;
   /**< Starts a positioning session.

        The client receives the following indications: position report,
        satellite report, fix session report, and NMEA report (if applicable).

        To send this request, set the reqId field in locClientSendReq() to
        QMI_LOC_START_REQ_V02. */

   const qmiLocStopReqMsgT_v02* pStopReq;
   /**< Stops a positioning session. The client receives a fix session report
        denoting that the fix session ended after this message was sent.

        To send this request, set the reqId field in locClientSendReq() to
        QMI_LOC_STOP_REQ_V02. */

   const qmiLocNiUserRespReqMsgT_v02* pNiUserRespReq;
   /**< Informs the service about the user response for a network-initiated call.

        If the request is accepted by the service, the client receives the
        following indication containing a response:
        QMI_LOC_NI_USER_RESPONSE_IND_V02.

        To send this request, set the reqId field in locClientSendReq() to
        QMI_LOC_NI_USER_RESPONSE_REQ_V02. */

   const qmiLocInjectPredictedOrbitsDataReqMsgT_v02* pInjectPredictedOrbitsDataReq;
   /**< Injects the predicted orbits data into the service.

        When all predicted orbits data parts have been injected, the client
        receives the following indication containing a response:
        QMI_LOC_INJECT_PREDICTED_ORBITS_DATA_IND_V02.

        The client injects successive data parts without waiting for this
        indication as long as locClientSendReq() returns successfully.

        To send this request, set the reqId field in locClientSendReq() to
        QMI_LOC_INJECT_PREDICTED_ORBITS_DATA_REQ_V02. */

   const qmiLocInjectUtcTimeReqMsgT_v02* pInjectUtcTimeReq;
   /**< Injects UTC time into the service.

        If the request is accepted by the service, the client receives the
        following indication containing a response:
        QMI_LOC_INJECT_UTC_TIME_IND_V02.

        To send this request, set the reqId field in locClientSendReq() to
        QMI_LOC_INJECT_UTC_TIME_REQ_V02. */

   const qmiLocInjectPositionReqMsgT_v02* pInjectPositionReq;
   /**< Injects a position into the service.

        If the request is accepted by the service, the client receives the
        following indication containing a response:
        QMI_LOC_INJECT_POSITION_IND_V02.

        To send this request, set the reqId field in locClientSendReq() to
        QMI_LOC_INJECT_POSITION_REQ_V02. */

   const qmiLocSetEngineLockReqMsgT_v02* pSetEngineLockReq;
   /**< Sets the location engine lock.

        If the request is accepted by the service, the client receives the
        following indication containing a response:
        QMI_LOC_SET_ENGINE_LOCK_IND_V02.

        To send this request, set the reqId field in locClientSendReq() to
        QMI_LOC_SET_ENGINE_LOCK_REQ_V02. */

   const qmiLocSetSbasConfigReqMsgT_v02* pSetSbasConfigReq;
   /**< Sets the SBAS configuration.

        If the request is accepted by the service, the client receives the
        following indication containing a response:
        QMI_LOC_SET_SBAS_CONFIG_IND_V02.

        To send this request, set the reqId field in locClientSendReq() to
        QMI_LOC_SET_SBAS_CONFIG_REQ_V02 . */

   const qmiLocSetNmeaTypesReqMsgT_v02* pSetNmeaTypesReq;
   /**< Sets the NMEA types configuration.

        If the request is accepted by the service, the client receives the
        following indication containing a response:
        QMI_LOC_SET_NMEA_TYPES_IND_V02.

        To send this request, set the reqId field in locClientSendReq() to
        QMI_LOC_SET_NMEA_TYPES_REQ_V02. */

   const qmiLocSetLowPowerModeReqMsgT_v02* pSetLowPowerModeReq;
   /**< Sets the Low Power mode configuration.

        If the request is accepted by the service, the client receives the
        following indication containing a response:
        QMI_LOC_SET_LOW_POWER_MODE_IND_V02.

        To send this request, set the reqId field in locClientSendReq() to
        QMI_LOC_SET_LOW_POWER_MODE_REQ_V02. */

   const qmiLocSetServerReqMsgT_v02* pSetServerReq;
   /**< Sets the A-GPS server type and address.

        If the request is accepted by the service, the client receives the
        following indication containing a response:
        QMI_LOC_SET_SERVER_IND_V02.

        To send this request, set the reqId field in locClientSendReq() to
        QMI_LOC_SET_SERVER_REQ_V02. */

   const qmiLocGetServerReqMsgT_v02* pGetServerReq;
   /**< Gets the A-GPS server type and address.

        If the request is accepted by the service, the client receives the
        following indication containing a response:
        QMI_LOC_GET_SERVER_IND_V02.

        To send this request, set the reqId field in locClientSendReq() to
        QMI_LOC_GET_SERVER_REQ_V02. */

   const qmiLocDeleteAssistDataReqMsgT_v02* pDeleteAssistDataReq;
   /**< Deletes the aiding data from the engine.

        If the request is accepted by the service, the client receives the
        following indication containing a response:
        QMI_LOC_DELETE_ASSIST_DATA_IND_V02.

        To send this request, set the reqId field in locClientSendReq() to
        QMI_LOC_DELETE_ASSIST_DATA_REQ_V02. */

   const qmiLocSetXtraTSessionControlReqMsgT_v02* pSetXtraTSessionControlReq;
   /**< Sets XTRA-T session control in the engine.

        If the request is accepted by the service, the client receives the
        following indication containing a response:
        QMI_LOC_SET_XTRA_T_SESSION_CONTROL_IND_V02.

        To send this request, set the reqId field in locClientSendReq() to
        QMI_LOC_SET_XTRA_T_SESSION_CONTROL_REQ_V02. */

   const qmiLocInjectWifiPositionReqMsgT_v02* pInjectWifiPositionReq;
   /**< Injects a WiFi position into the engine.

        If the request is accepted by the service, the client receives the
        following indication containing a response:
        QMI_LOC_INJECT_WIFI_POSITION_IND_V02.

        To send this request, set the reqId field in locClientSendReq() to
        QMI_LOC_INJECT_WIFI_POSITION_REQ_V02. */

   const qmiLocNotifyWifiStatusReqMsgT_v02* pNotifyWifiStatusReq;
   /**< Notifies the engine about the WiFi status.

        If the request is accepted by the service, the client receives the
        following indication containing a response:
        QMI_LOC_NOTIFY_WIFI_STATUS_IND_V02.

        To send this request, set the reqId field in locClientSendReq() to
        QMI_LOC_NOTIFY_WIFI_STATUS_REQ_V02. */

   const qmiLocSetOperationModeReqMsgT_v02* pSetOperationModeReq;
   /**< Sets the engine Operation mode.

        If the request is accepted by the service, the client receives the
        following indication containing a response:
        QMI_LOC_SET_OPERATION_MODE_IND_V02.

        To send this request, set the reqId field in locClientSendReq() to
        QMI_LOC_SET_OPERATION_MODE_REQ_V02. */

   const qmiLocSetSpiStatusReqMsgT_v02* pSetSpiStatusReq;
   /**< Sends the stationary position status to the engine.

        If the request is accepted by the service, the client receives the
        following indication containing a response:
        QMI_LOC_SET_SPI_STATUS_IND_V02.

        To send this request, set the reqId field in locClientSendReq() to
        QMI_LOC_SET_SPI_STATUS_REQ_V02. */

   const qmiLocInjectSensorDataReqMsgT_v02* pInjectSensorDataReq;
   /**< Injects sensor data into the engine.

        If the request is accepted by the service, the client receives the
        following indication containing a response:
        QMI_LOC_INJECT_SENSOR_DATA_IND_V02.

        To send this request, set the reqId field in locClientSendReq() to
        QMI_LOC_INJECT_SENSOR_DATA_REQ_V02. */

   const qmiLocInjectTimeSyncDataReqMsgT_v02* pInjectTimeSyncReq;
   /**< Injects time synchronization information into the engine.

        If the request is accepted by the service, the client receives the
        following indication containing a response:
        QMI_LOC_INJECT_TIME_SYNC_DATA_IND_V02.

        To send this request, set the reqId field in locClientSendReq() to
        QMI_LOC_INJECT_TIME_SYNC_DATA_REQ_V02. */

   const qmiLocSetCradleMountConfigReqMsgT_v02* pSetCradleMountConfigReq;
   /**< Sets the cradle mount state information in the engine.

        If the request is accepted by the service, the client receives the
        following indication containing a response:
        SET_CRADLE_MOUNT_CONFIG_REQ_V02.

        To send this request, set the reqId field in locClientSendReq() to
        SET_CRADLE_MOUNT_CONFIG_IND_V02. */

   const qmiLocSetExternalPowerConfigReqMsgT_v02* pSetExternalPowerConfigReq;
   /**< Sets external power configuration state in the engine.

        If the request is accepted by the service, the client receives the
        following indication containing a response:
        QMI_LOC_SET_EXTERNAL_POWER_CONFIG_IND_V02.

        To send this request, set the reqId field in locClientSendReq() to
        QMI_LOC_SET_EXTERNAL_POWER_CONFIG_REQ_V02. */

   const qmiLocInformLocationServerConnStatusReqMsgT_v02*
     pInformLocationServerConnStatusReq;
   /**< Informs the engine about the connection status to the location server.

        This can be sent in response to a
        QMI_LOC_EVENT_LOCATION_SERVER_CONNECTION_REQ_IND_V02 request. The
        service sends back a QMI_LOC_INFORM_LOCATION_SERVER_CONN_STATUS_IND_V02
        response indication for this request.

        To send this request, set the reqId field in locClientSendReq() to
        QMI_LOC_INFORM_LOCATION_SERVER_CONN_STATUS_REQ_V02. */

   const qmiLocSetProtocolConfigParametersReqMsgT_v02*
     pSetProtocolConfigParametersReq;
   /**< Sets the protocol configuration parameters in the engine.

        If the request is accepted by the service, the client receives the
        following indication containing a response:
        QMI_LOC_SET_PROTOCOL_CONFIG_PARAMETERS_IND_V02.

        To send this request, set the reqId field in locClientSendReq() to
        QMI_LOC_SET_PROTOCOL_CONFIG_PARAMETERS_REQ_V02. */

   const qmiLocGetProtocolConfigParametersReqMsgT_v02*
     pGetProtocolConfigParametersReq;
   /**< Retrieves protocol configuration parameters from the engine.

        If the request is accepted by the service, the client receives the
        following indication containing a response:
        QMI_LOC_GET_PROTOCOL_CONFIG_PARAMETERS_IND_V02.

        To send this request, set the reqId field in locClientSendReq() to
        QMI_LOC_GET_PROTOCOL_CONFIG_PARAMETERS_REQ_V02. */

   const qmiLocSetSensorControlConfigReqMsgT_v02*
     pSetSensorControlConfigReq;
   /**< Sets the sensor control configuration parameters in the engine.

        If the request is accepted by the service, the client receives the
        following indication containing a response:
        QMI_LOC_SET_SENSOR_CONTROL_CONFIG_IND_V02.

        To send this request, set the reqId field in locClientSendReq() to
        QMI_LOC_SET_SENSOR_CONTROL_CONFIG_REQ_V02. */

   const qmiLocSetSensorPerformanceControlConfigReqMsgT_v02*
      pSetSensorPerformanceControlConfigReq;
   /**< Sets the sensor performance configuration parameters in the engine.

        If the request is accepted by the service, the client receives the
        following indication containing a response:
        QMI_LOC_SET_SENSOR_PERFORMANCE_CONTROL_CONFIGURATION_IND_V02.

        To send this request, set the reqId field in locClientSendReq() to
        QMI_LOC_SET_SENSOR_PERFORMANCE_CONTROL_CONFIGURATION_REQ_V02. */

   const qmiLocGetSensorPropertiesReqMsgT_v02* pGetSensorPropertiesReq;
   /**< Retrieves the sensor properties from the engine.

        If the request is accepted by the service, the client receives the
        following indication containing a response:
        QMI_LOC_GET_SENSOR_PROPERTIES_IND_V02.

        To send this request, set the reqId field in locClientSendReq() to
        QMI_LOC_GET_SENSOR_PROPERTIES_REQ_V02. */

   const qmiLocSetSensorPropertiesReqMsgT_v02* pSetSensorPropertiesReq;
   /**< Sets the sensor properties in the engine.

        If the request is accepted by the service, the client receives the
        following indication containing a response:
        QMI_LOC_SET_SENSOR_PROPERTIES_IND_V02.

        To send this request, set the reqId field in locClientSendReq() to
        QMI_LOC_SET_SENSOR_PROPERTIES_REQ_V02. */

   const qmiLocInjectSuplCertificateReqMsgT_v02* pInjectSuplCertificateReq;
   /**< Injects a SUPL certificate into the engine.

        If the request is accepted by the service, the client receives the
        following indication containing a response:
        QMI_LOC_INJECT_SUPL_CERTIFICATE_IND_V02.

        To send this request, set the reqId field in locClientSendReq() to
        QMI_LOC_INJECT_SUPL_CERTIFICATE_REQ_V02. */

   const qmiLocDeleteSuplCertificateReqMsgT_v02* pDeleteSuplCertificateReq;
   /**< Deletes a SUPL certificate from the engine.

        If the request is accepted by the service, the client receives the
        following indication containing a response:
        QMI_LOC_DELETE_SUPL_CERTIFICATE_IND_V02.

        To send this request, set the reqId field in locClientSendReq() to
        QMI_LOC_DELETE_SUPL_CERTIFICATE_REQ_V02. */

   const qmiLocSetPositionEngineConfigParametersReqMsgT_v02*
     pSetPositionEngineConfigParametersReq;
   /**< Sets position engine configuration.

        If the request is accepted by the service, the client receives the
        following indication containing a response:
        QMI_LOC_SET_POSITION_ENGINE_CONFIG_PARAMETERS_IND _V02.

        To send this request, set the reqId field in locClientSendReq() to
        QMI_LOC_SET_POSITION_ENGINE_CONFIG_PARAMETERS_REQ_V02. */

   const qmiLocGetPositionEngineConfigParametersReqMsgT_v02*
     pGetPositionEngineConfigParametersReq;
   /**< Gets position engine configuration.

         If the request is accepted by the service, the client receives the
         following indication containing a response:
         QMI_LOC_GET_POSITION_ENGINE_CONFIG_PARAMETERS_IND_V02.

         To send this request, set the reqId field in locClientSendReq() to
         QMI_LOC_GET_POSITION_ENGINE_CONFIG_PARAMETERS_REQ_V02. */

   const qmiLocAddCircularGeofenceReqMsgT_v02* pAddCircularGeofenceReq;
   /**< Adds a circular geofence.

        If the request is accepted by the service, the client receives the
        following indication containing a response:
        QMI_LOC_ADD_CIRCULAR_GEOFENCE_IND_V02.

        To send this request, set the reqId field in locClientSendReq() to
        QMI_LOC_ADD_CIRCULAR_GEOFENCE_REQ_V02 */

   const qmiLocDeleteGeofenceReqMsgT_v02* pDeleteGeofenceReq;
   /**< Deletes a geofence.

        If the request is accepted by the service, the client receives the
        following indication containing a response:
        QMI_LOC_DELETE_GEOFENCE_IND_V02.

        To send this request, set the reqId field in locClientSendReq() to
        QMI_LOC_DELETE_GEOFENCE_REQ_V02 */

   const qmiLocQueryGeofenceReqMsgT_v02* pQueryGeofenceReq;
   /**< Queries a geofence.

        If the request is accepted by the service, the client receives the
        following indication containing a response:
        QMI_LOC_QUERY_GEOFENCE_IND_V02

        To send this request, set the reqId field in locClientSendReq() to
        QMI_LOC_QUERY_GEOFENCE_REQ_V02. */

    const qmiLocEditGeofenceReqMsgT_v02* pEditGeofenceReq;
    /**< Edits geofence parameters.

        If the request is accepted by the service, the client receives the
        following indication containing a response:
        QMI_LOC_EDIT_GEOFENCE_IND_V02

        To send this request, set the reqId field in locClientSendReq() to
        QMI_LOC_EDIT_GEOFENCE_REQ_V02. */

    const qmiLocGetBestAvailablePositionReqMsgT_v02*
      pGetBestAvailablePositionReq;
    /**< Get the best available position from location engine

        If the request is accepted by the service, the client receives the
        following indication containing a response:
        QMI_LOC_GET_BEST_AVAILABLE_POSITION_IND_V02

        To send this request, set the reqId field in locClientSendReq() to
        QMI_LOC_GET_BEST_AVAILABLE_POSITION_REQ_V02. @newpagetable */

    const qmiLocSecureGetAvailablePositionReqMsgT_v02*
         pSecureGetBestAvailablePositionReq;
       /**< Get the best available position from location engine

           If the request is accepted by the service, the client receives the
           following indication containing a response:
           QMI_LOC_GET_BEST_AVAILABLE_POSITION_IND_V02

           To send this request, set the reqId field in locClientSendReq() to
           QMI_LOC_GET_BEST_AVAILABLE_POSITION_REQ_V02. @newpagetable */

    const qmiLocInjectMotionDataReqMsgT_v02* pInjectMotionDataReq;
    /**< Inject motion data in the location engine

        If the request is accepted by the service, the client receives the
        following indication containing a response:
        QMI_LOC_INJECT_MOTION_DATA_IND_V02

        To send this request, set the reqId field in locClientSendReq() to
        QMI_LOC_INJECT_MOTION_DATA_REQ_V02 */

    const qmiLocGetNiGeofenceIdListReqMsgT_v02* pGetNiGeofenceIdListReq;
    /**< Get the list of Network Initiated Geofences from the location engine.

        If the request is accepted by the service, the client receives the
        following indication containing a response:
        QMI_LOC_GET_NI_GEOFENCE_ID_LIST_IND_V02

        To send this request, set the reqId field in locClientSendReq() to
        QMI_LOC_GET_NI_GEOFENCE_ID_LIST_REQ_V02 */

    const qmiLocInjectGSMCellInfoReqMsgT_v02 *pInjectGSMCellInfoReq;
    /**< Inject GSM Cell Information into the location engine.
         If the request is accepted by the service, the client receives the
         following indication containing a response:
         QMI_LOC_INJECT_GSM_CELL_INFO_IND_V02

         To send this request, set the reqId field in locClientSendReq() to
         QMI_LOC_INJECT_GSM_CELL_INFO_REQ_V02 */

    const qmiLocInjectNetworkInitiatedMessageReqMsgT_v02
      *pInjectNetworkInitiatedMessageReq;
    /**< Inject Network Initiated Message into the location engine.
         If the request is accepted by the service, the client receives the
         following indication containing a response:
         QMI_LOC_INJECT_NETWORK_INITIATED_MESSAGE_IND_V02

         To send this request, set the reqId field in locClientSendReq() to
         QMI_LOC_INJECT_NETWORK_INITIATED_MESSAGE_REQ_V02 */

    const void *pWWANOutOfServiceNotificationReq;

    const qmiLocPedometerReportReqMsgT_v02 *pPedometerReportReq;
    /**< Send pedometer data to the location engine. If the request is
         accepted by the service, the client receives the following
         indication containing a response:
         QMI_LOC_PEDOMETER_REPORT_IND_V02

         To send this request, set the reqId field in locClientSendReq() to
         QMI_LOC_PEDOMETER_REPORT_REQ_V02 */

    const qmiLocInjectWCDMACellInfoReqMsgT_v02 *pInjectWCDMACellInfoReq;
    const qmiLocInjectTDSCDMACellInfoReqMsgT_v02 *pInjectTDSCDMACellInfoReq;
    const qmiLocInjectSubscriberIDReqMsgT_v02 *pInjectSubscriberIDReq;
    const qmiLocInjectWifiApDataReqMsgT_v02 *pInjectWifiApDataReq;
    const qmiLocNotifyWifiAttachmentStatusReqMsgT_v02 *pNotifyWifiAttachmentStatusReq;
    const qmiLocNotifyWifiEnabledStatusReqMsgT_v02 *pNotifyWifiEnabledStatusReq;

    const qmiLocReadFromBatchReqMsgT_v02 *pReadFromBatchReq;
    const qmiLocGetBatchSizeReqMsgT_v02 *pGetBatchSizeReq;
    const qmiLocStartBatchingReqMsgT_v02 *pStartBatchingReq;
    const qmiLocStopBatchingReqMsgT_v02 *pStopBatchingReq;
    const qmiLocReleaseBatchReqMsgT_v02 *pReleaseBatchReq;

    const qmiLocInjectVehicleSensorDataReqMsgT_v02 *pInjectVehicleSensorDataReq;

    /**< Send vehicle sensor data to the location engine. If the request is
         accepted by the service, the client receives the following
         indication containing a response:
         QMI_LOC_INJECT_VEHICLE_SENSOR_DATA_IND_V02

         To send this request, set the reqId field in locClientSendReq() to
         QMI_LOC_INJECT_VEHICLE_SENSOR_DATA_REQ_V02 */

    const qmiLocSetPremiumServicesCfgReqMsgT_v02 *pSetPremiumServicesCfgReq;
    /*QMI_LOC_SET_PREMIUM_SERVICES_CONFIG_REQ_V02*/

    const qmiLocGetAvailWwanPositionReqMsgT_v02 *pGetAvailWwanPositionReq;
    /*QMI_LOC_GET_AVAILABLE_WWAN_POSITION_REQ_V02*/

    const qmiLocSetXtraVersionCheckReqMsgT_v02 *pSetXtraVersionCheckReq;

    const qmiLocGdtUploadBeginStatusReqMsgT_v02* pGdtUploadBeginStatusReq;
    /* QMI_LOC_GDT_UPLOAD_BEGIN_STATUS_REQ_V02 */

    const qmiLocGdtUploadEndReqMsgT_v02* pGdtUploadEndReq;
    /* QMI_LOC_GDT_UPLOAD_END_REQ_V02*/

    const qmiLocInjectGtpClientDownloadedDataReqMsgT_v02 *pInjectGtpClientDownloadedDataReq;
    /* QMI_LOC_INJECT_GTP_CLIENT_DOWNLOADED_DATA_REQ_V02 */

    const qmiLocSetGNSSConstRepConfigReqMsgT_v02 *pSetGNSSConstRepConfigReq;
    /*QMI_LOC_SET_GNSS_CONSTELL_REPORT_CONFIG_V02*/

    const qmiLocStartDbtReqMsgT_v02 *pStartDbtReq;
    /*QMI_LOC_START_DBT_REQ_V02*/

    const qmiLocStopDbtReqMsgT_v02 *pStopDbtReq;
    /*QMI_LOC_STOP_DBT_REQ_V02*/
}locClientReqUnionType;


/** Event indications that are sent by the service.
*/
typedef union
{
   const qmiLocEventPositionReportIndMsgT_v02* pPositionReportEvent;
   /**< Contains the position information.

        This event is generated after QMI_LOC_START_REQ_V02 is sent. If
        periodic fix criteria is specified, this event is generated multiple
        times periodically at the specified rate until QMI_LOC_STOP_REQ_V02 is
        sent.

        The eventIndId field in the event indication callback is set to
        QMI_LOC_EVENT_POSITION_REPORT_IND_V02. */

   const qmiLocEventGnssSvInfoIndMsgT_v02* pGnssSvInfoReportEvent;
   /**< Contains the GNSS satellite information.

        This event is generated after QMI_LOC_START_REQ_V02 is sent. This event
        is generated at 1 Hz if the location engine is tracking satellites to
        make a location fix.

        The eventIndId field in the event indication callback is set to
        QMI_LOC_EVENT_GNSS_INFO_IND_V02. */

   const qmiLocEventNmeaIndMsgT_v02* pNmeaReportEvent;
   /**< Contains an NMEA report sentence.

        The entire NMEA report consisting of multiple sentences is sent at a
        1 Hz rate. This event is generated after QMI_LOC_START_REQ_V02 is sent.

        The eventIndId field in the event indication callback is set to
        QMI_LOC_EVENT_NMEA_IND_V02. */

   const qmiLocEventNiNotifyVerifyReqIndMsgT_v02* pNiNotifyVerifyReqEvent;
   /**< Notifies a location client when the network triggers a positioning
        request to the mobile.

        Upon getting this event, the location client displays the
        network-initiated fix request in a dialog and prompts the user to
        accept or deny the request. The client responds to this request with
        the message QMI_LOC_NI_USER_RESPONSE_REQ_V02.

        The eventIndId field in the event indication callback is set to
        QMI_LOC_EVENT_NI_NOTIFY_VERIFY_REQ_IND_V02. */

   const qmiLocEventInjectTimeReqIndMsgT_v02* pInjectTimeReqEvent;
   /**< Asks the client for time assistance.

        The client responds to this request with the message
        QMI_LOC_INJECT_UTC_TIME_REQ_V02.

        The eventIndId field in the event indication callback is
        set to QMI_LOC_EVENT_INJECT_TIME_REQ_IND_V02. */

   const qmiLocEventInjectPredictedOrbitsReqIndMsgT_v02*
         pInjectPredictedOrbitsReqEvent;
   /**< Asks the client for predicted orbits data assistance.

        The client responds to this request with the message
        QMI_LOC_INJECT_PREDICTED_ORBITS_DATA_REQ_V02.

        The eventIndId field in the event indication callback is set to
        QMI_LOC_EVENT_INJECT_PREDICTED_ORBITS_REQ_IND_V02. */

   const qmiLocEventInjectPositionReqIndMsgT_v02* pInjectPositionReqEvent;
   /**< Asks the client for position assistance.

        The client responds to this request with the message
        QMI_LOC_INJECT_POSITION_REQ_V02.

        The eventIndId field in the event indication callback is set to
        QMI_LOC_EVENT_INJECT_POSITION_REQ_IND_V02. */

   const qmiLocEventEngineStateIndMsgT_v02* pEngineState;
   /**< Sent by the engine whenever it turns on or off.

        The eventIndId field in the event indication callback is set to
        QMI_LOC_EVENT_ENGINE_STATE_IND_V02. */

   const qmiLocEventFixSessionStateIndMsgT_v02* pFixSessionState;
   /**< Sent by the engine when a location session begins or ends.

        The eventIndId field in the event indication callback is set to
        QMI_LOC_EVENT_FIX_SESSION_STATE_IND_V02. */

   const qmiLocEventWifiReqIndMsgT_v02* pWifiReqEvent;
   /**< Sent by the engine when it needs WiFi support.

        The eventIndId field in the event indication callback is set to
        QMI_LOC_EVENT_WIFI_REQ_IND_V02. */

   const qmiLocEventSensorStreamingReadyStatusIndMsgT_v02*
          pSensorStreamingReadyStatusEvent;
   /**< Notifies the client that the engine is ready to accept sensor data.

        The eventIndId field in the event indication callback is set to
        QMI_LOC_EVENT_SENSOR_STREAMING_READY_STATUS_IND_V02. */

   const qmiLocEventTimeSyncReqIndMsgT_v02* pTimeSyncReqEvent;
   /**< Sent by the engine when it needs to synchronize its time with the sensor
        processor time.

        The eventIndId field in the event indication callback is set to
        QMI_LOC_EVENT_TIME_SYNC_REQ_IND_V02. */

   const qmiLocEventSetSpiStreamingReportIndMsgT_v02*
     pSetSpiStreamingReportEvent;
   /**< Asks the client to start/stop sending a Stationary Position Indicator
        (SPI) stream.

        The eventIndId field in the event indication callback is set to
        QMI_LOC_SET_SPI_STREAMING_REPORT_IND_V02. */

   const qmiLocEventLocationServerConnectionReqIndMsgT_v02*
      pLocationServerConnReqEvent;
   /**< Sent by the engine to ask the client to open or close a connection to
        a location server.

        The client responds to this request by sending the
        QMI_LOC_INFORM_LOCATION_SERVER_CONN_STATUS_REQ_V02 message.

        The eventIndId field in the event indication callback is set to
        QMI_LOC_EVENT_LOCATION_SERVER_CONNECTION_REQ_IND_V02. */

   const qmiLocEventNiGeofenceNotificationIndMsgT_v02*
     pNiGeofenceNotificationEvent;
   /**< Sent by the engine to notify the client about changes to a
        network-initiated geofence.

        The eventIndId field in the event indication callback is set to
        QMI_LOC_EVENT_NI_GEOFENCE_NOTIFICATION_IND_V02. */

   const qmiLocEventGeofenceGenAlertIndMsgT_v02* pGeofenceGenAlertEvent;
   /**< Sent by the engine to notify the client about updates that may
        affect a geofence operation.

        The eventIndId field in the event indication callback is set to
        QMI_LOC_EVENT_GEOFENCE_GEN_ALERT_IND_V02. */

   const qmiLocEventGeofenceBreachIndMsgT_v02* pGeofenceBreachEvent;
   /**< Sent by the engine to notify the client about a geofence breach
        event.

        The eventIndId field in the event indication callback is set to
        QMI_LOC_EVENT_GEOFENCE_BREACH_NOTIFICATION_IND_V02. @newpagetable */

   const qmiLocEventGeofenceBatchedBreachIndMsgT_v02* pGeofenceBatchedBreachEvent;
   /**< Sent by the engine to notify the client about a geofence breach
        event.

        The eventIndId field in the event indication callback is set to
        QMI_LOC_EVENT_GEOFENCE_BATCHED_BREACH_NOTIFICATION_IND_V02. @newpagetable */

   const qmiLocEventPedometerControlIndMsgT_v02* pPedometerControlEvent;
   /**< Sent by the engine to recommend how pedometer data is sent to the
        location engine.
        The eventIndId field in the event indication callback is set to
        QMI_LOC_EVENT_PEDOMETER_CONTROL_IND_V02. @newpagetable */

   const qmiLocEventMotionDataControlIndMsgT_v02* pMotionDataControlEvent;
   /**< Sent by the engine to recommend how motion data is sent to the
        location engine.
        The eventIndId field in the event indication callback is set to
        QMI_LOC_EVENT_MOTION_DATA_CONTROL_IND_V02. @newpagetable */

   const qmiLocEventInjectWifiApDataReqIndMsgT_v02* pWifiApDataReqEvent;
   const qmiLocEventLiveBatchedPositionReportIndMsgT_v02* pBatchPositionReportEvent;
   /**< Sent by the engine to notify the client that live batch location
        is ready, and the location info.

        The eventIndId field in the event indication callback is set to
        QMI_LOC_EVENT_LIVE_BATCHED_POSITION_REPORT_IND_V02. */

   const qmiLocEventBatchFullIndMsgT_v02* pBatchCount;
   /**< Sent by the engine to notify the client that batch location is
        full, and how many location are available to read.

        The eventIndId field in the event indication callback is set to
        QMI_LOC_EVENT_BATCH_FULL_IND_V02. */

   const qmiLocEventVehicleDataReadyIndMsgT_v02* pVehicleDataReadyEvent;
   /**< Sent by the engine to recommend how vehicle sensor data is
        sent to the location engine.
        The eventIndId field in the event indication callback is set to
        QMI_LOC_EVENT_VEHICLE_DATA_READY_STATUS_IND_V02. @newpagetable */

   const qmiLocEventGeofenceProximityIndMsgT_v02* pGeofenceProximityEvent;
   /**< Sent by the engine to notify the client about a geofence proximity
        event.

        The eventIndId field in the event indication callback is set to
        QMI_LOC_EVENT_GEOFENCE_PROXIMITY_NOTIFICATION_IND_V02. @newpagetable */

   const qmiLocEventGnssSvMeasInfoIndMsgT_v02* pGnssSvRawInfoEvent;

   /**< Sent by the engine when GNSS measurements are available
        The eventIndId field in the event indication callback is set to
        QMI_LOC_EVENT_GNSS_MEASUREMENT_REPORT_IND_V02. @newpagetable */

   const qmiLocEventGnssSvPolyIndMsgT_v02* pGnssSvPolyInfoEvent;

   /**< Sent by the engine when GNSS measurements are available
        The eventIndId field in the event indication callback is set to
        QMI_LOC_EVENT_SV_POLYNOMIAL_REPORT_IND_V02. @newpagetable */

   const qmiLocEventGdtUploadBeginStatusReqIndMsgT_v02* pGdtUploadBeginEvent;
   /**< Sent by the engine to notify the client about a GDT upload
        begine event.

       The eventIndId field in the event indication callback is set to
       QMI_LOC_EVENT_GDT_UPLOAD_BEGIN_STATUS_REQ_IND_V02. @newpagetable */

   const qmiLocEventGdtUploadEndReqIndMsgT_v02* pGdtUploadEndEvent;
   /**< Sent by the engine to notify the client about a GDT upload
        end event.

       The eventIndId field in the event indication callback is set to
       QMI_LOC_EVENT_GDT_UPLOAD_END_REQ_IND_V02. @newpagetable */

   const qmiLocEventDbtPositionReportIndMsgT_v02 *pDbtPositionReportEvent;
   /**< Sent by the engine to notify the client of a distance based
        tracking position report.
        QMI_LOC_EVENT_DBT_POSITION_REPORT_IND_V02*/

<<<<<<< HEAD
   const qmiLocEventDbtSessionStatusIndMsgT_v02 *pDbtSessionStatusEvent;
   /**< Sent by the engine to notify the client of the status of the
        DBT session.
        QMI_LOC_EVENT_DBT_SESSION_STATUS_IND_V02*/
=======
   const qmiLocEventDbtPositionReportIndMsgT_v02 *pDbtPositionReportEvent;
   /**< Sent by the engine to notify the client of a distance based
        tracking position report.
        QMI_LOC_EVENT_DBT_POSITION_REPORT_IND_V02*/

   const qmiLocEventDbtSessionStatusIndMsgT_v02 *pDbtSessionStatusEvent;
   /**< Sent by the engine to notify the client of the status of the
      DBT session.
      QMI_LOC_EVENT_DBT_SESSION_STATUS_IND_V02*/
>>>>>>> e534e7fc
}locClientEventIndUnionType;


/** Response indications that are sent by the service.
*/
typedef union
{
   const qmiLocGetServiceRevisionIndMsgT_v02* pGetServiceRevisionInd;
   /**< Response to the QMI_LOC_GET_SERVICE_REVISION_REQ_V02 request.

        The respIndId field in the response indication callback is set to
        QMI_LOC_GET_SERVICE_REVISION_IND_V02. */

   const qmiLocGetFixCriteriaIndMsgT_v02* pGetFixCriteriaInd;
   /**< Response to the QMI_LOC_GET_FIX_CRITERIA_REQ_V02 request.

        The respIndId field in the response indication callback is set to
        QMI_LOC_GET_FIX_CRITERIA_IND_V02. */

   const qmiLocNiUserRespIndMsgT_v02* pNiUserRespInd;
   /**< Response to the QMI_LOC_NI_USER_RESPONSE_REQ_V02 request.

        The respIndId field in the response indication callback is set to
        QMI_LOC_NI_USER_RESPONSE_IND_V02. */

   const qmiLocInjectPredictedOrbitsDataIndMsgT_v02*
     pInjectPredictedOrbitsDataInd;
   /**< Sent after a predicted orbits data part has been successfully injected.

        The client waits for this indication before injecting the next part.
        This indication is sent in response to
        QMI_LOC_INJECT_PREDICTED_ORBITS_DATA_REQ_V02.

        The respIndId field in the response indication callback is set to
        QMI_LOC_INJECT_PREDICTED_ORBITS_DATA_IND_V02. */

   const qmiLocGetPredictedOrbitsDataSourceIndMsgT_v02*
      pGetPredictedOrbitsDataSourceInd;
   /**< Response to the QMI_LOC_GET_PREDICTED_ORBITS_DATA_SOURCE_REQ_V02
        request.

        The respIndId field in the response indication callback is set to
        QMI_LOC_GET_PREDICTED_ORBITS_DATA_SOURCE_IND_V02. */

   const qmiLocGetPredictedOrbitsDataValidityIndMsgT_v02*
     pGetPredictedOrbitsDataValidityInd;
   /**< Response to the QMI_LOC_GET_PREDICTED_ORBITS_DATA_VALIDITY_REQ_V02
        request.

        The respIndId field in the response indication callback is set to
        QMI_LOC_GET_PREDICTED_ORBITS_DATA_VALIDITY_IND_V02. */

   const qmiLocInjectUtcTimeIndMsgT_v02* pInjectUtcTimeInd;
   /**< Response to the QMI_LOC_INJECT_UTC_TIME_REQ_V02 request.

        The respIndId field in the response indication callback is set to
        QMI_LOC_INJECT_UTC_TIME_IND_V02. */

   const qmiLocInjectPositionIndMsgT_v02* pInjectPositionInd;
   /**< Response to the QMI_LOC_INJECT_POSITION_REQ_V02 request.

        The respIndId field in the response indication callback is set to
        QMI_LOC_INJECT_POSITION_IND_V02. */

   const qmiLocSetEngineLockIndMsgT_v02* pSetEngineLockInd;
   /**< Response to the QMI_LOC_SET_ENGINE_LOCK_REQ_V02 request.

        The respIndId field in the response indication callback is set to
        QMI_LOC_SET_ENGINE_LOCK_IND_V02. */

   const qmiLocGetEngineLockIndMsgT_v02* pGetEngineLockInd;
   /**< Response to the QMI_LOC_GET_ENGINE_LOCK_REQ_V02 request.

        The respIndId field in the response indication callback is set to
        QMI_LOC_GET_ENGINE_LOCK_IND_V02. */

   const qmiLocSetSbasConfigIndMsgT_v02* pSetSbasConfigInd;
   /**< Response to the QMI_LOC_SET_SBAS_CONFIG_REQ_V02 request.

        The respIndId field in the response indication callback is set to
        QMI_LOC_SET_SBAS_CONFIG_IND_V02. */

   const qmiLocGetSbasConfigIndMsgT_v02* pGetSbasConfigInd;
   /**< Response to the QMI_LOC_GET_SBAS_CONFIG_REQ_V02 request.

        The respIndId field in the response indication callback is set to
        QMI_LOC_GET_SBAS_CONFIG_IND_V02. */

   const qmiLocSetNmeaTypesIndMsgT_v02* pSetNmeaTypesInd;
   /**< Response to the QMI_LOC_SET_NMEA_TYPES_REQ_V02 request.

        The respIndId field in the response indication callback is set to
        QMI_LOC_SET_NMEA_TYPES_IND_V02. */

   const qmiLocGetNmeaTypesIndMsgT_v02* pGetNmeaTypesInd;
   /**< Response to the QMI_LOC_GET_NMEA_TYPES_REQ_V02 request.

        The respIndId field in the response indication callback is set to
        QMI_LOC_GET_NMEA_TYPES_IND_V02. */

   const qmiLocSetLowPowerModeIndMsgT_v02* pSetLowPowerModeInd;
   /**< Response to the QMI_LOC_SET_LOW_POWER_MODE_REQ_V02 request.

        The respIndId field in the response indication callback is set to
        QMI_LOC_SET_LOW_POWER_MODE_IND_V02. */

   const qmiLocGetLowPowerModeIndMsgT_v02* pGetLowPowerModeInd;
   /**< Response to the QMI_LOC_GET_LOW_POWER_MODE_REQ_V02 request.

        The respIndId field in the response indication callback is set to
        QMI_LOC_GET_LOW_POWER_MODE_IND_V02. */

   const qmiLocSetServerIndMsgT_v02* pSetServerInd;
   /**< Response to the QMI_LOC_SET_SERVER_REQ_V02 request.

        The respIndId field in the response indication callback is set to
        QMI_LOC_SET_SERVER_IND_V02. */

   const qmiLocGetServerIndMsgT_v02* pGetServerInd;
   /**< Response to the QMI_LOC_GET_SERVER_REQ_V02 request.

        The respIndId field in the response indication callback is set to
        QMI_LOC_GET_SERVER_IND_V02. */

   const qmiLocDeleteAssistDataIndMsgT_v02* pDeleteAssistDataInd;
   /**< Response to the QMI_LOC_DELETE_ASSIST_DATA_REQ_V02 request.

        The respIndId field in the response indication callback is set to
        QMI_LOC_DELETE_ASSIST_DATA_IND_V02. */

   const qmiLocSetXtraTSessionControlIndMsgT_v02* pSetXtraTSessionControlInd;
   /**< Response to the QMI_LOC_SET_XTRA_T_SESSION_CONTROL_REQ_V02 request.

        The respIndId field in the response indication callback is set to
        QMI_LOC_SET_XTRA_T_SESSION_CONTROL_IND_V02. */

   const qmiLocGetXtraTSessionControlIndMsgT_v02* pGetXtraTSessionControlInd;
   /**< Response to the QMI_LOC_GET_XTRA_T_SESSION_CONTROL_REQ_V02 request.

        The respIndId field in the response indication callback is set to
        QMI_LOC_GET_XTRA_T_SESSION_CONTROL_IND_V02. */

   const qmiLocInjectWifiPositionIndMsgT_v02* pInjectWifiPositionInd;
   /**< Response to the QMI_LOC_INJECT_WIFI_POSITION_REQ_V02 request.

        The respIndId field in the response indication callback is set to
        QMI_LOC_INJECT_WIFI_POSITION_IND_V02. */

   const qmiLocNotifyWifiStatusIndMsgT_v02* pNotifyWifiStatusInd;
   /**< Response to the QMI_LOC_NOTIFY_WIFI_STATUS_REQ_V02 request.

        The respIndId field in the response indication callback is set to
        QMI_LOC_NOTIFY_WIFI_STATUS_IND_V02. */

   const qmiLocGetRegisteredEventsIndMsgT_v02* pGetRegisteredEventsInd;
   /**< Response to the QMI_LOC_GET_REGISTERED_EVENTS_REQ_V02 request.

        The respIndId field in the response indication callback is set to
        QMI_LOC_GET_REGISTERED_EVENTS_IND_V02. */

   const qmiLocSetOperationModeIndMsgT_v02* pSetOperationModeInd;
   /**< Response to the QMI_LOC_SET_OPERATION_MODE_REQ_V02 request.

        The respIndId field in the response indication callback is set to
        QMI_LOC_SET_OPERATION_MODE_IND_V02. */

   const qmiLocGetOperationModeIndMsgT_v02* pGetOperationModeInd;
   /**< Response to the QMI_LOC_GET_OPERATION_MODE_REQ_V02 request.

        The respIndId field in the response indication callback is set to
        QMI_LOC_GET_OPERATION_MODE_IND_V02. */

   const qmiLocSetSpiStatusIndMsgT_v02* pSetSpiStatusInd;
   /**< Response to the QMI_LOC_SET_SPI_STATUS_REQ_V02 request.

        The respIndId field in the response indication callback is set to
        QMI_LOC_SET_SPI_STATUS_IND_V02. */

   const qmiLocInjectSensorDataIndMsgT_v02* pInjectSensorDataInd;
   /**< Response to the QMI_LOC_INJECT_SENSOR_DATA_REQ_V02 request.

        The respIndId field in the response indication callback is set to
        QMI_LOC_INJECT_SENSOR_DATA_IND_V02. */

   const qmiLocInjectTimeSyncDataIndMsgT_v02* pInjectTimeSyncDataInd;
   /**< Response to the QMI_LOC_INJECT_TIME_SYNC_DATA_REQ_V02 request.

        The respIndId field in the response indication callback is set to
        QMI_LOC_INJECT_TIME_SYNC_DATA_IND_V02. */

   const qmiLocSetCradleMountConfigIndMsgT_v02* pSetCradleMountConfigInd;
   /**< Response to the QMI_LOC_SET_CRADLE_MOUNT_CONFIG_IND_V02 request.

        The respIndId field in the response indication callback is set to
        QMI_LOC_SET_CRADLE_MOUNT_CONFIG_REQ_V02. */

   const qmiLocGetCradleMountConfigIndMsgT_v02* pGetCradleMountConfigInd;
   /**< Response to the QMI_LOC_GET_CRADLE_MOUNT_CONFIG_REQ_V02 request.

        The respIndId field in the response indication callback is set to
        QMI_LOC_GET_CRADLE_MOUNT_CONFIG_IND_V02. */

   const qmiLocSetExternalPowerConfigIndMsgT_v02* pSetExternalPowerConfigInd;
   /**< Response to the QMI_LOC_SET_EXTERNAL_POWER_CONFIG_REQ_V02 request.

        The respIndId field in the response indication callback is set to
        QMI_LOC_SET_EXTERNAL_POWER_CONFIG_IND_V02. */

   const qmiLocGetExternalPowerConfigIndMsgT_v02* pGetExternalPowerConfigInd;
   /**< Response to the QMI_LOC_GET_EXTERNAL_POWER_CONFIG_REQ_V02 request.

        The respIndId field in the response indication callback is set to
        QMI_LOC_GET_EXTERNAL_POWER_CONFIG_IND_V02. */

   const qmiLocInformLocationServerConnStatusIndMsgT_v02*
     pInformLocationServerConnStatusInd;
   /**< Response to the QMI_LOC_INFORM_LOCATION_SERVER_CONN_STATUS_REQ_V02
        request.

        The respIndId field in the response indication callback is set to
        QMI_LOC_INFORM_LOCATION_SERVER_CONN_STATUS_IND_V02.*/

   const qmiLocSetProtocolConfigParametersIndMsgT_v02*
     pSetProtocolConfigParametersInd;
   /**< Response to the QMI_LOC_SET_PROTOCOL_CONFIG_PARAMETERS_REQ_V02 request.

        The respIndId field in the response indication callback is set to
        QMI_LOC_SET_PROTOCOL_CONFIG_PARAMETERS_IND_V02. */

   const qmiLocGetProtocolConfigParametersIndMsgT_v02*
     pGetProtocolConfigParametersInd;
   /**< Response to the QMI_LOC_GET_PROTOCOL_CONFIG_PARAMETERS_REQ_V02 request.

        The respIndId field in the response indication callback is set to
        QMI_LOC_GET_PROTOCOL_CONFIG_PARAMETERS_IND_V02. */

   const qmiLocSetSensorControlConfigIndMsgT_v02* pSetSensorControlConfigInd;
   /**< Response to the QMI_LOC_SET_SENSOR_CONTROL_CONFIG_REQ_V02 request.

        The respIndId field in the response indication callback is set to
        QMI_LOC_SET_SENSOR_CONTROL_CONFIG_IND_V02.
         */

   const qmiLocGetSensorControlConfigIndMsgT_v02* pGetSensorControlConfigInd;
   /**< Response to the QMI_LOC_GET_SENSOR_CONTROL_CONFIG_REQ_V02 request.

        The respIndId field in the response indication callback is set to
        QMI_LOC_GET_SENSOR_CONTROL_CONFIG_IND_V02.
         */

   const qmiLocSetSensorPropertiesIndMsgT_v02* pSetSensorPropertiesInd;
   /**< Response to the QMI_LOC_SET_SENSOR_PROPERTIES_REQ_V02 request.

        The respIndId field in the response indication callback is set to
        QMI_LOC_SET_SENSOR_PROPERTIES_IND_V02.
         */

   const qmiLocGetSensorPropertiesIndMsgT_v02* pGetSensorPropertiesInd;
   /**< Response to the QMI_LOC_GET_SENSOR_PROPERTIES_REQ_V02 request.

        The respIndId field in the response indication callback is set to
        QMI_LOC_GET_SENSOR_PROPERTIES_IND_V02.
         */

   const qmiLocSetSensorPerformanceControlConfigIndMsgT_v02*
     pSetSensorPerformanceControlConfigInd;
   /**< Response to the
        QMI_LOC_SET_SENSOR_PERFORMANCE_CONTROL_CONFIGURATION_REQ_V02 request.

        The respIndId field in the response indication callback is set to
        QMI_LOC_SET_SENSOR_PERFORMANCE_CONTROL_CONFIGURATION_IND_V02. */

   const qmiLocGetSensorPerformanceControlConfigIndMsgT_v02*
     pGetSensorPerformanceControlConfigInd;
   /**< Response to the
        QMI_LOC_GET_SENSOR_PERFORMANCE_CONTROL_CONFIGURATION_REQ_V02 request.

        The respIndId field in the response indication callback is set to
        QMI_LOC_GET_SENSOR_PERFORMANCE_CONTROL_CONFIGURATION_IND_V02. */

   const qmiLocInjectSuplCertificateIndMsgT_v02* pInjectSuplCertificateInd;
   /**< Response to the QMI_LOC_INJECT_SUPL_CERTIFICATE_REQ_V02 request.

        The respIndId field in the response indication callback is set to
        QMI_LOC_INJECT_SUPL_CERTIFICATE_IND_V02. */

   const qmiLocDeleteSuplCertificateIndMsgT_v02* pDeleteSuplCertificateInd;
   /**< Response to the QMI_LOC_DELETE_SUPL_CERTIFICATE_REQ_V02 request.

        The respIndId field in the response indication callback is set to
        QMI_LOC_DELETE_SUPL_CERTIFICATE_IND_V02. */

   const qmiLocSetPositionEngineConfigParametersIndMsgT_v02*
     pSetPositionEngineConfigParametersInd;
   /**< Response to the QMI_LOC_SET_POSITION_ENGINE_CONFIG_PARAMETERS_REQ_V02
        request.

        The respIndId field in the response indication callback is set to
        QMI_LOC_SET_POSITION_ENGINE_CONFIG_PARAMETERS_IND_V02. */

   const qmiLocGetPositionEngineConfigParametersIndMsgT_v02*
     pGetPositionEngineConfigParametersInd;
    /**< Response to the QMI_LOC_GET_POSITION_ENGINE_CONFIG_PARAMETERS_REQ_V02
         request.

         The respIndId field in the response indication callback is set to
         QMI_LOC_GET_POSITION_ENGINE_CONFIG_PARAMETERS_IND_V02. */

   const qmiLocAddCircularGeofenceIndMsgT_v02* pAddCircularGeofenceInd;
   /**< Response to the QMI_LOC_ADD_CIRCULAR_GEOFENCE_REQ_V02 request.

        The respIndId field in the response indication callback is set to
        QMI_LOC_ADD_CIRCULAR_GEOFENCE_IND_V02. */

   const qmiLocDeleteGeofenceIndMsgT_v02* pDeleteGeofenceInd;
   /**< Response to the QMI_LOC_DELETE_GEOFENCE_REQ_V02 request.

        The respIndId field in the response indication callback is set to
        QMI_LOC_DELETE_GEOFENCE_IND_V02. */

   const qmiLocQueryGeofenceIndMsgT_v02* pQueryGeofenceInd;
    /**< Response to the QMI_LOC_QUERY_GEOFENCE_REQ_V02 request.

         The respIndId field in the response indication callback is set to
         QMI_LOC_QUERY_GEOFENCE_IND_V02. */

   const qmiLocEditGeofenceIndMsgT_v02* pEditGeofenceInd;
   /**< Response to the QMI_LOC_EDIT_GEOFENCE_REQ_V02 request.

        The respIndId field in the response indication callback is set to
        QMI_LOC_EDIT_GEOFENCE_IND_V02. */

   const qmiLocGetBestAvailablePositionIndMsgT_v02*
      pGetBestAvailablePositionInd;
   /**< Response to the QMI_LOC_GET_BEST_AVAILABLE_POSITION_REQ_V02 request.

        The respIndId field in the response indication callback is set to
        QMI_LOC_GET_BEST_AVAILABLE_POSITION_IND_V02. */

   const qmiLocSecureGetAvailablePositionIndMsgT_v02*
      pSecureGetBestAvailablePositionInd;
   /**< Response to the QMI_LOC_SECURE_GET_AVAILABLE_POSITION_REQ_V02 request.

        The respIndId field in the response indication callback is set to
        QMI_LOC_SECURE_GET_AVAILABLE_POSITION_IND_V02. */

   const qmiLocInjectMotionDataIndMsgT_v02* pInjectMotionDataInd;
   /**< Response to the QMI_LOC_INJECT_MOTION_DATA_REQ_V02 request.

        The respIndId field in the response indication callback is set to
        QMI_LOC_INJECT_MOTION_DATA_IND_V02. */

   const qmiLocGetNiGeofenceIdListIndMsgT_v02* pGetNiGeofenceIdListInd;
   /**< Response to the QMI_LOC_GET_NI_GEOFENCE_ID_LIST_REQ_V02 request.

        The respIndId field in the response indication callback is set to
        QMI_LOC_GET_NI_GEOFENCE_ID_LIST_IND_V02. */

   const qmiLocInjectGSMCellInfoIndMsgT_v02* pInjectGSMCellInfoInd;
    /**< Response to the QMI_LOC_INJECT_GSM_CELL_INFO_REQ_V02 request.

        The respIndId field in the response indication callback is set to
        QMI_LOC_INJECT_GSM_CELL_INFO_IND_V02. */

   const qmiLocInjectNetworkInitiatedMessageIndMsgT_v02*
     pInjectNetworkInitiatedMessageInd;

   /**< Response to the QMI_LOC_INJECT_NETWORK_INITIATED_MESSAGE_REQ_V02
        request.

        The respIndId field in the response indication callback is set to
        QMI_LOC_INJECT_NETWORK_INITIATED_MESSAGE_IND_V02. */

   const qmiLocWWANOutOfServiceNotificationIndMsgT_v02*
     pWWANOutOfServiceNotificationInd;

   /**< Response to the QMI_LOC_WWAN_OUT_OF_SERVICE_NOTIFICATION_REQ_V02
        request.
        The respIndId field in the response indication callback is set to
        QMI_LOC_WWAN_OUT_OF_SERVICE_NOTIFICATION_IND_V02. */

   const qmiLocPedometerReportIndMsgT_v02* pPedometerReportInd;

   /**< Response to the QMI_LOC_PEDOMETER_REPORT_REQ_V02 request.
        The respIndId field in the response indication callback is set to
        QMI_LOC_PEDOMETER_REPORT_IND_V02. */

    const qmiLocInjectWCDMACellInfoIndMsgT_v02 *pInjectWCDMACellInfoInd;
    const qmiLocInjectTDSCDMACellInfoIndMsgT_v02 *pInjectTDSCDMACellInfoInd;
    const qmiLocInjectSubscriberIDIndMsgT_v02 *pInjectSubscriberIDInd;
    const qmiLocInjectWifiApDataIndMsgT_v02 *pInjectWifiApDataInd;
    const qmiLocNotifyWifiAttachmentStatusIndMsgT_v02 *pNotifyWifiAttachmentStatusInd;
    const qmiLocNotifyWifiEnabledStatusIndMsgT_v02 *pNotifyWifiEnabledStatusInd;

    const qmiLocInjectVehicleSensorDataIndMsgT_v02 *pInjectVehicleSensorDataInd;

    /**< Response to the QMI_LOC_INJECT_VEHICLE_SENSOR_DATA_REQ_V02 request.
        The respIndId field in the response indication callback is set to
        QMI_LOC_INJECT_VEHICLE_SENSOR_DATA_IND_V02. */

    const qmiLocGetAvailWwanPositionIndMsgT_v02 *pGetAvailWwanPositionInd;
    /*QMI_LOC_GET_AVAILABLE_WWAN_POSITION_IND_V02*/

    const qmiLocSetXtraVersionCheckIndMsgT_v02 *pSetXtraVersionCheckInd;
    /*QMI_LOC_SET_XTRA_VERSION_CHECK_IND_V02*/
<<<<<<< HEAD

=======
    
>>>>>>> e534e7fc
    const qmiLocSetGNSSConstRepConfigIndMsgT_v02 *pSetGNSSConstRepConfigInd;
    /*QMI_LOC_SET_GNSS_CONSTELL_REPORT_CONFIG_IND_V02*/

    const qmiLocStartDbtIndMsgT_v02 *pStartDbtInd;
    /*QMI_LOC_START_DBT_IND_V02*/

    const qmiLocStopDbtIndMsgT_v02 *pStopDbtInd;
    /*QMI_LOC_STOP_DBT_IND_V02*/
}locClientRespIndUnionType;

/** @} */ /* end_addtogroup data_types */

/** @addtogroup callback_functions
@{ */
/**
  Location event indication callback function type. The Location service can
  generate two types of indications:

  - Asynchronous events indications, such as time injection request and satellite
    reports. The client specifies the asynchronous events it is interested in
    receiving through the event mask (see locClientOpen()).
  - Response indications that are generated as a response to a request. For
    example, the QMI_LOC_GET_FIX_CRITERIA_REQ_V02 request generates the
    indication, QMI_LOC_GET_FIX_CRITERIA_IND_V02.

  This callback handles the asynchronous event indications.

  @datatypes
  #locClientHandleType \n
  #locClientEventIndUnionType

  @param handle            Location client for this event. Only the client who
                           registered for the corresponding event receives
                           this callback.
  @param eventIndId        ID of the event indication.
  @param eventIndPayload   Event indication payload.
  @param pClientCookie     Pointer to the cookie the client specified during
                           registration.

  @return
  None.

  @dependencies
  None. @newpage
*/
typedef void (*locClientEventIndCbType)(
      locClientHandleType handle,
      uint32_t eventIndId,
      const locClientEventIndUnionType eventIndPayload,
      void *pClientCookie
);

/**
  Location response indication callback function type. The Location service can
  generate two types of indications:

  - Asynchronous events indications, such as time injection request and satellite
    reports. The client specifies the asynchronous events it is interested in
    receiving through the event mask (see locClientOpen()).
  - Response indications that are generated as a response to a request. For
    example, the QMI_LOC_GET_FIX_CRITERIA_REQ_V02 request generates the
    indication, QMI_LOC_GET_FIX_CRITERIA_IND_V02.

  This callback handles the response indications.

  @datatypes
  #locClientHandleType \n
  #locClientRespIndUnionType

  @param handle           Location client who sent the request for which this
                          response indication is generated.
  @param respIndId        ID of the response. It is the same value as the ID
                          of request sent to the engine.
  @param respIndPayload   Payload of the response indication.
  @param pClientCookie    Pointer to the cookie the client specified during
                          registration.

  @return
  None.

  @dependencies
  None. @newpage
*/
typedef void  (*locClientRespIndCbType)(
      locClientHandleType handle,
      uint32_t respIndId,
      const locClientRespIndUnionType respIndPayload,
      void *pClientCookie
);

/**
  Location error callback function type. This function is called to inform
  the client that the service is no longer available. When the client
  receives this callback, it must close the existing connection and reopen
  the client connection.

  @datatypes
  #locClientHandleType \n
  #locClientErrorEnumType

  @param handle           Location client who sent the request for which this
                          error indication is generated.
  @param errorId          Error ID.
  @param pClientCookie    Payload associated with the error indication.

  @return
  None.

  @dependencies
  None.
*/
typedef void  (*locClientErrorCbType)(
      locClientHandleType handle,
      locClientErrorEnumType errorId,
      void* pClientCookie
 );
/** @} */ /* end_addtogroup callback_functions */


/** @ingroup data_types
  Callback functions to be registered during locClientOpen().
*/
typedef struct
{
    uint32_t size;                       /**< Size of the structure. */
    locClientEventIndCbType eventIndCb;  /**< Event indication callback. */
    locClientRespIndCbType respIndCb;    /**< Response indication callback. */
    locClientErrorCbType errorCb;        /**< Error indication callback.
                                              @newpagetable */
}locClientCallbacksType;

/**
  Response for getting qmi service list
*/
typedef struct
{
    qmi_get_supported_msgs_resp_v01 resp; /**< Response */
}qmiLocGetSupportMsgT_v02;

/*===========================================================================
 *
 *                          FUNCTION DECLARATION
 *
 *==========================================================================*/
/** @addtogroup operation_functions
@{ */
/*==========================================================================
    locClientOpen */
/** @xreflabel{hdr:locClientOpenFunction}
  Connects a location client to the location engine. If the connection is
  successful, this function returns a handle that the location client uses for
  future location operations.

  @datatypes
  #locClientStatusEnumType \n
  #locClientEventMaskType \n
  #locClientCallbacksType \n
  #locClientHandleType

  @param[in]  eventRegMask          Mask of asynchronous events the client is
                                    interested in receiving.
  @param[in]  pLocClientCallbacks   Pointer to structure containing the
                                    callbacks.
  @param[out] pLocClientHandle      Pointer to the handle to be used by the
                                    client for any subsequent requests.
  @param[in]  pLocClientCookie      Pointer to a cookie to be returned to the
                                    client along with the callbacks.

  @return
  One of the following error codes:
  - eLOC_CLIENT_SUCCESS -- If the connection is opened.
  - Non-zero error code (see #locClientStatusEnumType) -- On failure.

  @dependencies
  None. @newpage
*/
extern locClientStatusEnumType locClientOpen (
      locClientEventMaskType            eventRegMask,
      const locClientCallbacksType*     pLocClientCallbacks,
      locClientHandleType*              pLocClientHandle,
      const void*                       pLocClientCookie
);


/*==========================================================================
    locClientClose */
/** @xreflabel{hdr:locClientCloseFunction}
  Disconnects a client from the location engine and sets the handle to
  LOC_CLIENT_INVALID_HANDLE_VALUE.

  @datatypes
  #locClientStatusEnumType \n
  #locClientHandleType

  @param[in] pLocClientHandle  Pointer to the handle returned by the
                               locClientOpen() function.

  @return
  One of the following error codes:
  - 0 (eLOC_CLIENT_SUCCESS) -- On success.
  - Non-zero error code (see \ref locClientStatusEnumType) -- On failure.

  @dependencies
  None. @newpage
*/
extern locClientStatusEnumType locClientClose (
      locClientHandleType* pLocClientHandle
);

/*=============================================================================
    locClientSendReq */
/** @xreflabel{hdr:locClientSendReqFunction}
  Sends a message to the location engine. If this function is successful, the
  client expects an indication (except start, stop, event registration, and
  sensor injection messages) through the registered callback in the
  locClientOpen() function.

  The indication contains the status of the request. If the status is a success,
  the indication also contains the payload associated with response.

  @datatypes
  #locClientStatusEnumType \n
  #locClientHandleType \n
  #locClientReqUnionType

  @param[in] handle        Handle returned by the locClientOpen() function.
  @param[in] reqId         QMI_LOC service message ID of the request.
  @param[in] reqPayload    Payload of the request. This can be NULL if the
                           request has no payload.

  @return
  One of the following error codes:
  - 0 (eLOC_CLIENT_SUCCESS) -- On success.
  - Non-zero error code (see \ref locClientStatusEnumType) -- On failure.

  @dependencies
  None. @newpage
*/
extern locClientStatusEnumType locClientSendReq(
     locClientHandleType       handle,
     uint32_t                  reqId,
     locClientReqUnionType     reqPayload
);

/*=============================================================================
    locClientSupportMsgCheck */
/**
  @brief Sends a QMI_LOC_GET_SUPPORTED_MSGS_REQ_V02 message to the
         location engine, and then receives a list of all services supported
         by the engine. This function will check if the input service(s) form
         the client is in the list or not. If the locClientSupportMsgCheck()
         function is successful, the client should expect an result of
         the service is supported or not recorded in supportedMsg.
  @param [in] handle Handle returned by the locClientOpen()
              function.
  @param [in] supportedMsg   a integer used to record which
                             message is supported

  @return
  One of the following error codes:
  - 0 (eLOC_CLIENT_SUCCESS) -- On success.
  - Non-zero error code (see \ref locClientStatusEnumType) -- On failure.

  @dependencies
  None. @newpage
*/
extern locClientStatusEnumType locClientSupportMsgCheck(
     locClientHandleType      handle,
     const uint32_t*          msgArray,
     uint32_t                 msgArrayLength,
     uint64_t*                supportedMsg
);

/*=============================================================================
    locClientGetSizeByEventIndId */
/** Gets the size of the event indication structure from a specified ID.

  @param[in]  eventIndId      Event indicator ID.
  @param[out] pEventIndSize   Pointer to the size of the structure.

  @return
  TRUE -- The event ID was found. \n
  FALSE -- Otherwise.

  @dependencies
  None. @newpage
*/
extern bool locClientGetSizeByEventIndId(
  uint32_t eventIndId,
  size_t *pEventIndSize);


/*=============================================================================
    locClientGetSizeByRespIndId */
/** Gets the size of the response indication structure from a specified ID.

  @param[in]  respIndId      Response indicator ID.
  @param[out] pRespIndSize   Pointer to the size of the structure.

  @return
  TRUE -- The response ID was found. \n
  FALSE -- Otherwise.

  @dependencies
  None.
*/
extern bool locClientGetSizeByRespIndId(
  uint32_t respIndId,
  size_t *pRespIndSize);

/** locClientRegisterEventMask
 *  @brief registers the event mask with loc service
 *  @param [in] clientHandle
 *  @param [in] eventRegMask
 *  @return true if indication was validated; else false */

extern bool locClientRegisterEventMask(
    locClientHandleType clientHandle,
    locClientEventMaskType eventRegMask);

/*=============================================================================*/
/** @} */ /* end_addtogroup operation_functions */

#ifdef __cplusplus
}
#endif

#endif /* LOC_API_V02_CLIENT_H*/<|MERGE_RESOLUTION|>--- conflicted
+++ resolved
@@ -897,22 +897,11 @@
         tracking position report.
         QMI_LOC_EVENT_DBT_POSITION_REPORT_IND_V02*/
 
-<<<<<<< HEAD
    const qmiLocEventDbtSessionStatusIndMsgT_v02 *pDbtSessionStatusEvent;
    /**< Sent by the engine to notify the client of the status of the
         DBT session.
         QMI_LOC_EVENT_DBT_SESSION_STATUS_IND_V02*/
-=======
-   const qmiLocEventDbtPositionReportIndMsgT_v02 *pDbtPositionReportEvent;
-   /**< Sent by the engine to notify the client of a distance based
-        tracking position report.
-        QMI_LOC_EVENT_DBT_POSITION_REPORT_IND_V02*/
-
-   const qmiLocEventDbtSessionStatusIndMsgT_v02 *pDbtSessionStatusEvent;
-   /**< Sent by the engine to notify the client of the status of the
-      DBT session.
-      QMI_LOC_EVENT_DBT_SESSION_STATUS_IND_V02*/
->>>>>>> e534e7fc
+
 }locClientEventIndUnionType;
 
 
@@ -1318,11 +1307,7 @@
 
     const qmiLocSetXtraVersionCheckIndMsgT_v02 *pSetXtraVersionCheckInd;
     /*QMI_LOC_SET_XTRA_VERSION_CHECK_IND_V02*/
-<<<<<<< HEAD
-
-=======
-    
->>>>>>> e534e7fc
+
     const qmiLocSetGNSSConstRepConfigIndMsgT_v02 *pSetGNSSConstRepConfigInd;
     /*QMI_LOC_SET_GNSS_CONSTELL_REPORT_CONFIG_IND_V02*/
 
