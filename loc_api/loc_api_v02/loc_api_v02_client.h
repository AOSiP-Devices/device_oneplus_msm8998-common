/* Copyright (c) 2011-2014, The Linux Foundation. All rights reserved.
 *
 * Redistribution and use in source and binary forms, with or without
 * modification, are permitted provided that the following conditions are
 * met:
 *     * Redistributions of source code must retain the above copyright
 *       notice, this list of conditions and the following disclaimer.
 *     * Redistributions in binary form must reproduce the above
 *       copyright notice, this list of conditions and the following
 *       disclaimer in the documentation and/or other materials provided
 *       with the distribution.
 *     * Neither the name of The Linux Foundation, nor the names of its
 *       contributors may be used to endorse or promote products derived
 *       from this software without specific prior written permission.
 *
 * THIS SOFTWARE IS PROVIDED "AS IS" AND ANY EXPRESS OR IMPLIED
 * WARRANTIES, INCLUDING, BUT NOT LIMITED TO, THE IMPLIED WARRANTIES OF
 * MERCHANTABILITY, FITNESS FOR A PARTICULAR PURPOSE AND NON-INFRINGEMENT
 * ARE DISCLAIMED.  IN NO EVENT SHALL THE COPYRIGHT OWNER OR CONTRIBUTORS
 * BE LIABLE FOR ANY DIRECT, INDIRECT, INCIDENTAL, SPECIAL, EXEMPLARY, OR
 * CONSEQUENTIAL DAMAGES (INCLUDING, BUT NOT LIMITED TO, PROCUREMENT OF
 * SUBSTITUTE GOODS OR SERVICES; LOSS OF USE, DATA, OR PROFITS; OR
 * BUSINESS INTERRUPTION) HOWEVER CAUSED AND ON ANY THEORY OF LIABILITY,
 * WHETHER IN CONTRACT, STRICT LIABILITY, OR TORT (INCLUDING NEGLIGENCE
 * OR OTHERWISE) ARISING IN ANY WAY OUT OF THE USE OF THIS SOFTWARE, EVEN
 * IF ADVISED OF THE POSSIBILITY OF SUCH DAMAGE.
 */

/** @file loc_api_v02_client.h
*/

#ifndef LOC_API_V02_CLIENT_H
#define LOC_API_V02_CLIENT_H


#ifdef __cplusplus
extern "C" {
#endif


/*=============================================================================
 *
 *                             DATA DECLARATION
 *
 *============================================================================*/
#include <stdbool.h>
#include <stdint.h>

#include "location_service_v02.h"  //QMI LOC Service data types definitions

#include <stddef.h>

/******************************************************************************
 *  Constants and configuration
 *****************************************************************************/

/** @ingroup constants_macros
  Specific value of #locClientHandleType, indicating an invalid handle. */
#define LOC_CLIENT_INVALID_HANDLE_VALUE (NULL)


/** @addtogroup data_types
@{ */

/** Location client handle used to represent a specific client. Negative values
    are invalid handles.
*/
typedef void* locClientHandleType;

/** Data type for events and event masks. */
typedef uint64_t locClientEventMaskType;

/** Location client status values.
*/
typedef enum
{
  eLOC_CLIENT_SUCCESS                              = 0,
  /**< Request was successful. */

  eLOC_CLIENT_FAILURE_GENERAL                      = 1,
  /**< Failed because of a general failure. */

  eLOC_CLIENT_FAILURE_UNSUPPORTED                  = 2,
  /**< Failed because the service does not support the command. */

  eLOC_CLIENT_FAILURE_INVALID_PARAMETER            = 3,
  /**< Failed because the request contained invalid parameters. */

  eLOC_CLIENT_FAILURE_ENGINE_BUSY                  = 4,
  /**< Failed because the engine is busy. */

  eLOC_CLIENT_FAILURE_PHONE_OFFLINE                = 5,
  /**< Failed because the phone is offline. */

  eLOC_CLIENT_FAILURE_TIMEOUT                      = 6,
  /**< Failed because of a timeout. */

  eLOC_CLIENT_FAILURE_SERVICE_NOT_PRESENT          = 7,
  /**< Failed because the service is not present. */

  eLOC_CLIENT_FAILURE_SERVICE_VERSION_UNSUPPORTED  = 8,
  /**< Failed because the service version is unsupported. */

  eLOC_CLIENT_FAILURE_CLIENT_VERSION_UNSUPPORTED  =  9,
  /**< Failed because the service does not support client version. */

  eLOC_CLIENT_FAILURE_INVALID_HANDLE               = 10,
  /**< Failed because an invalid handle was specified. */

  eLOC_CLIENT_FAILURE_INTERNAL                     = 11,
  /**< Failed because of an internal error in the service. */

  eLOC_CLIENT_FAILURE_NOT_INITIALIZED              = 12,
  /**< Failed because the service has not been initialized. */

  eLOC_CLIENT_FAILURE_NOT_ENOUGH_MEMORY             = 13
  /**< Failed because there is not enough memory to do the operation. */

}locClientStatusEnumType;

/** Location client error values
*/
typedef enum
{
  eLOC_CLIENT_ERROR_SERVICE_UNAVAILABLE            = 1
  /**< Service is no longer available. Upon getting this error, the client
       must close the existing connection and reopen the connection. */

}locClientErrorEnumType;


/** Request messages the client can send to the location engine.

  The following requests do not have any data associated, so they do not have a
  payload structure defined:

  - GetServiceRevision
  - GetFixCriteria
  - GetPredictedOrbitsDataSource
  - GetPredictedOrbitsDataValidity
  - GetEngineLock
  - GetSbasConfigReq
  - GetRegisteredEvents
  - GetNmeaTypes
  - GetLowPowerMode
  - GetXtraTSessionControl
  - GetRegisteredEvents
  - GetOperationMode
  - GetCradleMountConfig
  - GetExternalPowerConfig
  - GetSensorControlConfig
  - GetSensorPerformanceControlConfiguration
  - WWANOutOfServiceNotification
*/
typedef union
{
   const qmiLocInformClientRevisionReqMsgT_v02* pInformClientRevisionReq;
   /**< Notifies the service about the revision the client is using.

        The client does not receive any indications corresponding to this
        request.

        To send this request, set the reqId field in locClientSendReq() to
        QMI_LOC_INFORM_CLIENT_REVISION_REQ_V02. */

   const qmiLocRegEventsReqMsgT_v02* pRegEventsReq;
   /**< Changes the events the client is interested in receiving.

        The client does not receive any indications corresponding to this
        request.

        To send this request, set the reqId field in locClientSendReq() to
        QMI_LOC_REG_EVENTS_REQ_V02. */

   const qmiLocStartReqMsgT_v02* pStartReq;
   /**< Starts a positioning session.

        The client receives the following indications: position report,
        satellite report, fix session report, and NMEA report (if applicable).

        To send this request, set the reqId field in locClientSendReq() to
        QMI_LOC_START_REQ_V02. */

   const qmiLocStopReqMsgT_v02* pStopReq;
   /**< Stops a positioning session. The client receives a fix session report
        denoting that the fix session ended after this message was sent.

        To send this request, set the reqId field in locClientSendReq() to
        QMI_LOC_STOP_REQ_V02. */

   const qmiLocNiUserRespReqMsgT_v02* pNiUserRespReq;
   /**< Informs the service about the user response for a network-initiated call.

        If the request is accepted by the service, the client receives the
        following indication containing a response:
        QMI_LOC_NI_USER_RESPONSE_IND_V02.

        To send this request, set the reqId field in locClientSendReq() to
        QMI_LOC_NI_USER_RESPONSE_REQ_V02. */

   const qmiLocInjectPredictedOrbitsDataReqMsgT_v02* pInjectPredictedOrbitsDataReq;
   /**< Injects the predicted orbits data into the service.

        When all predicted orbits data parts have been injected, the client
        receives the following indication containing a response:
        QMI_LOC_INJECT_PREDICTED_ORBITS_DATA_IND_V02.

        The client injects successive data parts without waiting for this
        indication as long as locClientSendReq() returns successfully.

        To send this request, set the reqId field in locClientSendReq() to
        QMI_LOC_INJECT_PREDICTED_ORBITS_DATA_REQ_V02. */

   const qmiLocInjectUtcTimeReqMsgT_v02* pInjectUtcTimeReq;
   /**< Injects UTC time into the service.

        If the request is accepted by the service, the client receives the
        following indication containing a response:
        QMI_LOC_INJECT_UTC_TIME_IND_V02.

        To send this request, set the reqId field in locClientSendReq() to
        QMI_LOC_INJECT_UTC_TIME_REQ_V02. */

   const qmiLocInjectPositionReqMsgT_v02* pInjectPositionReq;
   /**< Injects a position into the service.

        If the request is accepted by the service, the client receives the
        following indication containing a response:
        QMI_LOC_INJECT_POSITION_IND_V02.

        To send this request, set the reqId field in locClientSendReq() to
        QMI_LOC_INJECT_POSITION_REQ_V02. */

   const qmiLocSetEngineLockReqMsgT_v02* pSetEngineLockReq;
   /**< Sets the location engine lock.

        If the request is accepted by the service, the client receives the
        following indication containing a response:
        QMI_LOC_SET_ENGINE_LOCK_IND_V02.

        To send this request, set the reqId field in locClientSendReq() to
        QMI_LOC_SET_ENGINE_LOCK_REQ_V02. */

   const qmiLocSetSbasConfigReqMsgT_v02* pSetSbasConfigReq;
   /**< Sets the SBAS configuration.

        If the request is accepted by the service, the client receives the
        following indication containing a response:
        QMI_LOC_SET_SBAS_CONFIG_IND_V02.

        To send this request, set the reqId field in locClientSendReq() to
        QMI_LOC_SET_SBAS_CONFIG_REQ_V02 . */

   const qmiLocSetNmeaTypesReqMsgT_v02* pSetNmeaTypesReq;
   /**< Sets the NMEA types configuration.

        If the request is accepted by the service, the client receives the
        following indication containing a response:
        QMI_LOC_SET_NMEA_TYPES_IND_V02.

        To send this request, set the reqId field in locClientSendReq() to
        QMI_LOC_SET_NMEA_TYPES_REQ_V02. */

   const qmiLocSetLowPowerModeReqMsgT_v02* pSetLowPowerModeReq;
   /**< Sets the Low Power mode configuration.

        If the request is accepted by the service, the client receives the
        following indication containing a response:
        QMI_LOC_SET_LOW_POWER_MODE_IND_V02.

        To send this request, set the reqId field in locClientSendReq() to
        QMI_LOC_SET_LOW_POWER_MODE_REQ_V02. */

   const qmiLocSetServerReqMsgT_v02* pSetServerReq;
   /**< Sets the A-GPS server type and address.

        If the request is accepted by the service, the client receives the
        following indication containing a response:
        QMI_LOC_SET_SERVER_IND_V02.

        To send this request, set the reqId field in locClientSendReq() to
        QMI_LOC_SET_SERVER_REQ_V02. */

   const qmiLocGetServerReqMsgT_v02* pGetServerReq;
   /**< Gets the A-GPS server type and address.

        If the request is accepted by the service, the client receives the
        following indication containing a response:
        QMI_LOC_GET_SERVER_IND_V02.

        To send this request, set the reqId field in locClientSendReq() to
        QMI_LOC_GET_SERVER_REQ_V02. */

   const qmiLocDeleteAssistDataReqMsgT_v02* pDeleteAssistDataReq;
   /**< Deletes the aiding data from the engine.

        If the request is accepted by the service, the client receives the
        following indication containing a response:
        QMI_LOC_DELETE_ASSIST_DATA_IND_V02.

        To send this request, set the reqId field in locClientSendReq() to
        QMI_LOC_DELETE_ASSIST_DATA_REQ_V02. */

   const qmiLocSetXtraTSessionControlReqMsgT_v02* pSetXtraTSessionControlReq;
   /**< Sets XTRA-T session control in the engine.

        If the request is accepted by the service, the client receives the
        following indication containing a response:
        QMI_LOC_SET_XTRA_T_SESSION_CONTROL_IND_V02.

        To send this request, set the reqId field in locClientSendReq() to
        QMI_LOC_SET_XTRA_T_SESSION_CONTROL_REQ_V02. */

   const qmiLocInjectWifiPositionReqMsgT_v02* pInjectWifiPositionReq;
   /**< Injects a WiFi position into the engine.

        If the request is accepted by the service, the client receives the
        following indication containing a response:
        QMI_LOC_INJECT_WIFI_POSITION_IND_V02.

        To send this request, set the reqId field in locClientSendReq() to
        QMI_LOC_INJECT_WIFI_POSITION_REQ_V02. */

   const qmiLocNotifyWifiStatusReqMsgT_v02* pNotifyWifiStatusReq;
   /**< Notifies the engine about the WiFi status.

        If the request is accepted by the service, the client receives the
        following indication containing a response:
        QMI_LOC_NOTIFY_WIFI_STATUS_IND_V02.

        To send this request, set the reqId field in locClientSendReq() to
        QMI_LOC_NOTIFY_WIFI_STATUS_REQ_V02. */

   const qmiLocSetOperationModeReqMsgT_v02* pSetOperationModeReq;
   /**< Sets the engine Operation mode.

        If the request is accepted by the service, the client receives the
        following indication containing a response:
        QMI_LOC_SET_OPERATION_MODE_IND_V02.

        To send this request, set the reqId field in locClientSendReq() to
        QMI_LOC_SET_OPERATION_MODE_REQ_V02. */

   const qmiLocSetSpiStatusReqMsgT_v02* pSetSpiStatusReq;
   /**< Sends the stationary position status to the engine.

        If the request is accepted by the service, the client receives the
        following indication containing a response:
        QMI_LOC_SET_SPI_STATUS_IND_V02.

        To send this request, set the reqId field in locClientSendReq() to
        QMI_LOC_SET_SPI_STATUS_REQ_V02. */

   const qmiLocInjectSensorDataReqMsgT_v02* pInjectSensorDataReq;
   /**< Injects sensor data into the engine.

        If the request is accepted by the service, the client receives the
        following indication containing a response:
        QMI_LOC_INJECT_SENSOR_DATA_IND_V02.

        To send this request, set the reqId field in locClientSendReq() to
        QMI_LOC_INJECT_SENSOR_DATA_REQ_V02. */

   const qmiLocInjectTimeSyncDataReqMsgT_v02* pInjectTimeSyncReq;
   /**< Injects time synchronization information into the engine.

        If the request is accepted by the service, the client receives the
        following indication containing a response:
        QMI_LOC_INJECT_TIME_SYNC_DATA_IND_V02.

        To send this request, set the reqId field in locClientSendReq() to
        QMI_LOC_INJECT_TIME_SYNC_DATA_REQ_V02. */

   const qmiLocSetCradleMountConfigReqMsgT_v02* pSetCradleMountConfigReq;
   /**< Sets the cradle mount state information in the engine.

        If the request is accepted by the service, the client receives the
        following indication containing a response:
        SET_CRADLE_MOUNT_CONFIG_REQ_V02.

        To send this request, set the reqId field in locClientSendReq() to
        SET_CRADLE_MOUNT_CONFIG_IND_V02. */

   const qmiLocSetExternalPowerConfigReqMsgT_v02* pSetExternalPowerConfigReq;
   /**< Sets external power configuration state in the engine.

        If the request is accepted by the service, the client receives the
        following indication containing a response:
        QMI_LOC_SET_EXTERNAL_POWER_CONFIG_IND_V02.

        To send this request, set the reqId field in locClientSendReq() to
        QMI_LOC_SET_EXTERNAL_POWER_CONFIG_REQ_V02. */

   const qmiLocInformLocationServerConnStatusReqMsgT_v02*
     pInformLocationServerConnStatusReq;
   /**< Informs the engine about the connection status to the location server.

        This can be sent in response to a
        QMI_LOC_EVENT_LOCATION_SERVER_CONNECTION_REQ_IND_V02 request. The
        service sends back a QMI_LOC_INFORM_LOCATION_SERVER_CONN_STATUS_IND_V02
        response indication for this request.

        To send this request, set the reqId field in locClientSendReq() to
        QMI_LOC_INFORM_LOCATION_SERVER_CONN_STATUS_REQ_V02. */

   const qmiLocSetProtocolConfigParametersReqMsgT_v02*
     pSetProtocolConfigParametersReq;
   /**< Sets the protocol configuration parameters in the engine.

        If the request is accepted by the service, the client receives the
        following indication containing a response:
        QMI_LOC_SET_PROTOCOL_CONFIG_PARAMETERS_IND_V02.

        To send this request, set the reqId field in locClientSendReq() to
        QMI_LOC_SET_PROTOCOL_CONFIG_PARAMETERS_REQ_V02. */

   const qmiLocGetProtocolConfigParametersReqMsgT_v02*
     pGetProtocolConfigParametersReq;
   /**< Retrieves protocol configuration parameters from the engine.

        If the request is accepted by the service, the client receives the
        following indication containing a response:
        QMI_LOC_GET_PROTOCOL_CONFIG_PARAMETERS_IND_V02.

        To send this request, set the reqId field in locClientSendReq() to
        QMI_LOC_GET_PROTOCOL_CONFIG_PARAMETERS_REQ_V02. */

   const qmiLocSetSensorControlConfigReqMsgT_v02*
     pSetSensorControlConfigReq;
   /**< Sets the sensor control configuration parameters in the engine.

        If the request is accepted by the service, the client receives the
        following indication containing a response:
        QMI_LOC_SET_SENSOR_CONTROL_CONFIG_IND_V02.

        To send this request, set the reqId field in locClientSendReq() to
        QMI_LOC_SET_SENSOR_CONTROL_CONFIG_REQ_V02. */

   const qmiLocSetSensorPerformanceControlConfigReqMsgT_v02*
      pSetSensorPerformanceControlConfigReq;
   /**< Sets the sensor performance configuration parameters in the engine.

        If the request is accepted by the service, the client receives the
        following indication containing a response:
        QMI_LOC_SET_SENSOR_PERFORMANCE_CONTROL_CONFIGURATION_IND_V02.

        To send this request, set the reqId field in locClientSendReq() to
        QMI_LOC_SET_SENSOR_PERFORMANCE_CONTROL_CONFIGURATION_REQ_V02. */

   const qmiLocGetSensorPropertiesReqMsgT_v02* pGetSensorPropertiesReq;
   /**< Retrieves the sensor properties from the engine.

        If the request is accepted by the service, the client receives the
        following indication containing a response:
        QMI_LOC_GET_SENSOR_PROPERTIES_IND_V02.

        To send this request, set the reqId field in locClientSendReq() to
        QMI_LOC_GET_SENSOR_PROPERTIES_REQ_V02. */

   const qmiLocSetSensorPropertiesReqMsgT_v02* pSetSensorPropertiesReq;
   /**< Sets the sensor properties in the engine.

        If the request is accepted by the service, the client receives the
        following indication containing a response:
        QMI_LOC_SET_SENSOR_PROPERTIES_IND_V02.

        To send this request, set the reqId field in locClientSendReq() to
        QMI_LOC_SET_SENSOR_PROPERTIES_REQ_V02. */

   const qmiLocInjectSuplCertificateReqMsgT_v02* pInjectSuplCertificateReq;
   /**< Injects a SUPL certificate into the engine.

        If the request is accepted by the service, the client receives the
        following indication containing a response:
        QMI_LOC_INJECT_SUPL_CERTIFICATE_IND_V02.

        To send this request, set the reqId field in locClientSendReq() to
        QMI_LOC_INJECT_SUPL_CERTIFICATE_REQ_V02. */

   const qmiLocDeleteSuplCertificateReqMsgT_v02* pDeleteSuplCertificateReq;
   /**< Deletes a SUPL certificate from the engine.

        If the request is accepted by the service, the client receives the
        following indication containing a response:
        QMI_LOC_DELETE_SUPL_CERTIFICATE_IND_V02.

        To send this request, set the reqId field in locClientSendReq() to
        QMI_LOC_DELETE_SUPL_CERTIFICATE_REQ_V02. */

   const qmiLocSetPositionEngineConfigParametersReqMsgT_v02*
     pSetPositionEngineConfigParametersReq;
   /**< Sets position engine configuration.

        If the request is accepted by the service, the client receives the
        following indication containing a response:
        QMI_LOC_SET_POSITION_ENGINE_CONFIG_PARAMETERS_IND _V02.

        To send this request, set the reqId field in locClientSendReq() to
        QMI_LOC_SET_POSITION_ENGINE_CONFIG_PARAMETERS_REQ_V02. */

   const qmiLocGetPositionEngineConfigParametersReqMsgT_v02*
     pGetPositionEngineConfigParametersReq;
   /**< Gets position engine configuration.

         If the request is accepted by the service, the client receives the
         following indication containing a response:
         QMI_LOC_GET_POSITION_ENGINE_CONFIG_PARAMETERS_IND_V02.

         To send this request, set the reqId field in locClientSendReq() to
         QMI_LOC_GET_POSITION_ENGINE_CONFIG_PARAMETERS_REQ_V02. */

   const qmiLocAddCircularGeofenceReqMsgT_v02* pAddCircularGeofenceReq;
   /**< Adds a circular geofence.

        If the request is accepted by the service, the client receives the
        following indication containing a response:
        QMI_LOC_ADD_CIRCULAR_GEOFENCE_IND_V02.

        To send this request, set the reqId field in locClientSendReq() to
        QMI_LOC_ADD_CIRCULAR_GEOFENCE_REQ_V02 */

   const qmiLocDeleteGeofenceReqMsgT_v02* pDeleteGeofenceReq;
   /**< Deletes a geofence.

        If the request is accepted by the service, the client receives the
        following indication containing a response:
        QMI_LOC_DELETE_GEOFENCE_IND_V02.

        To send this request, set the reqId field in locClientSendReq() to
        QMI_LOC_DELETE_GEOFENCE_REQ_V02 */

   const qmiLocQueryGeofenceReqMsgT_v02* pQueryGeofenceReq;
   /**< Queries a geofence.

        If the request is accepted by the service, the client receives the
        following indication containing a response:
        QMI_LOC_QUERY_GEOFENCE_IND_V02

        To send this request, set the reqId field in locClientSendReq() to
        QMI_LOC_QUERY_GEOFENCE_REQ_V02. */

    const qmiLocEditGeofenceReqMsgT_v02* pEditGeofenceReq;
    /**< Edits geofence parameters.

        If the request is accepted by the service, the client receives the
        following indication containing a response:
        QMI_LOC_EDIT_GEOFENCE_IND_V02

        To send this request, set the reqId field in locClientSendReq() to
        QMI_LOC_EDIT_GEOFENCE_REQ_V02. */

    const qmiLocGetBestAvailablePositionReqMsgT_v02*
      pGetBestAvailablePositionReq;
    /**< Get the best available position from location engine

        If the request is accepted by the service, the client receives the
        following indication containing a response:
        QMI_LOC_GET_BEST_AVAILABLE_POSITION_IND_V02

        To send this request, set the reqId field in locClientSendReq() to
        QMI_LOC_GET_BEST_AVAILABLE_POSITION_REQ_V02. @newpagetable */

    const qmiLocInjectMotionDataReqMsgT_v02* pInjectMotionDataReq;
    /**< Inject motion data in the location engine

        If the request is accepted by the service, the client receives the
        following indication containing a response:
        QMI_LOC_INJECT_MOTION_DATA_IND_V02

        To send this request, set the reqId field in locClientSendReq() to
        QMI_LOC_INJECT_MOTION_DATA_REQ_V02 */

    const qmiLocGetNiGeofenceIdListReqMsgT_v02* pGetNiGeofenceIdListReq;
    /**< Get the list of Network Initiated Geofences from the location engine.

        If the request is accepted by the service, the client receives the
        following indication containing a response:
        QMI_LOC_GET_NI_GEOFENCE_ID_LIST_IND_V02

        To send this request, set the reqId field in locClientSendReq() to
        QMI_LOC_GET_NI_GEOFENCE_ID_LIST_REQ_V02 */

    const qmiLocInjectGSMCellInfoReqMsgT_v02 *pInjectGSMCellInfoReq;
    /**< Inject GSM Cell Information into the location engine.
         If the request is accepted by the service, the client receives the
         following indication containing a response:
         QMI_LOC_INJECT_GSM_CELL_INFO_IND_V02

         To send this request, set the reqId field in locClientSendReq() to
         QMI_LOC_INJECT_GSM_CELL_INFO_REQ_V02 */

    const qmiLocInjectNetworkInitiatedMessageReqMsgT_v02
      *pInjectNetworkInitiatedMessageReq;
    /**< Inject Network Initiated Message into the location engine.
         If the request is accepted by the service, the client receives the
         following indication containing a response:
         QMI_LOC_INJECT_NETWORK_INITIATED_MESSAGE_IND_V02

         To send this request, set the reqId field in locClientSendReq() to
         QMI_LOC_INJECT_NETWORK_INITIATED_MESSAGE_REQ_V02 */

    const void *pWWANOutOfServiceNotificationReq;

    const qmiLocPedometerReportReqMsgT_v02 *pPedometerReportReq;
    /**< Send pedometer data to the location engine. If the request is
         accepted by the service, the client receives the following
         indication containing a response:
         QMI_LOC_PEDOMETER_REPORT_IND_V02

         To send this request, set the reqId field in locClientSendReq() to
         QMI_LOC_PEDOMETER_REPORT_REQ_V02 */

    const qmiLocInjectWCDMACellInfoReqMsgT_v02 *pInjectWCDMACellInfoReq;
    const qmiLocInjectTDSCDMACellInfoReqMsgT_v02 *pInjectTDSCDMACellInfoReq;
    const qmiLocInjectSubscriberIDReqMsgT_v02 *pInjectSubscriberIDReq;
    const qmiLocInjectWifiApDataReqMsgT_v02 *pInjectWifiApDataReq;
    const qmiLocNotifyWifiAttachmentStatusReqMsgT_v02 *pNotifyWifiAttachmentStatusReq;
    const qmiLocNotifyWifiEnabledStatusReqMsgT_v02 *pNotifyWifiEnabledStatusReq;

    const qmiLocReadFromBatchReqMsgT_v02 *pReadFromBatchReq;
    const qmiLocGetBatchSizeReqMsgT_v02 *pGetBatchSizeReq;
    const qmiLocStartBatchingReqMsgT_v02 *pStartBatchingReq;
    const qmiLocStopBatchingReqMsgT_v02 *pStopBatchingReq;
    const qmiLocReleaseBatchReqMsgT_v02 *pReleaseBatchReq;

    const qmiLocInjectVehicleSensorDataReqMsgT_v02 *pInjectVehicleSensorDataReq;

    /**< Send vehicle sensor data to the location engine. If the request is
         accepted by the service, the client receives the following
         indication containing a response:
         QMI_LOC_INJECT_VEHICLE_SENSOR_DATA_IND_V02

         To send this request, set the reqId field in locClientSendReq() to
         QMI_LOC_INJECT_VEHICLE_SENSOR_DATA_REQ_V02 */

    const qmiLocSetPremiumServicesCfgReqMsgT_v02 *pSetPremiumServicesCfgReq;
    /*QMI_LOC_SET_PREMIUM_SERVICES_CONFIG_REQ_V02*/

    const qmiLocGetAvailWwanPositionReqMsgT_v02 *pGetAvailWwanPositionReq;
    /*QMI_LOC_GET_AVAILABLE_WWAN_POSITION_REQ_V02*/

    const qmiLocSetXtraVersionCheckReqMsgT_v02 *pSetXtraVersionCheckReq;
<<<<<<< HEAD
    const qmiLocSetGNSSConstRepConfigReqMsgT_v02 *pSetGNSSConstRepConfigReq;
    /*QMI_LOC_SET_GNSS_CONSTELL_REPORT_CONFIG_V02*/
=======

    const qmiLocGdtUploadBeginStatusReqMsgT_v02* pGdtUploadBeginStatusReq;
    /* QMI_LOC_GDT_UPLOAD_BEGIN_STATUS_REQ_V02 */

    const qmiLocGdtUploadEndReqMsgT_v02* pGdtUploadEndReq;
    /* QMI_LOC_GDT_UPLOAD_END_REQ_V02*/

    const qmiLocInjectGtpClientDownloadedDataReqMsgT_v02 *pInjectGtpClientDownloadedDataReq;
    /* QMI_LOC_INJECT_GTP_CLIENT_DOWNLOADED_DATA_REQ_V02 */

    const qmiLocSetGNSSConstRepConfigReqMsgT_v02 *pSetGNSSConstRepConfigReq;
    /*QMI_LOC_SET_GNSS_CONSTELL_REPORT_CONFIG_V02*/

>>>>>>> 28509a0e
}locClientReqUnionType;


/** Event indications that are sent by the service.
*/
typedef union
{
   const qmiLocEventPositionReportIndMsgT_v02* pPositionReportEvent;
   /**< Contains the position information.

        This event is generated after QMI_LOC_START_REQ_V02 is sent. If
        periodic fix criteria is specified, this event is generated multiple
        times periodically at the specified rate until QMI_LOC_STOP_REQ_V02 is
        sent.

        The eventIndId field in the event indication callback is set to
        QMI_LOC_EVENT_POSITION_REPORT_IND_V02. */

   const qmiLocEventGnssSvInfoIndMsgT_v02* pGnssSvInfoReportEvent;
   /**< Contains the GNSS satellite information.

        This event is generated after QMI_LOC_START_REQ_V02 is sent. This event
        is generated at 1 Hz if the location engine is tracking satellites to
        make a location fix.

        The eventIndId field in the event indication callback is set to
        QMI_LOC_EVENT_GNSS_INFO_IND_V02. */

   const qmiLocEventNmeaIndMsgT_v02* pNmeaReportEvent;
   /**< Contains an NMEA report sentence.

        The entire NMEA report consisting of multiple sentences is sent at a
        1 Hz rate. This event is generated after QMI_LOC_START_REQ_V02 is sent.

        The eventIndId field in the event indication callback is set to
        QMI_LOC_EVENT_NMEA_IND_V02. */

   const qmiLocEventNiNotifyVerifyReqIndMsgT_v02* pNiNotifyVerifyReqEvent;
   /**< Notifies a location client when the network triggers a positioning
        request to the mobile.

        Upon getting this event, the location client displays the
        network-initiated fix request in a dialog and prompts the user to
        accept or deny the request. The client responds to this request with
        the message QMI_LOC_NI_USER_RESPONSE_REQ_V02.

        The eventIndId field in the event indication callback is set to
        QMI_LOC_EVENT_NI_NOTIFY_VERIFY_REQ_IND_V02. */

   const qmiLocEventInjectTimeReqIndMsgT_v02* pInjectTimeReqEvent;
   /**< Asks the client for time assistance.

        The client responds to this request with the message
        QMI_LOC_INJECT_UTC_TIME_REQ_V02.

        The eventIndId field in the event indication callback is
        set to QMI_LOC_EVENT_INJECT_TIME_REQ_IND_V02. */

   const qmiLocEventInjectPredictedOrbitsReqIndMsgT_v02*
         pInjectPredictedOrbitsReqEvent;
   /**< Asks the client for predicted orbits data assistance.

        The client responds to this request with the message
        QMI_LOC_INJECT_PREDICTED_ORBITS_DATA_REQ_V02.

        The eventIndId field in the event indication callback is set to
        QMI_LOC_EVENT_INJECT_PREDICTED_ORBITS_REQ_IND_V02. */

   const qmiLocEventInjectPositionReqIndMsgT_v02* pInjectPositionReqEvent;
   /**< Asks the client for position assistance.

        The client responds to this request with the message
        QMI_LOC_INJECT_POSITION_REQ_V02.

        The eventIndId field in the event indication callback is set to
        QMI_LOC_EVENT_INJECT_POSITION_REQ_IND_V02. */

   const qmiLocEventEngineStateIndMsgT_v02* pEngineState;
   /**< Sent by the engine whenever it turns on or off.

        The eventIndId field in the event indication callback is set to
        QMI_LOC_EVENT_ENGINE_STATE_IND_V02. */

   const qmiLocEventFixSessionStateIndMsgT_v02* pFixSessionState;
   /**< Sent by the engine when a location session begins or ends.

        The eventIndId field in the event indication callback is set to
        QMI_LOC_EVENT_FIX_SESSION_STATE_IND_V02. */

   const qmiLocEventWifiReqIndMsgT_v02* pWifiReqEvent;
   /**< Sent by the engine when it needs WiFi support.

        The eventIndId field in the event indication callback is set to
        QMI_LOC_EVENT_WIFI_REQ_IND_V02. */

   const qmiLocEventSensorStreamingReadyStatusIndMsgT_v02*
          pSensorStreamingReadyStatusEvent;
   /**< Notifies the client that the engine is ready to accept sensor data.

        The eventIndId field in the event indication callback is set to
        QMI_LOC_EVENT_SENSOR_STREAMING_READY_STATUS_IND_V02. */

   const qmiLocEventTimeSyncReqIndMsgT_v02* pTimeSyncReqEvent;
   /**< Sent by the engine when it needs to synchronize its time with the sensor
        processor time.

        The eventIndId field in the event indication callback is set to
        QMI_LOC_EVENT_TIME_SYNC_REQ_IND_V02. */

   const qmiLocEventSetSpiStreamingReportIndMsgT_v02*
     pSetSpiStreamingReportEvent;
   /**< Asks the client to start/stop sending a Stationary Position Indicator
        (SPI) stream.

        The eventIndId field in the event indication callback is set to
        QMI_LOC_SET_SPI_STREAMING_REPORT_IND_V02. */

   const qmiLocEventLocationServerConnectionReqIndMsgT_v02*
      pLocationServerConnReqEvent;
   /**< Sent by the engine to ask the client to open or close a connection to
        a location server.

        The client responds to this request by sending the
        QMI_LOC_INFORM_LOCATION_SERVER_CONN_STATUS_REQ_V02 message.

        The eventIndId field in the event indication callback is set to
        QMI_LOC_EVENT_LOCATION_SERVER_CONNECTION_REQ_IND_V02. */

   const qmiLocEventNiGeofenceNotificationIndMsgT_v02*
     pNiGeofenceNotificationEvent;
   /**< Sent by the engine to notify the client about changes to a
        network-initiated geofence.

        The eventIndId field in the event indication callback is set to
        QMI_LOC_EVENT_NI_GEOFENCE_NOTIFICATION_IND_V02. */

   const qmiLocEventGeofenceGenAlertIndMsgT_v02* pGeofenceGenAlertEvent;
   /**< Sent by the engine to notify the client about updates that may
        affect a geofence operation.

        The eventIndId field in the event indication callback is set to
        QMI_LOC_EVENT_GEOFENCE_GEN_ALERT_IND_V02. */

   const qmiLocEventGeofenceBreachIndMsgT_v02* pGeofenceBreachEvent;
   /**< Sent by the engine to notify the client about a geofence breach
        event.

        The eventIndId field in the event indication callback is set to
        QMI_LOC_EVENT_GEOFENCE_BREACH_NOTIFICATION_IND_V02. @newpagetable */

   const qmiLocEventGeofenceBatchedBreachIndMsgT_v02* pGeofenceBatchedBreachEvent;
   /**< Sent by the engine to notify the client about a geofence breach
        event.

        The eventIndId field in the event indication callback is set to
        QMI_LOC_EVENT_GEOFENCE_BATCHED_BREACH_NOTIFICATION_IND_V02. @newpagetable */

   const qmiLocEventPedometerControlIndMsgT_v02* pPedometerControlEvent;
   /**< Sent by the engine to recommend how pedometer data is sent to the
        location engine.
        The eventIndId field in the event indication callback is set to
        QMI_LOC_EVENT_PEDOMETER_CONTROL_IND_V02. @newpagetable */

   const qmiLocEventMotionDataControlIndMsgT_v02* pMotionDataControlEvent;
   /**< Sent by the engine to recommend how motion data is sent to the
        location engine.
        The eventIndId field in the event indication callback is set to
        QMI_LOC_EVENT_MOTION_DATA_CONTROL_IND_V02. @newpagetable */

   const qmiLocEventInjectWifiApDataReqIndMsgT_v02* pWifiApDataReqEvent;
   const qmiLocEventLiveBatchedPositionReportIndMsgT_v02* pBatchPositionReportEvent;
   /**< Sent by the engine to notify the client that live batch location
        is ready, and the location info.

        The eventIndId field in the event indication callback is set to
        QMI_LOC_EVENT_LIVE_BATCHED_POSITION_REPORT_IND_V02. */

   const qmiLocEventBatchFullIndMsgT_v02* pBatchCount;
   /**< Sent by the engine to notify the client that batch location is
        full, and how many location are available to read.

        The eventIndId field in the event indication callback is set to
        QMI_LOC_EVENT_BATCH_FULL_IND_V02. */

   const qmiLocEventVehicleDataReadyIndMsgT_v02* pVehicleDataReadyEvent;
   /**< Sent by the engine to recommend how vehicle sensor data is
        sent to the location engine.
        The eventIndId field in the event indication callback is set to
        QMI_LOC_EVENT_VEHICLE_DATA_READY_STATUS_IND_V02. @newpagetable */

   const qmiLocEventGeofenceProximityIndMsgT_v02* pGeofenceProximityEvent;
   /**< Sent by the engine to notify the client about a geofence proximity
        event.

        The eventIndId field in the event indication callback is set to
        QMI_LOC_EVENT_GEOFENCE_PROXIMITY_NOTIFICATION_IND_V02. @newpagetable */

<<<<<<< HEAD
   const qmiLocEventGnssSvMeasInfoIndMsgT_v02* pGnssSvRawInfoEvent;

   /**< Sent by the engine when GNSS measurements are available
        The eventIndId field in the event indication callback is set to
        QMI_LOC_EVENT_GNSS_MEASUREMENT_REPORT_IND_V02. @newpagetable */

   const qmiLocEventGnssSvPolyIndMsgT_v02* pGnssSvPolyInfoEvent;

   /**< Sent by the engine when GNSS measurements are available
        The eventIndId field in the event indication callback is set to
        QMI_LOC_EVENT_SV_POLYNOMIAL_REPORT_IND_V02. @newpagetable */
=======
   const qmiLocEventGdtUploadBeginStatusReqIndMsgT_v02* pGdtUploadBeginEvent;
   /**< Sent by the engine to notify the client about a GDT upload
        begine event.

       The eventIndId field in the event indication callback is set to
       QMI_LOC_EVENT_GDT_UPLOAD_BEGIN_STATUS_REQ_IND_V02. @newpagetable */

   const qmiLocEventGdtUploadEndReqIndMsgT_v02* pGdtUploadEndEvent;
   /**< Sent by the engine to notify the client about a GDT upload
        end event.

       The eventIndId field in the event indication callback is set to
       QMI_LOC_EVENT_GDT_UPLOAD_END_REQ_IND_V02. @newpagetable */

   const qmiLocEventGnssSvMeasInfoIndMsgT_v02* pGnssSvRawInfoEvent;
   /**< Sent by the engine to report GNSS measurement.
        The eventIndId field in the event indication callback is set to
        QMI_LOC_EVENT_GNSS_MEASUREMENT_REPORT_IND_V02. @newpagetable */
>>>>>>> 28509a0e

}locClientEventIndUnionType;


/** Response indications that are sent by the service.
*/
typedef union
{
   const qmiLocGetServiceRevisionIndMsgT_v02* pGetServiceRevisionInd;
   /**< Response to the QMI_LOC_GET_SERVICE_REVISION_REQ_V02 request.

        The respIndId field in the response indication callback is set to
        QMI_LOC_GET_SERVICE_REVISION_IND_V02. */

   const qmiLocGetFixCriteriaIndMsgT_v02* pGetFixCriteriaInd;
   /**< Response to the QMI_LOC_GET_FIX_CRITERIA_REQ_V02 request.

        The respIndId field in the response indication callback is set to
        QMI_LOC_GET_FIX_CRITERIA_IND_V02. */

   const qmiLocNiUserRespIndMsgT_v02* pNiUserRespInd;
   /**< Response to the QMI_LOC_NI_USER_RESPONSE_REQ_V02 request.

        The respIndId field in the response indication callback is set to
        QMI_LOC_NI_USER_RESPONSE_IND_V02. */

   const qmiLocInjectPredictedOrbitsDataIndMsgT_v02*
     pInjectPredictedOrbitsDataInd;
   /**< Sent after a predicted orbits data part has been successfully injected.

        The client waits for this indication before injecting the next part.
        This indication is sent in response to
        QMI_LOC_INJECT_PREDICTED_ORBITS_DATA_REQ_V02.

        The respIndId field in the response indication callback is set to
        QMI_LOC_INJECT_PREDICTED_ORBITS_DATA_IND_V02. */

   const qmiLocGetPredictedOrbitsDataSourceIndMsgT_v02*
      pGetPredictedOrbitsDataSourceInd;
   /**< Response to the QMI_LOC_GET_PREDICTED_ORBITS_DATA_SOURCE_REQ_V02
        request.

        The respIndId field in the response indication callback is set to
        QMI_LOC_GET_PREDICTED_ORBITS_DATA_SOURCE_IND_V02. */

   const qmiLocGetPredictedOrbitsDataValidityIndMsgT_v02*
     pGetPredictedOrbitsDataValidityInd;
   /**< Response to the QMI_LOC_GET_PREDICTED_ORBITS_DATA_VALIDITY_REQ_V02
        request.

        The respIndId field in the response indication callback is set to
        QMI_LOC_GET_PREDICTED_ORBITS_DATA_VALIDITY_IND_V02. */

   const qmiLocInjectUtcTimeIndMsgT_v02* pInjectUtcTimeInd;
   /**< Response to the QMI_LOC_INJECT_UTC_TIME_REQ_V02 request.

        The respIndId field in the response indication callback is set to
        QMI_LOC_INJECT_UTC_TIME_IND_V02. */

   const qmiLocInjectPositionIndMsgT_v02* pInjectPositionInd;
   /**< Response to the QMI_LOC_INJECT_POSITION_REQ_V02 request.

        The respIndId field in the response indication callback is set to
        QMI_LOC_INJECT_POSITION_IND_V02. */

   const qmiLocSetEngineLockIndMsgT_v02* pSetEngineLockInd;
   /**< Response to the QMI_LOC_SET_ENGINE_LOCK_REQ_V02 request.

        The respIndId field in the response indication callback is set to
        QMI_LOC_SET_ENGINE_LOCK_IND_V02. */

   const qmiLocGetEngineLockIndMsgT_v02* pGetEngineLockInd;
   /**< Response to the QMI_LOC_GET_ENGINE_LOCK_REQ_V02 request.

        The respIndId field in the response indication callback is set to
        QMI_LOC_GET_ENGINE_LOCK_IND_V02. */

   const qmiLocSetSbasConfigIndMsgT_v02* pSetSbasConfigInd;
   /**< Response to the QMI_LOC_SET_SBAS_CONFIG_REQ_V02 request.

        The respIndId field in the response indication callback is set to
        QMI_LOC_SET_SBAS_CONFIG_IND_V02. */

   const qmiLocGetSbasConfigIndMsgT_v02* pGetSbasConfigInd;
   /**< Response to the QMI_LOC_GET_SBAS_CONFIG_REQ_V02 request.

        The respIndId field in the response indication callback is set to
        QMI_LOC_GET_SBAS_CONFIG_IND_V02. */

   const qmiLocSetNmeaTypesIndMsgT_v02* pSetNmeaTypesInd;
   /**< Response to the QMI_LOC_SET_NMEA_TYPES_REQ_V02 request.

        The respIndId field in the response indication callback is set to
        QMI_LOC_SET_NMEA_TYPES_IND_V02. */

   const qmiLocGetNmeaTypesIndMsgT_v02* pGetNmeaTypesInd;
   /**< Response to the QMI_LOC_GET_NMEA_TYPES_REQ_V02 request.

        The respIndId field in the response indication callback is set to
        QMI_LOC_GET_NMEA_TYPES_IND_V02. */

   const qmiLocSetLowPowerModeIndMsgT_v02* pSetLowPowerModeInd;
   /**< Response to the QMI_LOC_SET_LOW_POWER_MODE_REQ_V02 request.

        The respIndId field in the response indication callback is set to
        QMI_LOC_SET_LOW_POWER_MODE_IND_V02. */

   const qmiLocGetLowPowerModeIndMsgT_v02* pGetLowPowerModeInd;
   /**< Response to the QMI_LOC_GET_LOW_POWER_MODE_REQ_V02 request.

        The respIndId field in the response indication callback is set to
        QMI_LOC_GET_LOW_POWER_MODE_IND_V02. */

   const qmiLocSetServerIndMsgT_v02* pSetServerInd;
   /**< Response to the QMI_LOC_SET_SERVER_REQ_V02 request.

        The respIndId field in the response indication callback is set to
        QMI_LOC_SET_SERVER_IND_V02. */

   const qmiLocGetServerIndMsgT_v02* pGetServerInd;
   /**< Response to the QMI_LOC_GET_SERVER_REQ_V02 request.

        The respIndId field in the response indication callback is set to
        QMI_LOC_GET_SERVER_IND_V02. */

   const qmiLocDeleteAssistDataIndMsgT_v02* pDeleteAssistDataInd;
   /**< Response to the QMI_LOC_DELETE_ASSIST_DATA_REQ_V02 request.

        The respIndId field in the response indication callback is set to
        QMI_LOC_DELETE_ASSIST_DATA_IND_V02. */

   const qmiLocSetXtraTSessionControlIndMsgT_v02* pSetXtraTSessionControlInd;
   /**< Response to the QMI_LOC_SET_XTRA_T_SESSION_CONTROL_REQ_V02 request.

        The respIndId field in the response indication callback is set to
        QMI_LOC_SET_XTRA_T_SESSION_CONTROL_IND_V02. */

   const qmiLocGetXtraTSessionControlIndMsgT_v02* pGetXtraTSessionControlInd;
   /**< Response to the QMI_LOC_GET_XTRA_T_SESSION_CONTROL_REQ_V02 request.

        The respIndId field in the response indication callback is set to
        QMI_LOC_GET_XTRA_T_SESSION_CONTROL_IND_V02. */

   const qmiLocInjectWifiPositionIndMsgT_v02* pInjectWifiPositionInd;
   /**< Response to the QMI_LOC_INJECT_WIFI_POSITION_REQ_V02 request.

        The respIndId field in the response indication callback is set to
        QMI_LOC_INJECT_WIFI_POSITION_IND_V02. */

   const qmiLocNotifyWifiStatusIndMsgT_v02* pNotifyWifiStatusInd;
   /**< Response to the QMI_LOC_NOTIFY_WIFI_STATUS_REQ_V02 request.

        The respIndId field in the response indication callback is set to
        QMI_LOC_NOTIFY_WIFI_STATUS_IND_V02. */

   const qmiLocGetRegisteredEventsIndMsgT_v02* pGetRegisteredEventsInd;
   /**< Response to the QMI_LOC_GET_REGISTERED_EVENTS_REQ_V02 request.

        The respIndId field in the response indication callback is set to
        QMI_LOC_GET_REGISTERED_EVENTS_IND_V02. */

   const qmiLocSetOperationModeIndMsgT_v02* pSetOperationModeInd;
   /**< Response to the QMI_LOC_SET_OPERATION_MODE_REQ_V02 request.

        The respIndId field in the response indication callback is set to
        QMI_LOC_SET_OPERATION_MODE_IND_V02. */

   const qmiLocGetOperationModeIndMsgT_v02* pGetOperationModeInd;
   /**< Response to the QMI_LOC_GET_OPERATION_MODE_REQ_V02 request.

        The respIndId field in the response indication callback is set to
        QMI_LOC_GET_OPERATION_MODE_IND_V02. */

   const qmiLocSetSpiStatusIndMsgT_v02* pSetSpiStatusInd;
   /**< Response to the QMI_LOC_SET_SPI_STATUS_REQ_V02 request.

        The respIndId field in the response indication callback is set to
        QMI_LOC_SET_SPI_STATUS_IND_V02. */

   const qmiLocInjectSensorDataIndMsgT_v02* pInjectSensorDataInd;
   /**< Response to the QMI_LOC_INJECT_SENSOR_DATA_REQ_V02 request.

        The respIndId field in the response indication callback is set to
        QMI_LOC_INJECT_SENSOR_DATA_IND_V02. */

   const qmiLocInjectTimeSyncDataIndMsgT_v02* pInjectTimeSyncDataInd;
   /**< Response to the QMI_LOC_INJECT_TIME_SYNC_DATA_REQ_V02 request.

        The respIndId field in the response indication callback is set to
        QMI_LOC_INJECT_TIME_SYNC_DATA_IND_V02. */

   const qmiLocSetCradleMountConfigIndMsgT_v02* pSetCradleMountConfigInd;
   /**< Response to the QMI_LOC_SET_CRADLE_MOUNT_CONFIG_IND_V02 request.

        The respIndId field in the response indication callback is set to
        QMI_LOC_SET_CRADLE_MOUNT_CONFIG_REQ_V02. */

   const qmiLocGetCradleMountConfigIndMsgT_v02* pGetCradleMountConfigInd;
   /**< Response to the QMI_LOC_GET_CRADLE_MOUNT_CONFIG_REQ_V02 request.

        The respIndId field in the response indication callback is set to
        QMI_LOC_GET_CRADLE_MOUNT_CONFIG_IND_V02. */

   const qmiLocSetExternalPowerConfigIndMsgT_v02* pSetExternalPowerConfigInd;
   /**< Response to the QMI_LOC_SET_EXTERNAL_POWER_CONFIG_REQ_V02 request.

        The respIndId field in the response indication callback is set to
        QMI_LOC_SET_EXTERNAL_POWER_CONFIG_IND_V02. */

   const qmiLocGetExternalPowerConfigIndMsgT_v02* pGetExternalPowerConfigInd;
   /**< Response to the QMI_LOC_GET_EXTERNAL_POWER_CONFIG_REQ_V02 request.

        The respIndId field in the response indication callback is set to
        QMI_LOC_GET_EXTERNAL_POWER_CONFIG_IND_V02. */

   const qmiLocInformLocationServerConnStatusIndMsgT_v02*
     pInformLocationServerConnStatusInd;
   /**< Response to the QMI_LOC_INFORM_LOCATION_SERVER_CONN_STATUS_REQ_V02
        request.

        The respIndId field in the response indication callback is set to
        QMI_LOC_INFORM_LOCATION_SERVER_CONN_STATUS_IND_V02.*/

   const qmiLocSetProtocolConfigParametersIndMsgT_v02*
     pSetProtocolConfigParametersInd;
   /**< Response to the QMI_LOC_SET_PROTOCOL_CONFIG_PARAMETERS_REQ_V02 request.

        The respIndId field in the response indication callback is set to
        QMI_LOC_SET_PROTOCOL_CONFIG_PARAMETERS_IND_V02. */

   const qmiLocGetProtocolConfigParametersIndMsgT_v02*
     pGetProtocolConfigParametersInd;
   /**< Response to the QMI_LOC_GET_PROTOCOL_CONFIG_PARAMETERS_REQ_V02 request.

        The respIndId field in the response indication callback is set to
        QMI_LOC_GET_PROTOCOL_CONFIG_PARAMETERS_IND_V02. */

   const qmiLocSetSensorControlConfigIndMsgT_v02* pSetSensorControlConfigInd;
   /**< Response to the QMI_LOC_SET_SENSOR_CONTROL_CONFIG_REQ_V02 request.

        The respIndId field in the response indication callback is set to
        QMI_LOC_SET_SENSOR_CONTROL_CONFIG_IND_V02.
         */

   const qmiLocGetSensorControlConfigIndMsgT_v02* pGetSensorControlConfigInd;
   /**< Response to the QMI_LOC_GET_SENSOR_CONTROL_CONFIG_REQ_V02 request.

        The respIndId field in the response indication callback is set to
        QMI_LOC_GET_SENSOR_CONTROL_CONFIG_IND_V02.
         */

   const qmiLocSetSensorPropertiesIndMsgT_v02* pSetSensorPropertiesInd;
   /**< Response to the QMI_LOC_SET_SENSOR_PROPERTIES_REQ_V02 request.

        The respIndId field in the response indication callback is set to
        QMI_LOC_SET_SENSOR_PROPERTIES_IND_V02.
         */

   const qmiLocGetSensorPropertiesIndMsgT_v02* pGetSensorPropertiesInd;
   /**< Response to the QMI_LOC_GET_SENSOR_PROPERTIES_REQ_V02 request.

        The respIndId field in the response indication callback is set to
        QMI_LOC_GET_SENSOR_PROPERTIES_IND_V02.
         */

   const qmiLocSetSensorPerformanceControlConfigIndMsgT_v02*
     pSetSensorPerformanceControlConfigInd;
   /**< Response to the
        QMI_LOC_SET_SENSOR_PERFORMANCE_CONTROL_CONFIGURATION_REQ_V02 request.

        The respIndId field in the response indication callback is set to
        QMI_LOC_SET_SENSOR_PERFORMANCE_CONTROL_CONFIGURATION_IND_V02. */

   const qmiLocGetSensorPerformanceControlConfigIndMsgT_v02*
     pGetSensorPerformanceControlConfigInd;
   /**< Response to the
        QMI_LOC_GET_SENSOR_PERFORMANCE_CONTROL_CONFIGURATION_REQ_V02 request.

        The respIndId field in the response indication callback is set to
        QMI_LOC_GET_SENSOR_PERFORMANCE_CONTROL_CONFIGURATION_IND_V02. */

   const qmiLocInjectSuplCertificateIndMsgT_v02* pInjectSuplCertificateInd;
   /**< Response to the QMI_LOC_INJECT_SUPL_CERTIFICATE_REQ_V02 request.

        The respIndId field in the response indication callback is set to
        QMI_LOC_INJECT_SUPL_CERTIFICATE_IND_V02. */

   const qmiLocDeleteSuplCertificateIndMsgT_v02* pDeleteSuplCertificateInd;
   /**< Response to the QMI_LOC_DELETE_SUPL_CERTIFICATE_REQ_V02 request.

        The respIndId field in the response indication callback is set to
        QMI_LOC_DELETE_SUPL_CERTIFICATE_IND_V02. */

   const qmiLocSetPositionEngineConfigParametersIndMsgT_v02*
     pSetPositionEngineConfigParametersInd;
   /**< Response to the QMI_LOC_SET_POSITION_ENGINE_CONFIG_PARAMETERS_REQ_V02
        request.

        The respIndId field in the response indication callback is set to
        QMI_LOC_SET_POSITION_ENGINE_CONFIG_PARAMETERS_IND_V02. */

   const qmiLocGetPositionEngineConfigParametersIndMsgT_v02*
     pGetPositionEngineConfigParametersInd;
    /**< Response to the QMI_LOC_GET_POSITION_ENGINE_CONFIG_PARAMETERS_REQ_V02
         request.

         The respIndId field in the response indication callback is set to
         QMI_LOC_GET_POSITION_ENGINE_CONFIG_PARAMETERS_IND_V02. */

   const qmiLocAddCircularGeofenceIndMsgT_v02* pAddCircularGeofenceInd;
   /**< Response to the QMI_LOC_ADD_CIRCULAR_GEOFENCE_REQ_V02 request.

        The respIndId field in the response indication callback is set to
        QMI_LOC_ADD_CIRCULAR_GEOFENCE_IND_V02. */

   const qmiLocDeleteGeofenceIndMsgT_v02* pDeleteGeofenceInd;
   /**< Response to the QMI_LOC_DELETE_GEOFENCE_REQ_V02 request.

        The respIndId field in the response indication callback is set to
        QMI_LOC_DELETE_GEOFENCE_IND_V02. */

   const qmiLocQueryGeofenceIndMsgT_v02* pQueryGeofenceInd;
    /**< Response to the QMI_LOC_QUERY_GEOFENCE_REQ_V02 request.

         The respIndId field in the response indication callback is set to
         QMI_LOC_QUERY_GEOFENCE_IND_V02. */

   const qmiLocEditGeofenceIndMsgT_v02* pEditGeofenceInd;
   /**< Response to the QMI_LOC_EDIT_GEOFENCE_REQ_V02 request.

        The respIndId field in the response indication callback is set to
        QMI_LOC_EDIT_GEOFENCE_IND_V02. */

   const qmiLocGetBestAvailablePositionIndMsgT_v02*
      pGetBestAvailablePositionInd;
   /**< Response to the QMI_LOC_GET_BEST_AVAILABLE_POSITION_REQ_V02 request.

        The respIndId field in the response indication callback is set to
        QMI_LOC_GET_BEST_AVAILABLE_POSITION_IND_V02. */

   const qmiLocInjectMotionDataIndMsgT_v02* pInjectMotionDataInd;
   /**< Response to the QMI_LOC_INJECT_MOTION_DATA_REQ_V02 request.

        The respIndId field in the response indication callback is set to
        QMI_LOC_INJECT_MOTION_DATA_IND_V02. */

   const qmiLocGetNiGeofenceIdListIndMsgT_v02* pGetNiGeofenceIdListInd;
   /**< Response to the QMI_LOC_GET_NI_GEOFENCE_ID_LIST_REQ_V02 request.

        The respIndId field in the response indication callback is set to
        QMI_LOC_GET_NI_GEOFENCE_ID_LIST_IND_V02. */

   const qmiLocInjectGSMCellInfoIndMsgT_v02* pInjectGSMCellInfoInd;
    /**< Response to the QMI_LOC_INJECT_GSM_CELL_INFO_REQ_V02 request.

        The respIndId field in the response indication callback is set to
        QMI_LOC_INJECT_GSM_CELL_INFO_IND_V02. */

   const qmiLocInjectNetworkInitiatedMessageIndMsgT_v02*
     pInjectNetworkInitiatedMessageInd;

   /**< Response to the QMI_LOC_INJECT_NETWORK_INITIATED_MESSAGE_REQ_V02
        request.

        The respIndId field in the response indication callback is set to
        QMI_LOC_INJECT_NETWORK_INITIATED_MESSAGE_IND_V02. */

   const qmiLocWWANOutOfServiceNotificationIndMsgT_v02*
     pWWANOutOfServiceNotificationInd;

   /**< Response to the QMI_LOC_WWAN_OUT_OF_SERVICE_NOTIFICATION_REQ_V02
        request.
        The respIndId field in the response indication callback is set to
        QMI_LOC_WWAN_OUT_OF_SERVICE_NOTIFICATION_IND_V02. */

   const qmiLocPedometerReportIndMsgT_v02* pPedometerReportInd;

   /**< Response to the QMI_LOC_PEDOMETER_REPORT_REQ_V02 request.
        The respIndId field in the response indication callback is set to
        QMI_LOC_PEDOMETER_REPORT_IND_V02. */

    const qmiLocInjectWCDMACellInfoIndMsgT_v02 *pInjectWCDMACellInfoInd;
    const qmiLocInjectTDSCDMACellInfoIndMsgT_v02 *pInjectTDSCDMACellInfoInd;
    const qmiLocInjectSubscriberIDIndMsgT_v02 *pInjectSubscriberIDInd;
    const qmiLocInjectWifiApDataIndMsgT_v02 *pInjectWifiApDataInd;
    const qmiLocNotifyWifiAttachmentStatusIndMsgT_v02 *pNotifyWifiAttachmentStatusInd;
    const qmiLocNotifyWifiEnabledStatusIndMsgT_v02 *pNotifyWifiEnabledStatusInd;

    const qmiLocInjectVehicleSensorDataIndMsgT_v02 *pInjectVehicleSensorDataInd;

    /**< Response to the QMI_LOC_INJECT_VEHICLE_SENSOR_DATA_REQ_V02 request.
        The respIndId field in the response indication callback is set to
        QMI_LOC_INJECT_VEHICLE_SENSOR_DATA_IND_V02. */

    const qmiLocGetAvailWwanPositionIndMsgT_v02 *pGetAvailWwanPositionInd;
    /*QMI_LOC_GET_AVAILABLE_WWAN_POSITION_IND_V02*/

    const qmiLocSetXtraVersionCheckIndMsgT_v02 *pSetXtraVersionCheckInd;
<<<<<<< HEAD

=======
    
>>>>>>> 28509a0e
    const qmiLocSetGNSSConstRepConfigIndMsgT_v02 *pSetGNSSConstRepConfigInd;
    /*QMI_LOC_SET_GNSS_CONSTELL_REPORT_CONFIG_IND_V02*/

}locClientRespIndUnionType;

/** @} */ /* end_addtogroup data_types */

/** @addtogroup callback_functions
@{ */
/**
  Location event indication callback function type. The Location service can
  generate two types of indications:

  - Asynchronous events indications, such as time injection request and satellite
    reports. The client specifies the asynchronous events it is interested in
    receiving through the event mask (see locClientOpen()).
  - Response indications that are generated as a response to a request. For
    example, the QMI_LOC_GET_FIX_CRITERIA_REQ_V02 request generates the
    indication, QMI_LOC_GET_FIX_CRITERIA_IND_V02.

  This callback handles the asynchronous event indications.

  @datatypes
  #locClientHandleType \n
  #locClientEventIndUnionType

  @param handle            Location client for this event. Only the client who
                           registered for the corresponding event receives
                           this callback.
  @param eventIndId        ID of the event indication.
  @param eventIndPayload   Event indication payload.
  @param pClientCookie     Pointer to the cookie the client specified during
                           registration.

  @return
  None.

  @dependencies
  None. @newpage
*/
typedef void (*locClientEventIndCbType)(
      locClientHandleType handle,
      uint32_t eventIndId,
      const locClientEventIndUnionType eventIndPayload,
      void *pClientCookie
);

/**
  Location response indication callback function type. The Location service can
  generate two types of indications:

  - Asynchronous events indications, such as time injection request and satellite
    reports. The client specifies the asynchronous events it is interested in
    receiving through the event mask (see locClientOpen()).
  - Response indications that are generated as a response to a request. For
    example, the QMI_LOC_GET_FIX_CRITERIA_REQ_V02 request generates the
    indication, QMI_LOC_GET_FIX_CRITERIA_IND_V02.

  This callback handles the response indications.

  @datatypes
  #locClientHandleType \n
  #locClientRespIndUnionType

  @param handle           Location client who sent the request for which this
                          response indication is generated.
  @param respIndId        ID of the response. It is the same value as the ID
                          of request sent to the engine.
  @param respIndPayload   Payload of the response indication.
  @param pClientCookie    Pointer to the cookie the client specified during
                          registration.

  @return
  None.

  @dependencies
  None. @newpage
*/
typedef void  (*locClientRespIndCbType)(
      locClientHandleType handle,
      uint32_t respIndId,
      const locClientRespIndUnionType respIndPayload,
      void *pClientCookie
);

/**
  Location error callback function type. This function is called to inform
  the client that the service is no longer available. When the client
  receives this callback, it must close the existing connection and reopen
  the client connection.

  @datatypes
  #locClientHandleType \n
  #locClientErrorEnumType

  @param handle           Location client who sent the request for which this
                          error indication is generated.
  @param errorId          Error ID.
  @param pClientCookie    Payload associated with the error indication.

  @return
  None.

  @dependencies
  None.
*/
typedef void  (*locClientErrorCbType)(
      locClientHandleType handle,
      locClientErrorEnumType errorId,
      void* pClientCookie
 );
/** @} */ /* end_addtogroup callback_functions */


/** @ingroup data_types
  Callback functions to be registered during locClientOpen().
*/
typedef struct
{
    uint32_t size;                       /**< Size of the structure. */
    locClientEventIndCbType eventIndCb;  /**< Event indication callback. */
    locClientRespIndCbType respIndCb;    /**< Response indication callback. */
    locClientErrorCbType errorCb;        /**< Error indication callback.
                                              @newpagetable */
}locClientCallbacksType;

/**
  Response for getting qmi service list
*/
typedef struct
{
    qmi_get_supported_msgs_resp_v01 resp; /**< Response */
}qmiLocGetSupportMsgT_v02;

/*===========================================================================
 *
 *                          FUNCTION DECLARATION
 *
 *==========================================================================*/
/** @addtogroup operation_functions
@{ */
/*==========================================================================
    locClientOpen */
/** @xreflabel{hdr:locClientOpenFunction}
  Connects a location client to the location engine. If the connection is
  successful, this function returns a handle that the location client uses for
  future location operations.

  @datatypes
  #locClientStatusEnumType \n
  #locClientEventMaskType \n
  #locClientCallbacksType \n
  #locClientHandleType

  @param[in]  eventRegMask          Mask of asynchronous events the client is
                                    interested in receiving.
  @param[in]  pLocClientCallbacks   Pointer to structure containing the
                                    callbacks.
  @param[out] pLocClientHandle      Pointer to the handle to be used by the
                                    client for any subsequent requests.
  @param[in]  pLocClientCookie      Pointer to a cookie to be returned to the
                                    client along with the callbacks.

  @return
  One of the following error codes:
  - eLOC_CLIENT_SUCCESS -- If the connection is opened.
  - Non-zero error code (see #locClientStatusEnumType) -- On failure.

  @dependencies
  None. @newpage
*/
extern locClientStatusEnumType locClientOpen (
      locClientEventMaskType            eventRegMask,
      const locClientCallbacksType*     pLocClientCallbacks,
      locClientHandleType*              pLocClientHandle,
      const void*                       pLocClientCookie
);


/*==========================================================================
    locClientClose */
/** @xreflabel{hdr:locClientCloseFunction}
  Disconnects a client from the location engine and sets the handle to
  LOC_CLIENT_INVALID_HANDLE_VALUE.

  @datatypes
  #locClientStatusEnumType \n
  #locClientHandleType

  @param[in] pLocClientHandle  Pointer to the handle returned by the
                               locClientOpen() function.

  @return
  One of the following error codes:
  - 0 (eLOC_CLIENT_SUCCESS) -- On success.
  - Non-zero error code (see \ref locClientStatusEnumType) -- On failure.

  @dependencies
  None. @newpage
*/
extern locClientStatusEnumType locClientClose (
      locClientHandleType* pLocClientHandle
);

/*=============================================================================
    locClientSendReq */
/** @xreflabel{hdr:locClientSendReqFunction}
  Sends a message to the location engine. If this function is successful, the
  client expects an indication (except start, stop, event registration, and
  sensor injection messages) through the registered callback in the
  locClientOpen() function.

  The indication contains the status of the request. If the status is a success,
  the indication also contains the payload associated with response.

  @datatypes
  #locClientStatusEnumType \n
  #locClientHandleType \n
  #locClientReqUnionType

  @param[in] handle        Handle returned by the locClientOpen() function.
  @param[in] reqId         QMI_LOC service message ID of the request.
  @param[in] reqPayload    Payload of the request. This can be NULL if the
                           request has no payload.

  @return
  One of the following error codes:
  - 0 (eLOC_CLIENT_SUCCESS) -- On success.
  - Non-zero error code (see \ref locClientStatusEnumType) -- On failure.

  @dependencies
  None. @newpage
*/
extern locClientStatusEnumType locClientSendReq(
     locClientHandleType       handle,
     uint32_t                  reqId,
     locClientReqUnionType     reqPayload
);

/*=============================================================================
    locClientSupportMsgCheck */
/**
  @brief Sends a QMI_LOC_GET_SUPPORTED_MSGS_REQ_V02 message to the
         location engine, and then receives a list of all services supported
         by the engine. This function will check if the input service(s) form
         the client is in the list or not. If the locClientSupportMsgCheck()
         function is successful, the client should expect an result of
         the service is supported or not recorded in supportedMsg.
  @param [in] handle Handle returned by the locClientOpen()
              function.
  @param [in] supportedMsg   a integer used to record which
                             message is supported

  @return
  One of the following error codes:
  - 0 (eLOC_CLIENT_SUCCESS) -- On success.
  - Non-zero error code (see \ref locClientStatusEnumType) -- On failure.

  @dependencies
  None. @newpage
*/
extern locClientStatusEnumType locClientSupportMsgCheck(
     locClientHandleType      handle,
     const uint32_t*          msgArray,
     uint32_t                 msgArrayLength,
     uint64_t*                supportedMsg
);

/*=============================================================================
    locClientGetSizeByEventIndId */
/** Gets the size of the event indication structure from a specified ID.

  @param[in]  eventIndId      Event indicator ID.
  @param[out] pEventIndSize   Pointer to the size of the structure.

  @return
  TRUE -- The event ID was found. \n
  FALSE -- Otherwise.

  @dependencies
  None. @newpage
*/
extern bool locClientGetSizeByEventIndId(
  uint32_t eventIndId,
  size_t *pEventIndSize);


/*=============================================================================
    locClientGetSizeByRespIndId */
/** Gets the size of the response indication structure from a specified ID.

  @param[in]  respIndId      Response indicator ID.
  @param[out] pRespIndSize   Pointer to the size of the structure.

  @return
  TRUE -- The response ID was found. \n
  FALSE -- Otherwise.

  @dependencies
  None.
*/
extern bool locClientGetSizeByRespIndId(
  uint32_t respIndId,
  size_t *pRespIndSize);

/** locClientRegisterEventMask
 *  @brief registers the event mask with loc service
 *  @param [in] clientHandle
 *  @param [in] eventRegMask
 *  @return true if indication was validated; else false */

extern bool locClientRegisterEventMask(
    locClientHandleType clientHandle,
    locClientEventMaskType eventRegMask);

/*=============================================================================*/
/** @} */ /* end_addtogroup operation_functions */

#ifdef __cplusplus
}
#endif

#endif /* LOC_API_V02_CLIENT_H*/<|MERGE_RESOLUTION|>--- conflicted
+++ resolved
@@ -640,24 +640,19 @@
     /*QMI_LOC_GET_AVAILABLE_WWAN_POSITION_REQ_V02*/
 
     const qmiLocSetXtraVersionCheckReqMsgT_v02 *pSetXtraVersionCheckReq;
-<<<<<<< HEAD
+
+    const qmiLocGdtUploadBeginStatusReqMsgT_v02* pGdtUploadBeginStatusReq;
+    /* QMI_LOC_GDT_UPLOAD_BEGIN_STATUS_REQ_V02 */
+
+    const qmiLocGdtUploadEndReqMsgT_v02* pGdtUploadEndReq;
+    /* QMI_LOC_GDT_UPLOAD_END_REQ_V02*/
+
+    const qmiLocInjectGtpClientDownloadedDataReqMsgT_v02 *pInjectGtpClientDownloadedDataReq;
+    /* QMI_LOC_INJECT_GTP_CLIENT_DOWNLOADED_DATA_REQ_V02 */
+
     const qmiLocSetGNSSConstRepConfigReqMsgT_v02 *pSetGNSSConstRepConfigReq;
     /*QMI_LOC_SET_GNSS_CONSTELL_REPORT_CONFIG_V02*/
-=======
-
-    const qmiLocGdtUploadBeginStatusReqMsgT_v02* pGdtUploadBeginStatusReq;
-    /* QMI_LOC_GDT_UPLOAD_BEGIN_STATUS_REQ_V02 */
-
-    const qmiLocGdtUploadEndReqMsgT_v02* pGdtUploadEndReq;
-    /* QMI_LOC_GDT_UPLOAD_END_REQ_V02*/
-
-    const qmiLocInjectGtpClientDownloadedDataReqMsgT_v02 *pInjectGtpClientDownloadedDataReq;
-    /* QMI_LOC_INJECT_GTP_CLIENT_DOWNLOADED_DATA_REQ_V02 */
-
-    const qmiLocSetGNSSConstRepConfigReqMsgT_v02 *pSetGNSSConstRepConfigReq;
-    /*QMI_LOC_SET_GNSS_CONSTELL_REPORT_CONFIG_V02*/
-
->>>>>>> 28509a0e
+
 }locClientReqUnionType;
 
 
@@ -855,7 +850,6 @@
         The eventIndId field in the event indication callback is set to
         QMI_LOC_EVENT_GEOFENCE_PROXIMITY_NOTIFICATION_IND_V02. @newpagetable */
 
-<<<<<<< HEAD
    const qmiLocEventGnssSvMeasInfoIndMsgT_v02* pGnssSvRawInfoEvent;
 
    /**< Sent by the engine when GNSS measurements are available
@@ -867,7 +861,7 @@
    /**< Sent by the engine when GNSS measurements are available
         The eventIndId field in the event indication callback is set to
         QMI_LOC_EVENT_SV_POLYNOMIAL_REPORT_IND_V02. @newpagetable */
-=======
+
    const qmiLocEventGdtUploadBeginStatusReqIndMsgT_v02* pGdtUploadBeginEvent;
    /**< Sent by the engine to notify the client about a GDT upload
         begine event.
@@ -881,12 +875,6 @@
 
        The eventIndId field in the event indication callback is set to
        QMI_LOC_EVENT_GDT_UPLOAD_END_REQ_IND_V02. @newpagetable */
-
-   const qmiLocEventGnssSvMeasInfoIndMsgT_v02* pGnssSvRawInfoEvent;
-   /**< Sent by the engine to report GNSS measurement.
-        The eventIndId field in the event indication callback is set to
-        QMI_LOC_EVENT_GNSS_MEASUREMENT_REPORT_IND_V02. @newpagetable */
->>>>>>> 28509a0e
 
 }locClientEventIndUnionType;
 
@@ -1285,11 +1273,7 @@
     /*QMI_LOC_GET_AVAILABLE_WWAN_POSITION_IND_V02*/
 
     const qmiLocSetXtraVersionCheckIndMsgT_v02 *pSetXtraVersionCheckInd;
-<<<<<<< HEAD
-
-=======
-    
->>>>>>> 28509a0e
+
     const qmiLocSetGNSSConstRepConfigIndMsgT_v02 *pSetGNSSConstRepConfigInd;
     /*QMI_LOC_SET_GNSS_CONSTELL_REPORT_CONFIG_IND_V02*/
 
