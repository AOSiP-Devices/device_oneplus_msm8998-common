--- conflicted
+++ resolved
@@ -35,9 +35,6 @@
 
 #else // no _ANDROID_
 
-<<<<<<< HEAD
-#include <stdio.h>
-=======
 #if defined(__LOC_API_V02_LOG_SILENT__)
 #define MSG_LOG
 #define LOC_LOGE(...) MSG_LOG(__VA_ARGS__);
@@ -46,7 +43,6 @@
 #define LOC_LOGI(...) MSG_LOG(__VA_ARGS__);
 #define LOC_LOGV(...) MSG_LOG(__VA_ARGS__);
 #else
->>>>>>> 37d5a740
 
 // common for QNX and Griffon
 
