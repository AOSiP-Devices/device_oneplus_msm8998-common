--- conflicted
+++ resolved
@@ -222,7 +222,6 @@
     sizeof(qmiLocEventGeofenceProximityIndMsgT_v02),
     QMI_LOC_EVENT_MASK_GEOFENCE_PROXIMITY_NOTIFICATION_V02},
 
-<<<<<<< HEAD
     //GNSS Measurement Indication
    { QMI_LOC_EVENT_GNSS_MEASUREMENT_REPORT_IND_V02,
      sizeof(qmiLocEventGnssSvMeasInfoIndMsgT_v02),
@@ -231,9 +230,8 @@
     //GNSS Measurement Indication
    { QMI_LOC_EVENT_SV_POLYNOMIAL_REPORT_IND_V02,
     sizeof(qmiLocEventGnssSvPolyIndMsgT_v02),
-    QMI_LOC_EVENT_MASK_GNSS_SV_POLYNOMIAL_REPORT_V02 }
-
-=======
+    QMI_LOC_EVENT_MASK_GNSS_SV_POLYNOMIAL_REPORT_V02 },
+
   // for GDT
   { QMI_LOC_EVENT_GDT_UPLOAD_BEGIN_STATUS_REQ_IND_V02,
     sizeof(qmiLocEventGdtUploadBeginStatusReqIndMsgT_v02),
@@ -243,13 +241,8 @@
   { QMI_LOC_EVENT_GDT_UPLOAD_END_REQ_IND_V02,
     sizeof(qmiLocEventGdtUploadEndReqIndMsgT_v02),
     QMI_LOC_EVENT_MASK_GDT_UPLOAD_END_REQ_V02,
-  },
-
-   //GNSS measurement event
-  { QMI_LOC_EVENT_GNSS_MEASUREMENT_REPORT_IND_V02 ,
-    sizeof(qmiLocEventGnssSvMeasInfoIndMsgT_v02),
-    QMI_LOC_EVENT_MASK_GNSS_MEASUREMENT_REPORT_V02}
->>>>>>> 28509a0e
+  }
+
 };
 
 /* table to relate the respInd Id with its size */
@@ -862,28 +855,12 @@
     case QMI_LOC_EVENT_BATCH_FULL_NOTIFICATION_IND_V02:
     case QMI_LOC_READ_FROM_BATCH_IND_V02:
     case QMI_LOC_RELEASE_BATCH_IND_V02:
-<<<<<<< HEAD
-    {
-      status = true;
-      break;
-    }
-
-    case QMI_LOC_SET_GNSS_CONSTELL_REPORT_CONFIG_IND_V02:
-    {
-        status = true;
-        break;
-    }
-
-    // for indications that only have a "status" field
-=======
     case QMI_LOC_INJECT_GTP_CLIENT_DOWNLOADED_DATA_IND_V02:
     case QMI_LOC_GDT_UPLOAD_BEGIN_STATUS_IND_V02:
     case QMI_LOC_GDT_UPLOAD_END_IND_V02:
     case QMI_LOC_EVENT_GDT_UPLOAD_BEGIN_STATUS_REQ_IND_V02:
     case QMI_LOC_EVENT_GDT_UPLOAD_END_REQ_IND_V02:
-    case QMI_LOC_EVENT_GNSS_MEASUREMENT_REPORT_IND_V02:
     case QMI_LOC_SET_GNSS_CONSTELL_REPORT_CONFIG_IND_V02:
->>>>>>> 28509a0e
     case QMI_LOC_NI_USER_RESPONSE_IND_V02:
     case QMI_LOC_INJECT_UTC_TIME_IND_V02:
     case QMI_LOC_INJECT_POSITION_IND_V02:
@@ -1560,8 +1537,6 @@
         break;
     }
 
-<<<<<<< HEAD
-=======
     case QMI_LOC_INJECT_GTP_CLIENT_DOWNLOADED_DATA_REQ_V02:
     {
         *pOutLen = sizeof(qmiLocInjectGtpClientDownloadedDataReqMsgT_v02);
@@ -1580,7 +1555,6 @@
         break;
     }
 
->>>>>>> 28509a0e
     case QMI_LOC_SET_GNSS_CONSTELL_REPORT_CONFIG_V02:
     {
         *pOutLen = sizeof(qmiLocSetGNSSConstRepConfigReqMsgT_v02);
