<<<<<<< HEAD
/* Copyright (c) 2011-2012, 2014, The Linux Foundation. All rights reserved.
=======
/* Copyright (c) 2011-2015, The Linux Foundation. All rights reserved.
>>>>>>> 37d5a740
 *
 * Redistribution and use in source and binary forms, with or without
 * modification, are permitted provided that the following conditions are
 * met:
 *     * Redistributions of source code must retain the above copyright
 *       notice, this list of conditions and the following disclaimer.
 *     * Redistributions in binary form must reproduce the above
 *       copyright notice, this list of conditions and the following
 *       disclaimer in the documentation and/or other materials provided
 *       with the distribution.
 *     * Neither the name of The Linux Foundation, nor the names of its
 *       contributors may be used to endorse or promote products derived
 *       from this software without specific prior written permission.
 *
 * THIS SOFTWARE IS PROVIDED "AS IS" AND ANY EXPRESS OR IMPLIED
 * WARRANTIES, INCLUDING, BUT NOT LIMITED TO, THE IMPLIED WARRANTIES OF
 * MERCHANTABILITY, FITNESS FOR A PARTICULAR PURPOSE AND NON-INFRINGEMENT
 * ARE DISCLAIMED.  IN NO EVENT SHALL THE COPYRIGHT OWNER OR CONTRIBUTORS
 * BE LIABLE FOR ANY DIRECT, INDIRECT, INCIDENTAL, SPECIAL, EXEMPLARY, OR
 * CONSEQUENTIAL DAMAGES (INCLUDING, BUT NOT LIMITED TO, PROCUREMENT OF
 * SUBSTITUTE GOODS OR SERVICES; LOSS OF USE, DATA, OR PROFITS; OR
 * BUSINESS INTERRUPTION) HOWEVER CAUSED AND ON ANY THEORY OF LIABILITY,
 * WHETHER IN CONTRACT, STRICT LIABILITY, OR TORT (INCLUDING NEGLIGENCE
 * OR OTHERWISE) ARISING IN ANY WAY OUT OF THE USE OF THIS SOFTWARE, EVEN
 * IF ADVISED OF THE POSSIBILITY OF SUCH DAMAGE.
 */

#include <stdlib.h>
#include <string.h>
#include <stddef.h>

#include <stdbool.h>
#include <inttypes.h>

#include "qmi_client.h"
#include "qmi_idl_lib.h"
#include "qmi_cci_target_ext.h"

#if defined( _ANDROID_)
#include "qmi_cci_target.h"
#include "qmi_cci_common.h"
#define LOG_NDEBUG 0
#define LOG_TAG "LocSvc_api_v02"
#endif //_ANDROID_


#include "loc_api_v02_client.h"
#include "loc_util_log.h"

#ifdef LOC_UTIL_TARGET_OFF_TARGET

// timeout in ms before send_msg_sync should return
#define LOC_CLIENT_ACK_TIMEOUT (5000)

#else

// timeout in ms before send_msg_sync should return
#define LOC_CLIENT_ACK_TIMEOUT (1000)

#endif //LOC_UTIL_TARGET_OFF_TARGET

#define LOC_CLIENT_MAX_OPEN_RETRIES (20)
#define LOC_CLIENT_TIME_BETWEEN_OPEN_RETRIES (1)

enum
{
  //! Special value for selecting any available service
  /** This value enables selection of any available service */
  eLOC_CLIENT_INSTANCE_ID_ANY = -1,
  //! qca1530 service id value
  /** qca1530 service daemon uses service id value 1 */
  eLOC_CLIENT_INSTANCE_ID_QCA1530 = 1,
  //! GSS service id value
  /* GSS service id value is 0, but here it is set to -1 for compatibitily */
  eLOC_CLIENT_INSTANCE_ID_GSS = eLOC_CLIENT_INSTANCE_ID_ANY,
  //! MSM service id value
  /** MSM service id value is 0, but here it is set to -1 for compatibitily */
  eLOC_CLIENT_INSTANCE_ID_MSM = eLOC_CLIENT_INSTANCE_ID_ANY,
  //! MDM service id value
  /** MDM connects using QMUXD and assigned a value of
      QMI_CLIENT_QMUX_RMNET_USB_INSTANCE_0 ("qmi_client_instance_defs.h", 37).
      -1 for compatibility */
  eLOC_CLIENT_INSTANCE_ID_MDM = eLOC_CLIENT_INSTANCE_ID_ANY,
  /*  GSS service id value is 0, for auto config  */
  eLOC_CLIENT_INSTANCE_ID_GSS_AUTO = 0
};

/* Table to relate eventId, size and mask value used to enable the event*/
typedef struct
{
  uint32_t               eventId;
  size_t                 eventSize;
  locClientEventMaskType eventMask;
}locClientEventIndTableStructT;


static const locClientEventIndTableStructT locClientEventIndTable[]= {

  // position report ind
  { QMI_LOC_EVENT_POSITION_REPORT_IND_V02,
    sizeof(qmiLocEventPositionReportIndMsgT_v02),
    QMI_LOC_EVENT_MASK_POSITION_REPORT_V02 },

  // satellite report ind
  { QMI_LOC_EVENT_GNSS_SV_INFO_IND_V02,
    sizeof(qmiLocEventGnssSvInfoIndMsgT_v02),
    QMI_LOC_EVENT_MASK_GNSS_SV_INFO_V02 },

  // NMEA report ind
  { QMI_LOC_EVENT_NMEA_IND_V02,
    sizeof(qmiLocEventNmeaIndMsgT_v02),
    QMI_LOC_EVENT_MASK_NMEA_V02 },

  //NI event ind
  { QMI_LOC_EVENT_NI_NOTIFY_VERIFY_REQ_IND_V02,
    sizeof(qmiLocEventNiNotifyVerifyReqIndMsgT_v02),
    QMI_LOC_EVENT_MASK_NI_NOTIFY_VERIFY_REQ_V02 },

  //Time Injection Request Ind
  { QMI_LOC_EVENT_INJECT_TIME_REQ_IND_V02,
    sizeof(qmiLocEventInjectTimeReqIndMsgT_v02),
    QMI_LOC_EVENT_MASK_INJECT_TIME_REQ_V02 },

  //Predicted Orbits Injection Request
  { QMI_LOC_EVENT_INJECT_PREDICTED_ORBITS_REQ_IND_V02,
    sizeof(qmiLocEventInjectPredictedOrbitsReqIndMsgT_v02),
    QMI_LOC_EVENT_MASK_INJECT_PREDICTED_ORBITS_REQ_V02 },

  //Position Injection Request Ind
  { QMI_LOC_EVENT_INJECT_POSITION_REQ_IND_V02,
    sizeof(qmiLocEventInjectPositionReqIndMsgT_v02),
    QMI_LOC_EVENT_MASK_INJECT_POSITION_REQ_V02 } ,

  //Engine State Report Ind
  { QMI_LOC_EVENT_ENGINE_STATE_IND_V02,
    sizeof(qmiLocEventEngineStateIndMsgT_v02),
    QMI_LOC_EVENT_MASK_ENGINE_STATE_V02 },

  //Fix Session State Report Ind
  { QMI_LOC_EVENT_FIX_SESSION_STATE_IND_V02,
    sizeof(qmiLocEventFixSessionStateIndMsgT_v02),
    QMI_LOC_EVENT_MASK_FIX_SESSION_STATE_V02 },

  //Wifi Request Indication
  { QMI_LOC_EVENT_WIFI_REQ_IND_V02,
    sizeof(qmiLocEventWifiReqIndMsgT_v02),
    QMI_LOC_EVENT_MASK_WIFI_REQ_V02 },

  //Sensor Streaming Ready Status Ind
  { QMI_LOC_EVENT_SENSOR_STREAMING_READY_STATUS_IND_V02,
    sizeof(qmiLocEventSensorStreamingReadyStatusIndMsgT_v02),
    QMI_LOC_EVENT_MASK_SENSOR_STREAMING_READY_STATUS_V02 },

  // Time Sync Request Indication
  { QMI_LOC_EVENT_TIME_SYNC_REQ_IND_V02,
    sizeof(qmiLocEventTimeSyncReqIndMsgT_v02),
    QMI_LOC_EVENT_MASK_TIME_SYNC_REQ_V02 },

  //Set Spi Streaming Report Event
  { QMI_LOC_EVENT_SET_SPI_STREAMING_REPORT_IND_V02,
    sizeof(qmiLocEventSetSpiStreamingReportIndMsgT_v02),
    QMI_LOC_EVENT_MASK_SET_SPI_STREAMING_REPORT_V02 },

  //Location Server Connection Request event
  { QMI_LOC_EVENT_LOCATION_SERVER_CONNECTION_REQ_IND_V02,
    sizeof(qmiLocEventLocationServerConnectionReqIndMsgT_v02),
    QMI_LOC_EVENT_MASK_LOCATION_SERVER_CONNECTION_REQ_V02 },

  // NI Geofence Event
  { QMI_LOC_EVENT_NI_GEOFENCE_NOTIFICATION_IND_V02,
    sizeof(qmiLocEventNiGeofenceNotificationIndMsgT_v02),
    QMI_LOC_EVENT_MASK_NI_GEOFENCE_NOTIFICATION_V02},

  // Geofence General Alert Event
  { QMI_LOC_EVENT_GEOFENCE_GEN_ALERT_IND_V02,
    sizeof(qmiLocEventGeofenceGenAlertIndMsgT_v02),
    QMI_LOC_EVENT_MASK_GEOFENCE_GEN_ALERT_V02},

  //Geofence Breach event
  { QMI_LOC_EVENT_GEOFENCE_BREACH_NOTIFICATION_IND_V02,
    sizeof(qmiLocEventGeofenceBreachIndMsgT_v02),
    QMI_LOC_EVENT_MASK_GEOFENCE_BREACH_NOTIFICATION_V02},

  //Geofence Batched Breach event
  { QMI_LOC_EVENT_GEOFENCE_BATCHED_BREACH_NOTIFICATION_IND_V02,
    sizeof(qmiLocEventGeofenceBatchedBreachIndMsgT_v02),
    QMI_LOC_EVENT_MASK_GEOFENCE_BATCH_BREACH_NOTIFICATION_V02},

  //Pedometer Control event
  { QMI_LOC_EVENT_PEDOMETER_CONTROL_IND_V02,
    sizeof(qmiLocEventPedometerControlIndMsgT_v02),
    QMI_LOC_EVENT_MASK_PEDOMETER_CONTROL_V02 },

  //Motion Data Control event
  { QMI_LOC_EVENT_MOTION_DATA_CONTROL_IND_V02,
    sizeof(qmiLocEventMotionDataControlIndMsgT_v02),
    QMI_LOC_EVENT_MASK_MOTION_DATA_CONTROL_V02 },

  //Wifi AP data request event
  { QMI_LOC_EVENT_INJECT_WIFI_AP_DATA_REQ_IND_V02,
    sizeof(qmiLocEventInjectWifiApDataReqIndMsgT_v02),
    QMI_LOC_EVENT_MASK_INJECT_WIFI_AP_DATA_REQ_V02 },

  //Get Batching On Fix Event
  { QMI_LOC_EVENT_LIVE_BATCHED_POSITION_REPORT_IND_V02,
    sizeof(qmiLocEventLiveBatchedPositionReportIndMsgT_v02),
    QMI_LOC_EVENT_MASK_LIVE_BATCHED_POSITION_REPORT_V02 },

  //Get Batching On Full Event
  { QMI_LOC_EVENT_BATCH_FULL_NOTIFICATION_IND_V02,
    sizeof(qmiLocEventBatchFullIndMsgT_v02),
    QMI_LOC_EVENT_MASK_BATCH_FULL_NOTIFICATION_V02 },

   //Vehicle Data Readiness event
   { QMI_LOC_EVENT_VEHICLE_DATA_READY_STATUS_IND_V02,
     sizeof(qmiLocEventVehicleDataReadyIndMsgT_v02),
     QMI_LOC_EVENT_MASK_VEHICLE_DATA_READY_STATUS_V02 },

  //Geofence Proximity event
  { QMI_LOC_EVENT_GEOFENCE_PROXIMITY_NOTIFICATION_IND_V02,
    sizeof(qmiLocEventGeofenceProximityIndMsgT_v02),
    QMI_LOC_EVENT_MASK_GEOFENCE_PROXIMITY_NOTIFICATION_V02},

  // for GDT
  { QMI_LOC_EVENT_GDT_UPLOAD_BEGIN_STATUS_REQ_IND_V02,
    sizeof(qmiLocEventGdtUploadBeginStatusReqIndMsgT_v02),
    QMI_LOC_EVENT_MASK_GDT_UPLOAD_BEGIN_REQ_V02,
  },

  { QMI_LOC_EVENT_GDT_UPLOAD_END_REQ_IND_V02,
    sizeof(qmiLocEventGdtUploadEndReqIndMsgT_v02),
    QMI_LOC_EVENT_MASK_GDT_UPLOAD_END_REQ_V02,
  },

   //GNSS measurement event
  { QMI_LOC_EVENT_GNSS_MEASUREMENT_REPORT_IND_V02 ,
    sizeof(qmiLocEventGnssSvMeasInfoIndMsgT_v02),
    QMI_LOC_EVENT_MASK_GNSS_MEASUREMENT_REPORT_V02},

  { QMI_LOC_EVENT_DBT_POSITION_REPORT_IND_V02,
    sizeof(qmiLocEventDbtPositionReportIndMsgT_v02),
    0},

  { QMI_LOC_EVENT_GEOFENCE_BATCHED_DWELL_NOTIFICATION_IND_V02,
    sizeof(qmiLocEventGeofenceBatchedDwellIndMsgT_v02),
    QMI_LOC_EVENT_MASK_GEOFENCE_BATCH_DWELL_NOTIFICATION_V02},

  { QMI_LOC_EVENT_GET_TIME_ZONE_INFO_IND_V02,
    sizeof(qmiLocEventGetTimeZoneReqIndMsgT_v02),
    QMI_LOC_EVENT_MASK_GET_TIME_ZONE_REQ_V02},

  // Batching Status event
  { QMI_LOC_EVENT_BATCHING_STATUS_IND_V02,
    sizeof(qmiLocEventBatchingStatusIndMsgT_v02),
    QMI_LOC_EVENT_MASK_BATCHING_STATUS_V02},

  // TDP download
  { QMI_LOC_EVENT_GDT_DOWNLOAD_BEGIN_REQ_IND_V02,
    sizeof(qmiLocEventGdtDownloadBeginReqIndMsgT_v02),
    0},

  { QMI_LOC_EVENT_GDT_RECEIVE_DONE_IND_V02,
    sizeof(qmiLocEventGdtReceiveDoneIndMsgT_v02),
    0},

  { QMI_LOC_EVENT_GDT_DOWNLOAD_END_REQ_IND_V02,
    sizeof(qmiLocEventGdtDownloadEndReqIndMsgT_v02),
    0}
};

/* table to relate the respInd Id with its size */
typedef struct
{
  uint32_t respIndId;
  size_t   respIndSize;
}locClientRespIndTableStructT;

static const locClientRespIndTableStructT locClientRespIndTable[]= {

  // get service revision ind
  { QMI_LOC_GET_SERVICE_REVISION_IND_V02,
    sizeof(qmiLocGetServiceRevisionIndMsgT_v02)},

  // Get Fix Criteria Resp Ind
  { QMI_LOC_GET_FIX_CRITERIA_IND_V02,
     sizeof(qmiLocGetFixCriteriaIndMsgT_v02)},

  // NI User Resp In
  { QMI_LOC_NI_USER_RESPONSE_IND_V02,
    sizeof(qmiLocNiUserRespIndMsgT_v02)},

  //Inject Predicted Orbits Data Resp Ind
  { QMI_LOC_INJECT_PREDICTED_ORBITS_DATA_IND_V02,
    sizeof(qmiLocInjectPredictedOrbitsDataIndMsgT_v02)},

  //Get Predicted Orbits Data Src Resp Ind
  { QMI_LOC_GET_PREDICTED_ORBITS_DATA_SOURCE_IND_V02,
    sizeof(qmiLocGetPredictedOrbitsDataSourceIndMsgT_v02)},

  // Get Predicted Orbits Data Validity Resp Ind
   { QMI_LOC_GET_PREDICTED_ORBITS_DATA_VALIDITY_IND_V02,
     sizeof(qmiLocGetPredictedOrbitsDataValidityIndMsgT_v02)},

   // Inject UTC Time Resp Ind
   { QMI_LOC_INJECT_UTC_TIME_IND_V02,
     sizeof(qmiLocInjectUtcTimeIndMsgT_v02)},

   //Inject Position Resp Ind
   { QMI_LOC_INJECT_POSITION_IND_V02,
     sizeof(qmiLocInjectPositionIndMsgT_v02)},

   //Set Engine Lock Resp Ind
   { QMI_LOC_SET_ENGINE_LOCK_IND_V02,
     sizeof(qmiLocSetEngineLockIndMsgT_v02)},

   //Get Engine Lock Resp Ind
   { QMI_LOC_GET_ENGINE_LOCK_IND_V02,
     sizeof(qmiLocGetEngineLockIndMsgT_v02)},

   //Set SBAS Config Resp Ind
   { QMI_LOC_SET_SBAS_CONFIG_IND_V02,
     sizeof(qmiLocSetSbasConfigIndMsgT_v02)},

   //Get SBAS Config Resp Ind
   { QMI_LOC_GET_SBAS_CONFIG_IND_V02,
     sizeof(qmiLocGetSbasConfigIndMsgT_v02)},

   //Set NMEA Types Resp Ind
   { QMI_LOC_SET_NMEA_TYPES_IND_V02,
     sizeof(qmiLocSetNmeaTypesIndMsgT_v02)},

   //Get NMEA Types Resp Ind
   { QMI_LOC_GET_NMEA_TYPES_IND_V02,
     sizeof(qmiLocGetNmeaTypesIndMsgT_v02)},

   //Set Low Power Mode Resp Ind
   { QMI_LOC_SET_LOW_POWER_MODE_IND_V02,
     sizeof(qmiLocSetLowPowerModeIndMsgT_v02)},

   //Get Low Power Mode Resp Ind
   { QMI_LOC_GET_LOW_POWER_MODE_IND_V02,
     sizeof(qmiLocGetLowPowerModeIndMsgT_v02)},

   //Set Server Resp Ind
   { QMI_LOC_SET_SERVER_IND_V02,
     sizeof(qmiLocSetServerIndMsgT_v02)},

   //Get Server Resp Ind
   { QMI_LOC_GET_SERVER_IND_V02,
     sizeof(qmiLocGetServerIndMsgT_v02)},

    //Delete Assist Data Resp Ind
   { QMI_LOC_DELETE_ASSIST_DATA_IND_V02,
     sizeof(qmiLocDeleteAssistDataIndMsgT_v02)},

   //Set AP cache injection Resp Ind
   { QMI_LOC_INJECT_APCACHE_DATA_IND_V02,
     sizeof(qmiLocInjectApCacheDataIndMsgT_v02)},

   //Set No AP cache injection Resp Ind
   { QMI_LOC_INJECT_APDONOTCACHE_DATA_IND_V02,
     sizeof(qmiLocInjectApDoNotCacheDataIndMsgT_v02)},

   //Set XTRA-T Session Control Resp Ind
   { QMI_LOC_SET_XTRA_T_SESSION_CONTROL_IND_V02,
     sizeof(qmiLocSetXtraTSessionControlIndMsgT_v02)},

   //Get XTRA-T Session Control Resp Ind
   { QMI_LOC_GET_XTRA_T_SESSION_CONTROL_IND_V02,
     sizeof(qmiLocGetXtraTSessionControlIndMsgT_v02)},

   //Inject Wifi Position Resp Ind
   { QMI_LOC_INJECT_WIFI_POSITION_IND_V02,
     sizeof(qmiLocInjectWifiPositionIndMsgT_v02)},

   //Notify Wifi Status Resp Ind
   { QMI_LOC_NOTIFY_WIFI_STATUS_IND_V02,
     sizeof(qmiLocNotifyWifiStatusIndMsgT_v02)},

   //Get Registered Events Resp Ind
   { QMI_LOC_GET_REGISTERED_EVENTS_IND_V02,
     sizeof(qmiLocGetRegisteredEventsIndMsgT_v02)},

   //Set Operation Mode Resp Ind
   { QMI_LOC_SET_OPERATION_MODE_IND_V02,
     sizeof(qmiLocSetOperationModeIndMsgT_v02)},

   //Get Operation Mode Resp Ind
   { QMI_LOC_GET_OPERATION_MODE_IND_V02,
     sizeof(qmiLocGetOperationModeIndMsgT_v02)},

   //Set SPI Status Resp Ind
   { QMI_LOC_SET_SPI_STATUS_IND_V02,
     sizeof(qmiLocSetSpiStatusIndMsgT_v02)},

   //Inject Sensor Data Resp Ind
   { QMI_LOC_INJECT_SENSOR_DATA_IND_V02,
     sizeof(qmiLocInjectSensorDataIndMsgT_v02)},

   //Inject Time Sync Data Resp Ind
   { QMI_LOC_INJECT_TIME_SYNC_DATA_IND_V02,
     sizeof(qmiLocInjectTimeSyncDataIndMsgT_v02)},

   //Set Cradle Mount config Resp Ind
   { QMI_LOC_SET_CRADLE_MOUNT_CONFIG_IND_V02,
     sizeof(qmiLocSetCradleMountConfigIndMsgT_v02)},

   //Get Cradle Mount config Resp Ind
   { QMI_LOC_GET_CRADLE_MOUNT_CONFIG_IND_V02,
     sizeof(qmiLocGetCradleMountConfigIndMsgT_v02)},

   //Set External Power config Resp Ind
   { QMI_LOC_SET_EXTERNAL_POWER_CONFIG_IND_V02,
     sizeof(qmiLocSetExternalPowerConfigIndMsgT_v02)},

   //Get External Power config Resp Ind
   { QMI_LOC_GET_EXTERNAL_POWER_CONFIG_IND_V02,
     sizeof(qmiLocGetExternalPowerConfigIndMsgT_v02)},

   //Location server connection status
   { QMI_LOC_INFORM_LOCATION_SERVER_CONN_STATUS_IND_V02,
     sizeof(qmiLocInformLocationServerConnStatusIndMsgT_v02)},

   //Set Protocol Config Parameters
   { QMI_LOC_SET_PROTOCOL_CONFIG_PARAMETERS_IND_V02,
     sizeof(qmiLocSetProtocolConfigParametersIndMsgT_v02)},

   //Get Protocol Config Parameters
   { QMI_LOC_GET_PROTOCOL_CONFIG_PARAMETERS_IND_V02,
     sizeof(qmiLocGetProtocolConfigParametersIndMsgT_v02)},

   //Set Sensor Control Config
   { QMI_LOC_SET_SENSOR_CONTROL_CONFIG_IND_V02,
     sizeof(qmiLocSetSensorControlConfigIndMsgT_v02)},

   //Get Sensor Control Config
   { QMI_LOC_GET_SENSOR_CONTROL_CONFIG_IND_V02,
     sizeof(qmiLocGetSensorControlConfigIndMsgT_v02)},

   //Set Sensor Properties
   { QMI_LOC_SET_SENSOR_PROPERTIES_IND_V02,
     sizeof(qmiLocSetSensorPropertiesIndMsgT_v02)},

   //Get Sensor Properties
   { QMI_LOC_GET_SENSOR_PROPERTIES_IND_V02,
     sizeof(qmiLocGetSensorPropertiesIndMsgT_v02)},

   //Set Sensor Performance Control Config
   { QMI_LOC_SET_SENSOR_PERFORMANCE_CONTROL_CONFIGURATION_IND_V02,
     sizeof(qmiLocSetSensorPerformanceControlConfigIndMsgT_v02)},

   //Get Sensor Performance Control Config
   { QMI_LOC_GET_SENSOR_PERFORMANCE_CONTROL_CONFIGURATION_IND_V02,
     sizeof(qmiLocGetSensorPerformanceControlConfigIndMsgT_v02)},
   //Inject SUPL certificate
   { QMI_LOC_INJECT_SUPL_CERTIFICATE_IND_V02,
     sizeof(qmiLocInjectSuplCertificateIndMsgT_v02) },

   //Delete SUPL certificate
   { QMI_LOC_DELETE_SUPL_CERTIFICATE_IND_V02,
     sizeof(qmiLocDeleteSuplCertificateIndMsgT_v02) },

   // Set Position Engine Config
   { QMI_LOC_SET_POSITION_ENGINE_CONFIG_PARAMETERS_IND_V02,
     sizeof(qmiLocSetPositionEngineConfigParametersIndMsgT_v02)},

   // Get Position Engine Config
   { QMI_LOC_GET_POSITION_ENGINE_CONFIG_PARAMETERS_IND_V02,
     sizeof(qmiLocGetPositionEngineConfigParametersIndMsgT_v02)},

   //Add a Circular Geofence
   { QMI_LOC_ADD_CIRCULAR_GEOFENCE_IND_V02,
     sizeof(qmiLocAddCircularGeofenceIndMsgT_v02)},

   //Delete a Geofence
   { QMI_LOC_DELETE_GEOFENCE_IND_V02,
     sizeof(qmiLocDeleteGeofenceIndMsgT_v02)} ,

   //Query a Geofence
   { QMI_LOC_QUERY_GEOFENCE_IND_V02,
     sizeof(qmiLocQueryGeofenceIndMsgT_v02)},

   //Edit a Geofence
   { QMI_LOC_EDIT_GEOFENCE_IND_V02,
     sizeof(qmiLocEditGeofenceIndMsgT_v02)},

   //Get best available position
   { QMI_LOC_GET_BEST_AVAILABLE_POSITION_IND_V02,
     sizeof(qmiLocGetBestAvailablePositionIndMsgT_v02)},

   //Secure Get available position
   { QMI_LOC_SECURE_GET_AVAILABLE_POSITION_IND_V02,
     sizeof(qmiLocSecureGetAvailablePositionIndMsgT_v02)},

   //Inject motion data
   { QMI_LOC_INJECT_MOTION_DATA_IND_V02,
     sizeof(qmiLocInjectMotionDataIndMsgT_v02)},

   //Get NI Geofence list
   { QMI_LOC_GET_NI_GEOFENCE_ID_LIST_IND_V02,
     sizeof(qmiLocGetNiGeofenceIdListIndMsgT_v02)},

   //Inject GSM Cell Info
   { QMI_LOC_INJECT_GSM_CELL_INFO_IND_V02,
     sizeof(qmiLocInjectGSMCellInfoIndMsgT_v02)},

   //Inject Network Initiated Message
   { QMI_LOC_INJECT_NETWORK_INITIATED_MESSAGE_IND_V02,
     sizeof(qmiLocInjectNetworkInitiatedMessageIndMsgT_v02)},

   //WWAN Out of Service Notification
   { QMI_LOC_WWAN_OUT_OF_SERVICE_NOTIFICATION_IND_V02,
     sizeof(qmiLocWWANOutOfServiceNotificationIndMsgT_v02)},

   //Pedomete Report
   { QMI_LOC_PEDOMETER_REPORT_IND_V02,
     sizeof(qmiLocPedometerReportIndMsgT_v02)},

   { QMI_LOC_INJECT_WCDMA_CELL_INFO_IND_V02,
     sizeof(qmiLocInjectWCDMACellInfoIndMsgT_v02)},

   { QMI_LOC_INJECT_TDSCDMA_CELL_INFO_IND_V02,
     sizeof(qmiLocInjectTDSCDMACellInfoIndMsgT_v02)},

   { QMI_LOC_INJECT_SUBSCRIBER_ID_IND_V02,
     sizeof(qmiLocInjectSubscriberIDIndMsgT_v02)},

   //Inject Wifi AP data Resp Ind
   { QMI_LOC_INJECT_WIFI_AP_DATA_IND_V02,
     sizeof(qmiLocInjectWifiApDataIndMsgT_v02)},

   { QMI_LOC_START_BATCHING_IND_V02,
     sizeof(qmiLocStartBatchingIndMsgT_v02)},

   { QMI_LOC_STOP_BATCHING_IND_V02,
     sizeof(qmiLocStopBatchingIndMsgT_v02)},

   { QMI_LOC_GET_BATCH_SIZE_IND_V02,
     sizeof(qmiLocGetBatchSizeIndMsgT_v02)},

   { QMI_LOC_EVENT_LIVE_BATCHED_POSITION_REPORT_IND_V02,
     sizeof(qmiLocEventPositionReportIndMsgT_v02)},

   { QMI_LOC_EVENT_BATCH_FULL_NOTIFICATION_IND_V02,
     sizeof(qmiLocEventBatchFullIndMsgT_v02)},

   { QMI_LOC_READ_FROM_BATCH_IND_V02,
     sizeof(qmiLocReadFromBatchIndMsgT_v02)},

   { QMI_LOC_RELEASE_BATCH_IND_V02,
     sizeof(qmiLocReleaseBatchIndMsgT_v02)},

   { QMI_LOC_SET_XTRA_VERSION_CHECK_IND_V02,
     sizeof(qmiLocSetXtraVersionCheckIndMsgT_v02)},

    //Vehicle Sensor Data
    { QMI_LOC_INJECT_VEHICLE_SENSOR_DATA_IND_V02,
      sizeof(qmiLocInjectVehicleSensorDataIndMsgT_v02)},

   { QMI_LOC_NOTIFY_WIFI_ATTACHMENT_STATUS_IND_V02,
     sizeof(qmiLocNotifyWifiAttachmentStatusIndMsgT_v02)},

   { QMI_LOC_NOTIFY_WIFI_ENABLED_STATUS_IND_V02,
     sizeof(qmiLocNotifyWifiEnabledStatusIndMsgT_v02)},

   { QMI_LOC_SET_PREMIUM_SERVICES_CONFIG_IND_V02,
     sizeof(qmiLocSetPremiumServicesCfgReqMsgT_v02)},

   { QMI_LOC_GET_AVAILABLE_WWAN_POSITION_IND_V02,
     sizeof(qmiLocGetAvailWwanPositionIndMsgT_v02)},

   // for TDP
   { QMI_LOC_INJECT_GTP_CLIENT_DOWNLOADED_DATA_IND_V02,
     sizeof(qmiLocInjectGtpClientDownloadedDataIndMsgT_v02) },

   // for GDT
   { QMI_LOC_GDT_UPLOAD_BEGIN_STATUS_IND_V02,
     sizeof(qmiLocGdtUploadBeginStatusIndMsgT_v02) },

   { QMI_LOC_GDT_UPLOAD_END_IND_V02,
     sizeof(qmiLocGdtUploadEndIndMsgT_v02) },

   { QMI_LOC_SET_GNSS_CONSTELL_REPORT_CONFIG_IND_V02,
     sizeof(qmiLocSetGNSSConstRepConfigIndMsgT_v02)},

   { QMI_LOC_START_DBT_IND_V02,
     sizeof(qmiLocStartDbtIndMsgT_v02)},

   { QMI_LOC_STOP_DBT_IND_V02,
     sizeof(qmiLocStopDbtIndMsgT_v02)},

   { QMI_LOC_INJECT_TIME_ZONE_INFO_IND_V02,
     sizeof(qmiLocInjectTimeZoneInfoIndMsgT_v02)},

   { QMI_LOC_QUERY_AON_CONFIG_IND_V02,
     sizeof(qmiLocQueryAonConfigIndMsgT_v02)},

    // for GTP
   { QMI_LOC_GTP_AP_STATUS_IND_V02,
     sizeof(qmiLocGtpApStatusIndMsgT_v02) },

    // for GDT
   { QMI_LOC_GDT_DOWNLOAD_BEGIN_STATUS_IND_V02,
     sizeof(qmiLocGdtDownloadBeginStatusIndMsgT_v02) },

   { QMI_LOC_GDT_DOWNLOAD_READY_STATUS_IND_V02,
    sizeof(qmiLocGdtDownloadReadyStatusIndMsgT_v02) },

   { QMI_LOC_GDT_RECEIVE_DONE_STATUS_IND_V02,
    sizeof(qmiLocGdtReceiveDoneStatusIndMsgT_v02) },

   { QMI_LOC_GDT_DOWNLOAD_END_STATUS_IND_V02,
     sizeof(qmiLocGdtDownloadEndStatusIndMsgT_v02) }

};


/** whether indication is an event or a response */
typedef enum { eventIndType =0, respIndType = 1 } locClientIndEnumT;


/** @struct locClientInternalState
 */

typedef struct locClientCbDataStructT locClientCallbackDataType;

struct locClientCbDataStructT
{
 // client cookie
  void *pClientCookie;
  //QCCI handle for this control point
  qmi_client_type userHandle;

  // callbacks registered by the clients
  locClientEventIndCbType eventCallback;
  locClientRespIndCbType respCallback;
  locClientErrorCbType   errorCallback;

  // the event mask the client has registered for
  locClientEventMaskType eventRegMask;

  //pointer to itself for checking consistency data
   locClientCallbackDataType *pMe;
};


/*===========================================================================
 *
 *                          FUNCTION DECLARATION
 *
 *==========================================================================*/

/** locClientGetSizeAndTypeByIndId
 *  @brief this function gets the size and the type (event,
 *         response)of the indication structure from its ID
 *  @param [in]  indId  ID of the indication
 *  @param [out] type   event or response indication
 *  @param [out] size   size of the indications
 *
 *  @return true if the ID was found, false otherwise */

static bool locClientGetSizeAndTypeByIndId (uint32_t indId, size_t *pIndSize,
                                         locClientIndEnumT *pIndType)
{
  // look in the event table
  if(true == locClientGetSizeByEventIndId(indId, pIndSize))
  {
    *pIndType = eventIndType;

    LOC_LOGV("%s:%d]: indId %d is an event size = %d\n", __func__, __LINE__,
                  indId, (uint32_t)*pIndSize);
    return true;
  }

  //else look in response table
  if(true == locClientGetSizeByRespIndId(indId, pIndSize))
  {
    *pIndType = respIndType;

    LOC_LOGV("%s:%d]: indId %d is a resp size = %d\n", __func__, __LINE__,
                  indId, (uint32_t)*pIndSize);
    return true;
  }

  // Id not found
  LOC_LOGW("%s:%d]: indId %d not found\n", __func__, __LINE__, indId);
  return false;
}

/** checkQmiMsgsSupported
 @brief check the qmi service is supported or not.
 @param [in] pResponse  pointer to the response received from
        QMI_LOC service.
*/
static void checkQmiMsgsSupported(
  const uint32_t*          reqIdArray,
  int                      reqIdArrayLength,
  qmiLocGetSupportMsgT_v02 *pResponse,
  uint64_t*                supportedMsg)
{
    uint64_t result = 0;
    if (pResponse->resp.supported_msgs_valid) {

        /* For example, if a service supports exactly four messages with
        IDs 0, 1, 30, and 31 (decimal), the array (in hexadecimal) is
        4 bytes [03 00 00 c0]. */

        size_t idx = 0;
        uint32_t reqId = 0;
        uint32_t length = 0;
        uint32_t supportedMsgsLen = pResponse->resp.supported_msgs_len;

        // every bit saves a checked message result
        uint32_t maxCheckedMsgsSavedNum = sizeof(result)<<3;

        uint32_t loopSize = reqIdArrayLength;
        loopSize =
            loopSize < supportedMsgsLen ? loopSize : supportedMsgsLen;
        loopSize =
            loopSize < maxCheckedMsgsSavedNum ? loopSize : maxCheckedMsgsSavedNum;

        for (idx = 0; idx < loopSize; idx++) {
            reqId = reqIdArray[idx];
            length = reqId >> 3;
            if(supportedMsgsLen > length) {
                uint32_t bit = reqId & ((uint32_t)7);
                if (pResponse->resp.supported_msgs[length] & (1<<bit)) {
                    result |= ( 1 << idx ) ;
                }
            }
        }
    } else {
        LOC_LOGE("%s:%d] Invalid supported message list.\n", __func__, __LINE__);
    }
    *supportedMsg = result;
}

/** convertQmiResponseToLocStatus
 @brief converts a qmiLocGenRespMsgT to locClientStatusEnumType*
 @param [in] pResponse; pointer to the response received from
        QMI_LOC service.
 @return locClientStatusEnumType corresponding to the
         response.
*/

static locClientStatusEnumType convertQmiResponseToLocStatus(
  qmiLocGenRespMsgT_v02 *pResponse)
{
  locClientStatusEnumType status =  eLOC_CLIENT_FAILURE_INTERNAL;

  // if result == SUCCESS don't look at error code
  if(pResponse->resp.result == QMI_RESULT_SUCCESS_V01 )
  {
    status  = eLOC_CLIENT_SUCCESS;
  }
  else
  {
    switch(pResponse->resp.error)
    {
      case QMI_ERR_MALFORMED_MSG_V01:
      case QMI_ERR_INVALID_ARG_V01:
        status = eLOC_CLIENT_FAILURE_INVALID_PARAMETER;
        break;

      case QMI_ERR_DEVICE_IN_USE_V01:
        status = eLOC_CLIENT_FAILURE_ENGINE_BUSY;
        break;

      case QMI_ERR_NOT_SUPPORTED_V01:
        status = eLOC_CLIENT_FAILURE_UNSUPPORTED;
        break;

      default:
        status = eLOC_CLIENT_FAILURE_INTERNAL;
        break;
    }
  }
  LOC_LOGV("%s:%d]: result = %d, error = %d, status = %d\n",
                __func__, __LINE__, pResponse->resp.result,
                pResponse->resp.error, status);
  return status;
}

/** convertQmiErrorToLocError
 @brief converts a qmi service error type to
        locClientErrorEnumType
 @param [in] error received QMI service.
 @return locClientErrorEnumType corresponding to the error.
*/

static locClientErrorEnumType convertQmiErrorToLocError(
  qmi_client_error_type error)
{
  locClientErrorEnumType locError ;
  switch(error)
  {
    case QMI_SERVICE_ERR:
      locError = eLOC_CLIENT_ERROR_SERVICE_UNAVAILABLE;
      break;

    default:
      locError = eLOC_CLIENT_ERROR_SERVICE_UNAVAILABLE;
      break;
  }
  LOC_LOGV("%s:%d]: qmi error = %d, loc error = %d\n",
                __func__, __LINE__, error, locError);
  return locError;
}

/** locClientErrorCb
 *  @brief handles the QCCI error events, this is called by the
 *         QCCI infrastructure when the service is no longer
 *         available.
 *  @param [in] user handle
 *  @param [in] error
 *  @param [in] *err_cb_data
 */

static void locClientErrorCb
(
  qmi_client_type user_handle,
  qmi_client_error_type error,
  void *err_cb_data
)
{
  locClientCallbackDataType* pCallbackData =
        (locClientCallbackDataType *)err_cb_data;
  locClientErrorCbType localErrorCallback = NULL;

  /* copy the errorCallback function pointer from the callback
   * data to local variable. This is to protect against the race
   * condition between open/close and error callback.
   */
  if(NULL != pCallbackData)
  {
    localErrorCallback = pCallbackData->errorCallback;
  }

  LOC_LOGD("%s:%d]: Service Error %d received, pCallbackData = %p\n",
      __func__, __LINE__, error, err_cb_data);

  /* call the error callback
   * To avoid calling the errorCallback after locClientClose
   * is called, check pCallbackData->errorCallback again here
   */

  if( (NULL != pCallbackData) &&
      (NULL != localErrorCallback) &&
      (NULL != pCallbackData->errorCallback) &&
      (pCallbackData == pCallbackData->pMe)  )
  {
    //invoke the error callback for the corresponding client
    localErrorCallback(
        (locClientHandleType)pCallbackData,
        convertQmiErrorToLocError(error),
        pCallbackData->pClientCookie);
  }
}


/** locClientIndCb
 *  @brief handles the indications sent from the service, if a
 *         response indication was received then the it is sent
 *         to the response callback. If a event indication was
 *         received then it is sent to the event callback
 *  @param [in] user handle
 *  @param [in] msg_id
 *  @param [in] ind_buf
 *  @param [in] ind_buf_len
 *  @param [in] ind_cb_data */

static void locClientIndCb
(
 qmi_client_type                user_handle,
 unsigned int                   msg_id,
 void                           *ind_buf,
 unsigned int                   ind_buf_len,
 void                           *ind_cb_data
)
{
  locClientIndEnumT indType;
  size_t indSize = 0;
  qmi_client_error_type rc ;
  locClientCallbackDataType* pCallbackData =
      (locClientCallbackDataType *)ind_cb_data;

  LOC_LOGV("%s:%d]: Indication: msg_id=%d buf_len=%d pCallbackData = %p\n",
                __func__, __LINE__, (uint32_t)msg_id, ind_buf_len,
                pCallbackData);

  // check callback data
  if(NULL == pCallbackData ||(pCallbackData != pCallbackData->pMe))
  {
    LOC_LOGE("%s:%d]: invalid callback data", __func__, __LINE__);
    return;
  }

  // check user handle
  if(memcmp(&pCallbackData->userHandle, &user_handle, sizeof(user_handle)))
  {
    LOC_LOGE("%s:%d]: invalid user_handle got %p expected %p\n",
        __func__, __LINE__,
        user_handle, pCallbackData->userHandle);
    return;
  }
  // Get the indication size and type ( eventInd or respInd)
  if( true == locClientGetSizeAndTypeByIndId(msg_id, &indSize, &indType))
  {
    void *indBuffer = NULL;

    // decode the indication
    indBuffer = malloc(indSize);

    if(NULL == indBuffer)
    {
      LOC_LOGE("%s:%d]: memory allocation failed\n", __func__, __LINE__);
      return;
    }

    rc = QMI_NO_ERR;

    if (ind_buf_len > 0)
    {
        // decode the indication
        rc = qmi_client_message_decode(
            user_handle,
            QMI_IDL_INDICATION,
            msg_id,
            ind_buf,
            ind_buf_len,
            indBuffer,
            indSize);
    }

    if( rc == QMI_NO_ERR )
    {
      if(eventIndType == indType)
      {
        locClientEventIndUnionType eventIndUnion;

        /* copy the eventCallback function pointer from the callback
         * data to local variable. This is to protect against the race
         * condition between open/close and indication callback.
         */
        locClientEventIndCbType localEventCallback =
            pCallbackData->eventCallback;

        // dummy event
        eventIndUnion.pPositionReportEvent =
            (qmiLocEventPositionReportIndMsgT_v02 *)indBuffer;

        /* call the event callback
         * To avoid calling the eventCallback after locClientClose
         * is called, check pCallbackData->eventCallback again here
         */
        if((NULL != localEventCallback) &&
           (NULL != pCallbackData->eventCallback))
        {
          localEventCallback(
              (locClientHandleType)pCallbackData,
              msg_id,
              eventIndUnion,
              pCallbackData->pClientCookie);
        }
      }
      else if(respIndType == indType)
      {
        locClientRespIndUnionType respIndUnion;

        /* copy the respCallback function pointer from the callback
         * data to local variable. This is to protect against the race
         * condition between open/close and indication callback.
         */
        locClientRespIndCbType localRespCallback =
            pCallbackData->respCallback;

        // dummy to suppress compiler warnings
        respIndUnion.pDeleteAssistDataInd =
            (qmiLocDeleteAssistDataIndMsgT_v02 *)indBuffer;

        /* call the response callback
         * To avoid calling the respCallback after locClientClose
         * is called, check pCallbackData->respCallback again here
         */
        if((NULL != localRespCallback) &&
           (NULL != pCallbackData->respCallback))
        {
          localRespCallback(
              (locClientHandleType)pCallbackData,
              msg_id,
              respIndUnion,
              pCallbackData->pClientCookie);
        }
      }
    }
    else
    {
      LOC_LOGE("%s:%d]: Error decoding indication %d\n",
                    __func__, __LINE__, rc);
    }
    if(indBuffer)
    {
      free (indBuffer);
    }
  }
  else // Id not found
  {
    LOC_LOGE("%s:%d]: Error indication not found %d\n",
                  __func__, __LINE__,(uint32_t)msg_id);
  }
  return;
}


/** locClientRegisterEventMask
 *  @brief registers the event mask with loc service
 *  @param [in] clientHandle
 *  @param [in] eventRegMask
 *  @return true if indication was validated; else false */

bool locClientRegisterEventMask(
    locClientHandleType clientHandle,
    locClientEventMaskType eventRegMask)
{
  locClientStatusEnumType status = eLOC_CLIENT_SUCCESS;
  locClientReqUnionType reqUnion;
  qmiLocRegEventsReqMsgT_v02 regEventsReq;

  memset(&regEventsReq, 0, sizeof(regEventsReq));

  regEventsReq.eventRegMask = eventRegMask;
  reqUnion.pRegEventsReq = &regEventsReq;

  status = locClientSendReq(clientHandle,
                            QMI_LOC_REG_EVENTS_REQ_V02,
                            reqUnion);

  if(eLOC_CLIENT_SUCCESS != status )
  {
    LOC_LOGE("%s:%d] status %s\n", __func__, __LINE__,
             loc_get_v02_client_status_name(status) );
    return false;
  }

  return true;
}

/**  validateRequest
  @brief validates the input request
  @param [in] reqId       request ID
  @param [in] reqPayload  Union of pointers to message payload
  @param [out] ppOutData  Pointer to void *data if successful
  @param [out] pOutLen    Pointer to length of data if succesful.
  @return false on failure, true on Success
*/

static bool validateRequest(
  uint32_t                    reqId,
  const locClientReqUnionType reqPayload,
  void                        **ppOutData,
  uint32_t                    *pOutLen )

{
  bool noPayloadFlag = false;

  LOC_LOGV("%s:%d]: reqId = %d\n", __func__, __LINE__, reqId);
  switch(reqId)
  {
    case QMI_LOC_INFORM_CLIENT_REVISION_REQ_V02:
    {
      *pOutLen = sizeof(qmiLocInformClientRevisionReqMsgT_v02);
      break;
    }

    case QMI_LOC_REG_EVENTS_REQ_V02:
    {
      *pOutLen = sizeof(qmiLocRegEventsReqMsgT_v02);
       break;
    }

    case QMI_LOC_START_REQ_V02:
    {
      *pOutLen = sizeof(qmiLocStartReqMsgT_v02);
       break;
    }

    case QMI_LOC_STOP_REQ_V02:
    {
      *pOutLen = sizeof(qmiLocStopReqMsgT_v02);
       break;
    }

    case QMI_LOC_NI_USER_RESPONSE_REQ_V02:
    {
      *pOutLen = sizeof(qmiLocNiUserRespReqMsgT_v02);
       break;
    }

    case QMI_LOC_INJECT_PREDICTED_ORBITS_DATA_REQ_V02:
    {
      *pOutLen = sizeof(qmiLocInjectPredictedOrbitsDataReqMsgT_v02);
      break;
    }

    case QMI_LOC_INJECT_UTC_TIME_REQ_V02:
    {
      *pOutLen = sizeof(qmiLocInjectUtcTimeReqMsgT_v02);
      break;
    }

    case QMI_LOC_INJECT_POSITION_REQ_V02:
    {
      *pOutLen = sizeof(qmiLocInjectPositionReqMsgT_v02);
      break;
    }

    case QMI_LOC_SET_ENGINE_LOCK_REQ_V02:
    {
      *pOutLen = sizeof(qmiLocSetEngineLockReqMsgT_v02);
      break;
    }

    case QMI_LOC_SET_SBAS_CONFIG_REQ_V02:
    {
      *pOutLen = sizeof(qmiLocSetSbasConfigReqMsgT_v02);
      break;
    }

    case QMI_LOC_SET_NMEA_TYPES_REQ_V02:
    {
      *pOutLen = sizeof(qmiLocSetNmeaTypesReqMsgT_v02);
      break;
    }

    case QMI_LOC_SET_LOW_POWER_MODE_REQ_V02:
    {
      *pOutLen = sizeof(qmiLocSetLowPowerModeReqMsgT_v02);
      break;
    }

    case QMI_LOC_SET_SERVER_REQ_V02:
    {
      *pOutLen = sizeof(qmiLocSetServerReqMsgT_v02);
      break;
    }

    case QMI_LOC_DELETE_ASSIST_DATA_REQ_V02:
    {
      *pOutLen = sizeof(qmiLocDeleteAssistDataReqMsgT_v02);
      break;
    }

    case QMI_LOC_INJECT_APCACHE_DATA_REQ_V02:
    {
      *pOutLen = sizeof(qmiLocInjectApCacheDataReqMsgT_v02);
      break;
    }

    case QMI_LOC_INJECT_APDONOTCACHE_DATA_REQ_V02:
    {
      *pOutLen = sizeof(qmiLocInjectApDoNotCacheDataReqMsgT_v02);
      break;
    }

    case QMI_LOC_SET_XTRA_T_SESSION_CONTROL_REQ_V02:
    {
      *pOutLen = sizeof(qmiLocSetXtraTSessionControlReqMsgT_v02);
      break;
    }

    case QMI_LOC_INJECT_WIFI_POSITION_REQ_V02:
    {
      *pOutLen = sizeof(qmiLocInjectWifiPositionReqMsgT_v02);
      break;
    }

    case QMI_LOC_NOTIFY_WIFI_STATUS_REQ_V02:
    {
      *pOutLen = sizeof(qmiLocNotifyWifiStatusReqMsgT_v02);
      break;
    }

    case QMI_LOC_SET_OPERATION_MODE_REQ_V02:
    {
      *pOutLen = sizeof(qmiLocSetOperationModeReqMsgT_v02);
      break;
    }

    case QMI_LOC_SET_SPI_STATUS_REQ_V02:
    {
      *pOutLen = sizeof(qmiLocSetSpiStatusReqMsgT_v02);
      break;
    }

    case QMI_LOC_INJECT_SENSOR_DATA_REQ_V02:
    {
      *pOutLen = sizeof(qmiLocInjectSensorDataReqMsgT_v02);
      break;
    }

    case QMI_LOC_INJECT_TIME_SYNC_DATA_REQ_V02:
    {
      *pOutLen = sizeof(qmiLocInjectTimeSyncDataReqMsgT_v02);
      break;
    }

    case QMI_LOC_SET_CRADLE_MOUNT_CONFIG_REQ_V02:
    {
      *pOutLen = sizeof(qmiLocSetCradleMountConfigReqMsgT_v02);
      break;
    }

    case QMI_LOC_SET_EXTERNAL_POWER_CONFIG_REQ_V02:
    {
      *pOutLen = sizeof(qmiLocSetExternalPowerConfigReqMsgT_v02);
      break;
    }

    case QMI_LOC_INFORM_LOCATION_SERVER_CONN_STATUS_REQ_V02:
    {
      *pOutLen = sizeof(qmiLocInformLocationServerConnStatusReqMsgT_v02);
      break;
    }

    case QMI_LOC_SET_PROTOCOL_CONFIG_PARAMETERS_REQ_V02:
    {
      *pOutLen = sizeof(qmiLocSetProtocolConfigParametersReqMsgT_v02);
      break;
    }

    case QMI_LOC_GET_PROTOCOL_CONFIG_PARAMETERS_REQ_V02:
    {
      *pOutLen = sizeof(qmiLocGetProtocolConfigParametersReqMsgT_v02);
      break;
    }

    case QMI_LOC_SET_SENSOR_CONTROL_CONFIG_REQ_V02:
    {
      *pOutLen = sizeof(qmiLocSetSensorControlConfigReqMsgT_v02);
      break;
    }

    case QMI_LOC_GET_SENSOR_PROPERTIES_REQ_V02:
    {
      *pOutLen = sizeof(qmiLocGetSensorPropertiesReqMsgT_v02);
      break;
    }

    case QMI_LOC_SET_SENSOR_PROPERTIES_REQ_V02:
    {
      *pOutLen = sizeof(qmiLocSetSensorPropertiesReqMsgT_v02);
      break;
    }

    case QMI_LOC_SET_SENSOR_PERFORMANCE_CONTROL_CONFIGURATION_REQ_V02:
    {
      *pOutLen = sizeof(qmiLocSetSensorPerformanceControlConfigReqMsgT_v02);
      break;
    }

    case QMI_LOC_INJECT_SUPL_CERTIFICATE_REQ_V02:
    {
      *pOutLen = sizeof(qmiLocInjectSuplCertificateReqMsgT_v02);
      break;
    }
    case QMI_LOC_DELETE_SUPL_CERTIFICATE_REQ_V02:
    {
      *pOutLen = sizeof(qmiLocDeleteSuplCertificateReqMsgT_v02);
      break;
    }
    case QMI_LOC_SET_POSITION_ENGINE_CONFIG_PARAMETERS_REQ_V02:
    {
      *pOutLen = sizeof(qmiLocSetPositionEngineConfigParametersReqMsgT_v02);
      break;
    }
    case QMI_LOC_GET_POSITION_ENGINE_CONFIG_PARAMETERS_REQ_V02:
    {
      *pOutLen = sizeof(qmiLocGetPositionEngineConfigParametersReqMsgT_v02);
      break;
    }
    case QMI_LOC_ADD_CIRCULAR_GEOFENCE_REQ_V02:
    {
      *pOutLen = sizeof(qmiLocAddCircularGeofenceReqMsgT_v02);
      break;
    }
    case QMI_LOC_DELETE_GEOFENCE_REQ_V02:
    {
      *pOutLen = sizeof(qmiLocDeleteGeofenceReqMsgT_v02);
      break;
    }
    case QMI_LOC_QUERY_GEOFENCE_REQ_V02:
    {
      *pOutLen = sizeof(qmiLocQueryGeofenceReqMsgT_v02);
      break;
    }
    case QMI_LOC_EDIT_GEOFENCE_REQ_V02:
    {
      *pOutLen = sizeof(qmiLocEditGeofenceReqMsgT_v02);
      break;
    }
    case QMI_LOC_GET_BEST_AVAILABLE_POSITION_REQ_V02:
    {
      *pOutLen = sizeof(qmiLocGetBestAvailablePositionReqMsgT_v02);
      break;
    }

    case QMI_LOC_SECURE_GET_AVAILABLE_POSITION_REQ_V02:
    {
      *pOutLen = sizeof(qmiLocSecureGetAvailablePositionReqMsgT_v02);
      break;
    }

    case QMI_LOC_INJECT_MOTION_DATA_REQ_V02:
    {
      *pOutLen = sizeof(qmiLocInjectMotionDataReqMsgT_v02);
      break;
    }

    case QMI_LOC_GET_NI_GEOFENCE_ID_LIST_REQ_V02:
    {
      *pOutLen = sizeof(qmiLocGetNiGeofenceIdListReqMsgT_v02);
      break;
    }

    case QMI_LOC_INJECT_GSM_CELL_INFO_REQ_V02:
    {
      *pOutLen = sizeof(qmiLocInjectGSMCellInfoReqMsgT_v02);
      break;
    }

    case QMI_LOC_INJECT_NETWORK_INITIATED_MESSAGE_REQ_V02:
    {
      *pOutLen = sizeof(qmiLocInjectNetworkInitiatedMessageReqMsgT_v02);
      break;
    }

    case QMI_LOC_PEDOMETER_REPORT_REQ_V02:
    {
      *pOutLen = sizeof(qmiLocPedometerReportReqMsgT_v02);
      break;
    }

    case QMI_LOC_INJECT_WCDMA_CELL_INFO_REQ_V02:
    {
      *pOutLen = sizeof(qmiLocInjectWCDMACellInfoReqMsgT_v02);
      break;
    }

    case QMI_LOC_INJECT_TDSCDMA_CELL_INFO_REQ_V02:
    {
      *pOutLen = sizeof(qmiLocInjectTDSCDMACellInfoReqMsgT_v02);
      break;
    }

    case QMI_LOC_INJECT_SUBSCRIBER_ID_IND_V02:
    {
      *pOutLen = sizeof(qmiLocInjectSubscriberIDReqMsgT_v02);
      break;
    }

    case QMI_LOC_INJECT_WIFI_AP_DATA_REQ_V02:
    {
      *pOutLen = sizeof(qmiLocInjectWifiApDataReqMsgT_v02);
      break;
    }

    case QMI_LOC_GET_BATCH_SIZE_REQ_V02:
    {
      *pOutLen = sizeof(qmiLocGetBatchSizeReqMsgT_v02);
      break;
    }

    case QMI_LOC_START_BATCHING_REQ_V02:
    {
      *pOutLen = sizeof(qmiLocStartBatchingReqMsgT_v02);
      break;
    }

    case QMI_LOC_READ_FROM_BATCH_REQ_V02:
    {
      *pOutLen = sizeof(qmiLocReadFromBatchReqMsgT_v02);
      break;
    }

    case QMI_LOC_STOP_BATCHING_REQ_V02:
    {
      *pOutLen = sizeof(qmiLocStopBatchingReqMsgT_v02);
      break;
    }

    case QMI_LOC_RELEASE_BATCH_REQ_V02:
    {
      *pOutLen = sizeof(qmiLocReleaseBatchReqMsgT_v02);
      break;
    }

    case QMI_LOC_SET_XTRA_VERSION_CHECK_REQ_V02:
    {
        *pOutLen = sizeof(qmiLocSetXtraVersionCheckReqMsgT_v02);
        break;
    }

    case QMI_LOC_INJECT_VEHICLE_SENSOR_DATA_REQ_V02:
    {
      *pOutLen = sizeof(qmiLocInjectVehicleSensorDataReqMsgT_v02);
      break;
    }

    case QMI_LOC_NOTIFY_WIFI_ATTACHMENT_STATUS_REQ_V02:
    {
      *pOutLen = sizeof(qmiLocNotifyWifiAttachmentStatusReqMsgT_v02);
      break;
    }

    case QMI_LOC_NOTIFY_WIFI_ENABLED_STATUS_REQ_V02:
    {
      *pOutLen = sizeof(qmiLocNotifyWifiEnabledStatusReqMsgT_v02);
      break;
    }

    case QMI_LOC_SET_PREMIUM_SERVICES_CONFIG_REQ_V02:
    {
        *pOutLen = sizeof(qmiLocSetPremiumServicesCfgReqMsgT_v02);
        break;
    }

    case QMI_LOC_GET_AVAILABLE_WWAN_POSITION_REQ_V02:
    {
        *pOutLen = sizeof(qmiLocGetAvailWwanPositionReqMsgT_v02);
        break;
    }

    case QMI_LOC_INJECT_GTP_CLIENT_DOWNLOADED_DATA_REQ_V02:
    {
        *pOutLen = sizeof(qmiLocInjectGtpClientDownloadedDataReqMsgT_v02);
        break;
    }

    case QMI_LOC_GDT_UPLOAD_BEGIN_STATUS_REQ_V02:
    {
        *pOutLen = sizeof(qmiLocGdtUploadBeginStatusReqMsgT_v02);
        break;
    }

    case QMI_LOC_GDT_UPLOAD_END_REQ_V02:
    {
        *pOutLen = sizeof(qmiLocGdtUploadEndReqMsgT_v02);
        break;
    }

    case QMI_LOC_SET_GNSS_CONSTELL_REPORT_CONFIG_V02:
    {
        *pOutLen = sizeof(qmiLocSetGNSSConstRepConfigReqMsgT_v02);
        break;
    }

    case QMI_LOC_START_DBT_REQ_V02:
    {
        *pOutLen = sizeof(qmiLocStartDbtReqMsgT_v02);
        break;
    }

    case QMI_LOC_STOP_DBT_REQ_V02:
    {
        *pOutLen = sizeof(qmiLocStopDbtReqMsgT_v02);
        break;
    }

    case QMI_LOC_INJECT_TIME_ZONE_INFO_REQ_V02:
    {
        *pOutLen = sizeof(qmiLocInjectTimeZoneInfoReqMsgT_v02);
        break;
    }

    case QMI_LOC_QUERY_AON_CONFIG_REQ_V02:
    {
        *pOutLen = sizeof(qmiLocQueryAonConfigReqMsgT_v02);
        break;
    }

    case QMI_LOC_GTP_AP_STATUS_REQ_V02:
    {
        *pOutLen = sizeof(qmiLocGtpApStatusReqMsgT_v02);
        break;
    }

    case QMI_LOC_GDT_DOWNLOAD_BEGIN_STATUS_REQ_V02:
    {
        *pOutLen = sizeof(qmiLocGdtDownloadBeginStatusReqMsgT_v02);
        break;
    }

    case QMI_LOC_GDT_DOWNLOAD_READY_STATUS_REQ_V02:
    {
        *pOutLen = sizeof(qmiLocGdtDownloadReadyStatusReqMsgT_v02);
        break;
    }

    case QMI_LOC_GDT_RECEIVE_DONE_STATUS_REQ_V02:
    {
        *pOutLen = sizeof(qmiLocGdtReceiveDoneStatusReqMsgT_v02);
        break;
    }

    case QMI_LOC_GDT_DOWNLOAD_END_STATUS_REQ_V02:
    {
        *pOutLen = sizeof(qmiLocGdtDownloadEndStatusReqMsgT_v02);
        break;
    }

    // ALL requests with no payload
    case QMI_LOC_GET_SERVICE_REVISION_REQ_V02:
    case QMI_LOC_GET_FIX_CRITERIA_REQ_V02:
    case QMI_LOC_GET_PREDICTED_ORBITS_DATA_SOURCE_REQ_V02:
    case QMI_LOC_GET_PREDICTED_ORBITS_DATA_VALIDITY_REQ_V02:
    case QMI_LOC_GET_ENGINE_LOCK_REQ_V02:
    case QMI_LOC_GET_SBAS_CONFIG_REQ_V02:
    case QMI_LOC_GET_NMEA_TYPES_REQ_V02:
    case QMI_LOC_GET_LOW_POWER_MODE_REQ_V02:
    case QMI_LOC_GET_SERVER_REQ_V02:
    case QMI_LOC_GET_XTRA_T_SESSION_CONTROL_REQ_V02:
    case QMI_LOC_GET_REGISTERED_EVENTS_REQ_V02:
    case QMI_LOC_GET_OPERATION_MODE_REQ_V02:
    case QMI_LOC_GET_CRADLE_MOUNT_CONFIG_REQ_V02:
    case QMI_LOC_GET_EXTERNAL_POWER_CONFIG_REQ_V02:
    case QMI_LOC_GET_SENSOR_CONTROL_CONFIG_REQ_V02:
    case QMI_LOC_GET_SENSOR_PERFORMANCE_CONTROL_CONFIGURATION_REQ_V02:
    case QMI_LOC_WWAN_OUT_OF_SERVICE_NOTIFICATION_REQ_V02:
    case QMI_LOC_GET_SUPPORTED_MSGS_REQ_V02:
    case QMI_LOC_GET_SUPPORTED_FIELDS_REQ_V02:
    {
      noPayloadFlag = true;
      break;
    }

    default:
      LOC_LOGW("%s:%d]: Error unknown reqId=%d\n", __func__, __LINE__,
                    reqId);
      return false;
  }
  if(true == noPayloadFlag)
  {
    *ppOutData = NULL;
    *pOutLen = 0;
  }
  else
  {
    //set dummy pointer for request union
    *ppOutData = (void*) reqPayload.pInformClientRevisionReq;
  }
  LOC_LOGV("%s:%d]: reqId=%d, len = %d\n", __func__, __LINE__,
                reqId, *pOutLen);
  return true;
}

/** locClientQmiCtrlPointInit
 @brief wait for the service to come up or timeout; when the
        service comes up initialize the control point and set
        internal handle and indication callback.
 @param pQmiClient,
*/

static locClientStatusEnumType locClientQmiCtrlPointInit(
    locClientCallbackDataType *pLocClientCbData,
    int instanceId)
{
  qmi_client_type clnt, notifier;
  bool notifierInitFlag = false;
  locClientStatusEnumType status = eLOC_CLIENT_SUCCESS;
  // os_params must stay in the same scope as notifier
  // because when notifier is initialized, the pointer
  // of os_params is retained in QMI framework, and it
  // used when notifier is released.
  qmi_client_os_params os_params;
  // instances of this service
  qmi_service_info serviceInfo;

  do
  {
    qmi_client_error_type rc = QMI_NO_ERR;

    // Get the service object for the qmiLoc Service
    qmi_idl_service_object_type locClientServiceObject =
      loc_get_service_object_v02();

    // Verify that qmiLoc_get_service_object did not return NULL
    if (NULL == locClientServiceObject)
    {
        LOC_LOGE("%s:%d]: qmiLoc_get_service_object_v02 failed\n" ,
                    __func__, __LINE__ );
       status = eLOC_CLIENT_FAILURE_INTERNAL;
       break;
    }

    // register for service notification
    rc = qmi_client_notifier_init(locClientServiceObject, &os_params, &notifier);
    notifierInitFlag = (NULL != notifier);

    if (rc != QMI_NO_ERR) {
        LOC_LOGE("%s:%d]: qmi_client_notifier_init failed %d\n",
                 __func__, __LINE__, rc);
        status = eLOC_CLIENT_FAILURE_INTERNAL;
        break;
    }

    while (1) {
        QMI_CCI_OS_SIGNAL_CLEAR(&os_params);

        if (instanceId >= 0) {
            // use instance-specific lookup
            rc = qmi_client_get_service_instance(locClientServiceObject, instanceId, &serviceInfo);
        } else {
            // lookup service with any instance id
            rc = qmi_client_get_any_service(locClientServiceObject, &serviceInfo);
        }

        // get the service addressing information
        LOC_LOGV("%s:%d]: qmi_client_get_service() rc: %d ", __func__, __LINE__, rc);

        if(rc == QMI_NO_ERR)
            break;

        QMI_CCI_OS_SIGNAL_WAIT(&os_params, 0);
    }

    LOC_LOGV("%s:%d]: passing the pointer %p to qmi_client_init \n",
                      __func__, __LINE__, pLocClientCbData);

    // initialize the client
    //sent the address of the first service found
    // if IPC router is present, this will go to the service instance
    // enumerated over IPC router, else it will go over the next transport where
    // the service was enumerated.
    rc = qmi_client_init(&serviceInfo, locClientServiceObject,
                         locClientIndCb, (void *) pLocClientCbData,
                         NULL, &clnt);

    if(rc != QMI_NO_ERR)
    {
      LOC_LOGE("%s:%d]: qmi_client_init error %d\n",
                    __func__, __LINE__, rc);

      status = eLOC_CLIENT_FAILURE_INTERNAL;
      break;
    }

    LOC_LOGV("%s:%d]: passing the pointer %p to"
                  "qmi_client_register_error_cb \n",
                   __func__, __LINE__, pLocClientCbData);

    // register error callback
    rc  = qmi_client_register_error_cb(clnt,
        locClientErrorCb, (void *) pLocClientCbData);

    if( QMI_NO_ERR != rc)
    {
      LOC_LOGE("%s:%d]: could not register QCCI error callback error:%d\n",
                    __func__, __LINE__, rc);

      status = eLOC_CLIENT_FAILURE_INTERNAL;
      break;
    }

    // copy the clnt handle returned in qmi_client_init
    memcpy(&(pLocClientCbData->userHandle), &clnt, sizeof(qmi_client_type));

    status = eLOC_CLIENT_SUCCESS;

  } while(0);

  /* release the notifier handle */
  if(true == notifierInitFlag)
  {
    qmi_client_release(notifier);
  }

  return status;
}
//----------------------- END INTERNAL FUNCTIONS ----------------------------------------

/** locClientOpenInstance
  @brief Connects a location client to the location engine. If the connection
         is successful, returns a handle that the location client uses for
         future location operations.

  @param [in] eventRegMask     Mask of asynchronous events the client is
                               interested in receiving
  @param [in] instanceId       Value of QMI service instance id to use.
  @param [in] eventIndCb       Function to be invoked to handle an event.
  @param [in] respIndCb        Function to be invoked to handle a response
                               indication.
  @param [out] locClientHandle Handle to be used by the client
                               for any subsequent requests.

  @return
  One of the following error codes:
  - eLOC_CLIENT_SUCCESS  -- If the connection is opened.
  - non-zero error code(see locClientStatusEnumType)--  On failure.
*/
locClientStatusEnumType locClientOpenInstance (
  locClientEventMaskType         eventRegMask,
  int                            instanceId,
  const locClientCallbacksType*  pLocClientCallbacks,
  locClientHandleType*           pLocClientHandle,
  const void*                    pClientCookie)
{
  locClientStatusEnumType status = eLOC_CLIENT_SUCCESS;
  locClientCallbackDataType *pCallbackData = NULL;

  // check input parameters
  if( (NULL == pLocClientCallbacks) || (NULL == pLocClientHandle)
      || (NULL == pLocClientCallbacks->respIndCb) ||
      (pLocClientCallbacks->size != sizeof(locClientCallbacksType)))
  {
    LOC_LOGE("%s:%d]: Invalid parameters in locClientOpen\n",
             __func__, __LINE__);
    return eLOC_CLIENT_FAILURE_INVALID_PARAMETER;
  }

  do
  {
    // Allocate memory for the callback data
    pCallbackData =
        ( locClientCallbackDataType*)calloc(
            1, sizeof(locClientCallbackDataType));

    if(NULL == pCallbackData)
    {
      LOC_LOGE("%s:%d]: Could not allocate memory for callback data \n",
                        __func__, __LINE__);
      status = eLOC_CLIENT_FAILURE_INTERNAL;
      break;
    }

    /* Initialize the QMI control point; this function will block
     * until a service is up or a timeout occurs. If the connection to
     * the service succeeds the callback data will be filled in with
     * a qmi_client value.
     */


    EXIT_LOG_CALLFLOW(%s, "loc client open");
    status = locClientQmiCtrlPointInit(pCallbackData, instanceId);

    LOC_LOGV ("%s:%d] locClientQmiCtrlPointInit returned %d\n",
                    __func__, __LINE__, status);

    if(status != eLOC_CLIENT_SUCCESS)
    {
      free(pCallbackData);
      pCallbackData = NULL;
      LOC_LOGE ("%s:%d] locClientQmiCtrlPointInit returned %d\n",
                    __func__, __LINE__, status);
      break;
    }
     // set the self pointer
    pCallbackData->pMe = pCallbackData;
     // set the handle to the callback data
    *pLocClientHandle = (locClientHandleType)pCallbackData;

    if(true != locClientRegisterEventMask(*pLocClientHandle,eventRegMask))
    {
      LOC_LOGE("%s:%d]: Error sending registration mask\n",
                  __func__, __LINE__);

      // release the client
      locClientClose(pLocClientHandle);

      status = eLOC_CLIENT_FAILURE_INTERNAL;
      break;
    }

    /* Initialize rest of the client structure now that the connection
     * to the service has been created successfully.
     */

    //fill in the event callback
     pCallbackData->eventCallback = pLocClientCallbacks->eventIndCb;

     //fill in the response callback
     pCallbackData->respCallback = pLocClientCallbacks->respIndCb;

     //fill in the error callback
     pCallbackData->errorCallback = pLocClientCallbacks->errorCb;

     //set the client event registration mask
     pCallbackData->eventRegMask = eventRegMask;

     // set the client cookie
     pCallbackData->pClientCookie = (void *)pClientCookie;

  }while(0);

  if(eLOC_CLIENT_SUCCESS != status)
  {
    *pLocClientHandle = LOC_CLIENT_INVALID_HANDLE_VALUE;
    LOC_LOGE("%s:%d]: Error! status = %d\n", __func__, __LINE__,status);
  }

  else
  {
    LOC_LOGD("%s:%d]: returning handle = %p, user_handle=%p, status = %d\n",
                __func__, __LINE__, *pLocClientHandle,
                pCallbackData->userHandle, status);
  }

  return(status);
}

/** locClientOpen
  @brief Connects a location client to the location engine. If the connection
         is successful, returns a handle that the location client uses for
         future location operations.

  @param [in] eventRegMask     Mask of asynchronous events the client is
                               interested in receiving
  @param [in] eventIndCb       Function to be invoked to handle an event.
  @param [in] respIndCb        Function to be invoked to handle a response
                               indication.
  @param [out] locClientHandle Handle to be used by the client
                               for any subsequent requests.

  @return
  One of the following error codes:
  - eLOC_CLIENT_SUCCESS  -- If the connection is opened.
  - non-zero error code(see locClientStatusEnumType)--  On failure.
*/

locClientStatusEnumType locClientOpen (
  locClientEventMaskType         eventRegMask,
  const locClientCallbacksType*  pLocClientCallbacks,
  locClientHandleType*           pLocClientHandle,
  const void*                    pClientCookie)
{
  int instanceId;
  locClientStatusEnumType status;
  int tries = 1;
#ifdef _ANDROID_
  switch (getTargetGnssType(loc_get_target()))
  {
  case GNSS_GSS:
    instanceId = eLOC_CLIENT_INSTANCE_ID_GSS;
    break;
  case GNSS_QCA1530:
    instanceId = eLOC_CLIENT_INSTANCE_ID_QCA1530;
    break;
  case GNSS_MSM:
    instanceId = eLOC_CLIENT_INSTANCE_ID_MSM;
    break;
  case GNSS_MDM:
    instanceId = eLOC_CLIENT_INSTANCE_ID_MDM;
    break;
  case GNSS_AUTO:
    instanceId = eLOC_CLIENT_INSTANCE_ID_GSS_AUTO;
    break;
  default:
    instanceId = eLOC_CLIENT_INSTANCE_ID_ANY;
    break;
  }

  LOC_LOGI("%s:%d]: Service instance id is %d\n",
             __func__, __LINE__, instanceId);
#else
  instanceId = eLOC_CLIENT_INSTANCE_ID_ANY;
#endif

  while ((status = locClientOpenInstance(eventRegMask, instanceId, pLocClientCallbacks,
          pLocClientHandle, pClientCookie)) != eLOC_CLIENT_SUCCESS) {
    if (tries <= LOC_CLIENT_MAX_OPEN_RETRIES) {
      LOC_LOGE("%s:%d]: failed with status=%d on try %d",
               __func__, __LINE__, status, tries);
      tries++;
      sleep(LOC_CLIENT_TIME_BETWEEN_OPEN_RETRIES);
    } else {
      LOC_LOGE("%s:%d]: failed with status=%d Aborting...",
               __func__, __LINE__, status);
      break;
    }
  }

  return status;
}

/** locClientClose
  @brief Disconnects a client from the location engine.
  @param [in] pLocClientHandle  Pointer to the handle returned by the
                                locClientOpen() function.
  @return
  One of the following error codes:
  - 0 (eLOC_CLIENT_SUCCESS) - On success.
  - non-zero error code(see locClientStatusEnumType) - On failure.
*/

locClientStatusEnumType locClientClose(
  locClientHandleType* pLocClientHandle)
{
  // convert handle to callback data
  locClientCallbackDataType *pCallbackData;
  qmi_client_error_type rc = QMI_NO_ERR; //No error

  if(NULL == pLocClientHandle)
  {
    // invalid handle
    LOC_LOGE("%s:%d]: invalid pointer to handle \n",
                  __func__, __LINE__);

    return(eLOC_CLIENT_FAILURE_INVALID_PARAMETER);
  }

  pCallbackData = (locClientCallbackDataType *)(*pLocClientHandle);

  // check the input handle for sanity
  if(NULL == pCallbackData ||
     NULL == pCallbackData->userHandle ||
     pCallbackData != pCallbackData->pMe )
  {
    // invalid handle
    LOC_LOGE("%s:%d]: invalid handle \n",
                  __func__, __LINE__);

    return(eLOC_CLIENT_FAILURE_INVALID_HANDLE);
  }

  LOC_LOGV("locClientClose releasing handle %p, user handle %p\n",
      *pLocClientHandle, pCallbackData->userHandle );

  // NEXT call goes out to modem. We log the callflow before it
  // actually happens to ensure the this comes before resp callflow
  // back from the modem, to avoid confusing log order. We trust
  // that the QMI framework is robust.
  EXIT_LOG_CALLFLOW(%s, "loc client close");

  // release the handle
  rc = qmi_client_release(pCallbackData->userHandle);
  if(QMI_NO_ERR != rc )
  {
    LOC_LOGW("%s:%d]: qmi_client_release error %d for client %p\n",
                   __func__, __LINE__, rc, pCallbackData->userHandle);
    return(eLOC_CLIENT_FAILURE_INTERNAL);
  }

  /* clear the memory allocated to callback data to minimize the chances
   *  of a race condition occurring between close and the indication
   *  callback
   */
  memset(pCallbackData, 0, sizeof(*pCallbackData));

  // free the memory assigned in locClientOpen
  free(pCallbackData);
  pCallbackData= NULL;

  // set the handle to invalid value
  *pLocClientHandle = LOC_CLIENT_INVALID_HANDLE_VALUE;
  return eLOC_CLIENT_SUCCESS;
}

/** locClientSendReq
  @brief Sends a message to the location engine. If the locClientSendMsg()
         function is successful, the client should expect an indication
         (except start, stop, event reg and sensor injection messages),
         through the registered callback in the locOpen() function. The
         indication will contain the status of the request and if status is a
         success, indication also contains the payload
         associated with response.
  @param [in] handle Handle returned by the locClientOpen()
              function.
  @param [in] reqId         message ID of the request
  @param [in] reqPayload   Payload of the request, can be NULL
                            if request has no payload

  @return
  One of the following error codes:
  - 0 (eLOC_CLIENT_SUCCESS ) - On success.
  - non-zero error code (see locClientStatusEnumType) - On failure.
*/

locClientStatusEnumType locClientSendReq(
  locClientHandleType      handle,
  uint32_t                 reqId,
  locClientReqUnionType    reqPayload )
{
  locClientStatusEnumType status = eLOC_CLIENT_SUCCESS;
  qmi_client_error_type rc = QMI_NO_ERR; //No error
  qmiLocGenRespMsgT_v02 resp;
  uint32_t reqLen = 0;
  void *pReqData = NULL;
  locClientCallbackDataType *pCallbackData =
        (locClientCallbackDataType *)handle;

  // check the input handle for sanity
   if(NULL == pCallbackData ||
      NULL == pCallbackData->userHandle ||
      pCallbackData != pCallbackData->pMe )
   {
     // did not find the handle in the client List
     LOC_LOGE("%s:%d]: invalid handle \n",
                   __func__, __LINE__);

     return(eLOC_CLIENT_FAILURE_INVALID_HANDLE);
   }

  // validate that the request is correct
  if (validateRequest(reqId, reqPayload, &pReqData, &reqLen) == false)
  {

    LOC_LOGE("%s:%d] error invalid request\n", __func__,
                __LINE__);

    return(eLOC_CLIENT_FAILURE_INVALID_PARAMETER);
  }

  LOC_LOGV("%s:%d] sending reqId= %d, len = %d\n", __func__,
                __LINE__, reqId, reqLen);

  // NEXT call goes out to modem. We log the callflow before it
  // actually happens to ensure the this comes before resp callflow
  // back from the modem, to avoid confusing log order. We trust
  // that the QMI framework is robust.
  EXIT_LOG_CALLFLOW(%s, loc_get_v02_event_name(reqId));
  rc = qmi_client_send_msg_sync(
      pCallbackData->userHandle,
      reqId,
      pReqData,
      reqLen,
      &resp,
      sizeof(resp),
      LOC_CLIENT_ACK_TIMEOUT);

  LOC_LOGV("%s:%d] qmi_client_send_msg_sync returned %d\n", __func__,
                __LINE__, rc);

  if (QMI_SERVICE_ERR == rc)
  {
    LOC_LOGE("%s:%d]: send_msg_sync error: QMI_SERVICE_ERR\n",__func__, __LINE__);
    return(eLOC_CLIENT_FAILURE_PHONE_OFFLINE);
  }
  else if (rc != QMI_NO_ERR)
  {
    LOC_LOGE("%s:%d]: send_msg_sync error: %d\n",__func__, __LINE__, rc);
    return(eLOC_CLIENT_FAILURE_INTERNAL);
  }

  // map the QCCI response to Loc API v02 status
  status = convertQmiResponseToLocStatus(&resp);

  // if the request is to change registered events, update the
  // loc api copy of that
  if(eLOC_CLIENT_SUCCESS == status &&
      QMI_LOC_REG_EVENTS_REQ_V02 == reqId)
  {
    if(NULL != reqPayload.pRegEventsReq )
    {
      pCallbackData->eventRegMask =
        (locClientEventMaskType)(reqPayload.pRegEventsReq->eventRegMask);
    }
  }
  return(status);
}

/** locClientSupportMsgCheck
  @brief Sends a QMI_LOC_GET_SUPPORTED_MSGS_REQ_V02 message to the
         location engine, and then receives a list of all services supported
         by the engine. This function will check if the input service(s) form
         the client is in the list or not. If the locClientSupportMsgCheck()
         function is successful, the client should expect an result of
         the service is supported or not recorded in supportedMsg.
  @param [in] handle Handle returned by the locClientOpen()
              function.
  @param [in] supportedMsg   an integer used to record which
                             message is supported

  @return
  One of the following error codes:
  - 0 (eLOC_CLIENT_SUCCESS) -- On success.
  - Non-zero error code (see \ref locClientStatusEnumType) -- On failure.
*/

locClientStatusEnumType locClientSupportMsgCheck(
     locClientHandleType      handle,
     const uint32_t*          msgArray,
     uint32_t                 msgArrayLength,
     uint64_t*                supportedMsg)
{

  // set to true if one client has checked the modem capability.
  static bool isCheckedAlready = false;
  /*
  The 1st bit in supportedMsgChecked indicates if
      QMI_LOC_EVENT_GEOFENCE_BATCHED_BREACH_NOTIFICATION_IND_V02
      is supported or not;
  The 2ed bit in supportedMsgChecked indicates if
      QMI_LOC_GET_BATCH_SIZE_REQ_V02
      is supported or not;
  */
  static uint64_t supportedMsgChecked = 0;

  if (isCheckedAlready) {
    // already checked modem
    LOC_LOGV("%s:%d]: Already checked. The supportedMsgChecked is %" PRId64 "\n",
             __func__, __LINE__, supportedMsgChecked);
    *supportedMsg = supportedMsgChecked;
    return eLOC_CLIENT_SUCCESS;
  }

  locClientStatusEnumType status = eLOC_CLIENT_SUCCESS;
  qmi_client_error_type rc = QMI_NO_ERR; //No error
  qmiLocGetSupportMsgT_v02 resp;

  uint32_t reqLen = 0;
  void *pReqData = NULL;
  locClientCallbackDataType *pCallbackData =
        (locClientCallbackDataType *)handle;

  // check the input handle for sanity
   if( NULL == pCallbackData ||
       NULL == pCallbackData->userHandle ||
       pCallbackData != pCallbackData->pMe ) {
     // did not find the handle in the client List
     LOC_LOGE("%s:%d]: invalid handle \n",
                   __func__, __LINE__);

     return eLOC_CLIENT_FAILURE_GENERAL;
   }

  // NEXT call goes out to modem. We log the callflow before it
  // actually happens to ensure the this comes before resp callflow
  // back from the modem, to avoid confusing log order. We trust
  // that the QMI framework is robust.

  EXIT_LOG_CALLFLOW(%s, loc_get_v02_event_name(QMI_LOC_GET_SUPPORTED_MSGS_REQ_V02));
  rc = qmi_client_send_msg_sync(
      pCallbackData->userHandle,
      QMI_LOC_GET_SUPPORTED_MSGS_REQ_V02,
      pReqData,
      reqLen,
      &resp,
      sizeof(resp),
      LOC_CLIENT_ACK_TIMEOUT);

  LOC_LOGV("%s:%d] qmi_client_send_msg_sync returned %d\n", __func__,
                __LINE__, rc);

  if (rc != QMI_NO_ERR)
  {
    LOC_LOGE("%s:%d]: send_msg_sync error: %d\n",__func__, __LINE__, rc);
    return eLOC_CLIENT_FAILURE_GENERAL;
  }

  // map the QCCI response to Loc API v02 status
  qmiLocGenRespMsgT_v02 locResp;
  locResp.resp = resp.resp.resp;
  status = convertQmiResponseToLocStatus(&locResp);

  if(eLOC_CLIENT_SUCCESS == status)
  {
    LOC_LOGV("%s:%d]eLOC_CLIENT_SUCCESS == status\n", __func__, __LINE__);

    // check every message listed in msgArray supported by modem or not
    checkQmiMsgsSupported(msgArray, msgArrayLength, &resp, &supportedMsgChecked);

    LOC_LOGV("%s:%d]: supportedMsgChecked is %" PRId64 "\n",
             __func__, __LINE__, supportedMsgChecked);
    *supportedMsg = supportedMsgChecked;
    isCheckedAlready = true;
    return status;
  } else {

    LOC_LOGE("%s:%d]: convertQmiResponseToLocStatus error: %d\n",
            __func__, __LINE__, status);
    return eLOC_CLIENT_FAILURE_GENERAL;
  }
}

/** locClientGetSizeByRespIndId
 *  @brief Get the size of the response indication structure,
 *         from a specified id
 *  @param [in]  respIndId
 *  @param [out] pRespIndSize
 *  @return true if resp ID was found; else false
*/

bool locClientGetSizeByRespIndId(uint32_t respIndId, size_t *pRespIndSize)
{
  size_t idx = 0, respIndTableSize = 0;
  respIndTableSize = (sizeof(locClientRespIndTable)/sizeof(locClientRespIndTableStructT));
  for(idx=0; idx<respIndTableSize; idx++ )
  {
    if(respIndId == locClientRespIndTable[idx].respIndId)
    {
      // found
      *pRespIndSize = locClientRespIndTable[idx].respIndSize;

      LOC_LOGV("%s:%d]: resp ind Id %d size = %d\n", __func__, __LINE__,
                    respIndId, (uint32_t)*pRespIndSize);
      return true;
    }
  }

  //not found
  return false;
}


/** locClientGetSizeByEventIndId
 *  @brief Gets the size of the event indication structure, from
 *         a specified id
 *  @param [in]  eventIndId
 *  @param [out] pEventIndSize
 *  @return true if event ID was found; else false
*/
bool locClientGetSizeByEventIndId(uint32_t eventIndId, size_t *pEventIndSize)
{
  size_t idx = 0, eventIndTableSize = 0;

  // look in the event table
  eventIndTableSize =
    (sizeof(locClientEventIndTable)/sizeof(locClientEventIndTableStructT));

  for(idx=0; idx<eventIndTableSize; idx++ )
  {
    if(eventIndId == locClientEventIndTable[idx].eventId)
    {
      // found
      *pEventIndSize = locClientEventIndTable[idx].eventSize;

      LOC_LOGV("%s:%d]: event ind Id %d size = %d\n", __func__, __LINE__,
                    eventIndId, (uint32_t)*pEventIndSize);
      return true;
    }
  }
  // not found
  return false;
}<|MERGE_RESOLUTION|>--- conflicted
+++ resolved
@@ -1,8 +1,4 @@
-<<<<<<< HEAD
-/* Copyright (c) 2011-2012, 2014, The Linux Foundation. All rights reserved.
-=======
 /* Copyright (c) 2011-2015, The Linux Foundation. All rights reserved.
->>>>>>> 37d5a740
  *
  * Redistribution and use in source and binary forms, with or without
  * modification, are permitted provided that the following conditions are
