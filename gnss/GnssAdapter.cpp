/* Copyright (c) 2017, The Linux Foundation. All rights reserved.
 *
 * Redistribution and use in source and binary forms, with or without
 * modification, are permitted provided that the following conditions are
 * met:
 *     * Redistributions of source code must retain the above copyright
 *       notice, this list of conditions and the following disclaimer.
 *     * Redistributions in binary form must reproduce the above
 *       copyright notice, this list of conditions and the following
 *       disclaimer in the documentation and/or other materials provided
 *       with the distribution.
 *     * Neither the name of The Linux Foundation, nor the names of its
 *       contributors may be used to endorse or promote products derived
 *       from this software without specific prior written permission.
 *
 * THIS SOFTWARE IS PROVIDED "AS IS" AND ANY EXPRESS OR IMPLIED
 * WARRANTIES, INCLUDING, BUT NOT LIMITED TO, THE IMPLIED WARRANTIES OF
 * MERCHANTABILITY, FITNESS FOR A PARTICULAR PURPOSE AND NON-INFRINGEMENT
 * ARE DISCLAIMED.  IN NO EVENT SHALL THE COPYRIGHT OWNER OR CONTRIBUTORS
 * BE LIABLE FOR ANY DIRECT, INDIRECT, INCIDENTAL, SPECIAL, EXEMPLARY, OR
 * CONSEQUENTIAL DAMAGES (INCLUDING, BUT NOT LIMITED TO, PROCUREMENT OF
 * SUBSTITUTE GOODS OR SERVICES; LOSS OF USE, DATA, OR PROFITS; OR
 * BUSINESS INTERRUPTION) HOWEVER CAUSED AND ON ANY THEORY OF LIABILITY,
 * WHETHER IN CONTRACT, STRICT LIABILITY, OR TORT (INCLUDING NEGLIGENCE
 * OR OTHERWISE) ARISING IN ANY WAY OUT OF THE USE OF THIS SOFTWARE, EVEN
 * IF ADVISED OF THE POSSIBILITY OF SUCH DAMAGE.
 *
 */
#define LOG_NDEBUG 0
#define LOG_TAG "LocSvc_GnssAdapter"

#include <inttypes.h>
#include <sys/stat.h>
#include <errno.h>
#include <ctype.h>
#include <cutils/properties.h>
#include <math.h>
#include <arpa/inet.h>
#include <netinet/in.h>
#include <netdb.h>
#include <GnssAdapter.h>
#include <string>
#include <loc_log.h>
#include <loc_nmea.h>
#include <Agps.h>
#include <SystemStatus.h>

#include <vector>

#define RAD2DEG    (180.0 / M_PI)
#define PROCESS_NAME_ENGINE_SERVICE "engine-service"

using namespace loc_core;

/* Method to fetch status cb from loc_net_iface library */
typedef AgpsCbInfo& (*LocAgpsGetAgpsCbInfo)(LocAgpsOpenResultCb openResultCb,
        LocAgpsCloseResultCb closeResultCb, void* userDataPtr);

static void agpsOpenResultCb (bool isSuccess, AGpsExtType agpsType, const char* apn,
        AGpsBearerType bearerType, void* userDataPtr);
static void agpsCloseResultCb (bool isSuccess, AGpsExtType agpsType, void* userDataPtr);

GnssAdapter::GnssAdapter() :
    LocAdapterBase(0,
                   LocDualContext::getLocFgContext(NULL,
                                                   NULL,
                                                   LocDualContext::mLocationHalName,
                                                   false), true, nullptr),
    mEngHubProxy(new EngineHubProxyBase()),
    mLocPositionMode(),
    mGnssSvIdUsedInPosition(),
    mGnssSvIdUsedInPosAvail(false),
    mControlCallbacks(),
    mPowerVoteId(0),
    mNmeaMask(0),
    mGnssSvIdConfig(),
    mGnssSvTypeConfig(),
    mGnssSvTypeConfigCb(nullptr),
    mNiData(),
    mAgpsManager(),
    mAgpsCbInfo(),
    mOdcpiRequestCb(nullptr),
    mOdcpiRequestActive(false),
    mOdcpiInjectedPositionCount(0),
    mSystemStatus(SystemStatus::getInstance(mMsgTask)),
    mServerUrl(":"),
    mXtraObserver(mSystemStatus->getOsObserver(), mMsgTask),
    mBlockCPIInfo{}
{
    LOC_LOGD("%s]: Constructor %p", __func__, this);
    mLocPositionMode.mode = LOC_POSITION_MODE_INVALID;

    pthread_condattr_t condAttr;
    pthread_condattr_init(&condAttr);
    pthread_condattr_setclock(&condAttr, CLOCK_MONOTONIC);
    pthread_cond_init(&mNiData.session.tCond, &condAttr);
    pthread_cond_init(&mNiData.sessionEs.tCond, &condAttr);
    pthread_condattr_destroy(&condAttr);

    /* Set ATL open/close callbacks */
    AgpsAtlOpenStatusCb atlOpenStatusCb =
            [this](int handle, int isSuccess, char* apn, uint32_t apnLen,
<<<<<<< HEAD
                    AGpsBearerType bearerType, AGpsExtType agpsType, LocApnTypeMask mask) {

                mLocApi->atlOpenStatus(
                        handle, isSuccess, apn, apnLen, bearerType, agpsType, mask);
=======
                    AGpsBearerType bearerType, AGpsExtType agpsType) {

                mLocApi->atlOpenStatus(
                        handle, isSuccess, apn, apnLen, bearerType, agpsType);
>>>>>>> 395c8110
            };
    AgpsAtlCloseStatusCb atlCloseStatusCb =
            [this](int handle, int isSuccess) {

                mLocApi->atlCloseStatus(handle, isSuccess);
            };
    mAgpsManager.registerATLCallbacks(atlOpenStatusCb, atlCloseStatusCb);

    readConfigCommand();
<<<<<<< HEAD
=======
    requestUlpCommand();
>>>>>>> 395c8110
    initDefaultAgpsCommand();
    initEngHubProxyCommand();
}

void
GnssAdapter::setControlCallbacksCommand(LocationControlCallbacks& controlCallbacks)
{
    struct MsgSetControlCallbacks : public LocMsg {
        GnssAdapter& mAdapter;
        const LocationControlCallbacks mControlCallbacks;
        inline MsgSetControlCallbacks(GnssAdapter& adapter,
                                      LocationControlCallbacks& controlCallbacks) :
            LocMsg(),
            mAdapter(adapter),
            mControlCallbacks(controlCallbacks) {}
        inline virtual void proc() const {
            mAdapter.setControlCallbacks(mControlCallbacks);
        }
    };

    sendMsg(new MsgSetControlCallbacks(*this, controlCallbacks));
}

void
GnssAdapter::convertOptions(LocPosMode& out, const TrackingOptions& trackingOptions)
{
    switch (trackingOptions.mode) {
    case GNSS_SUPL_MODE_MSB:
        out.mode = LOC_POSITION_MODE_MS_BASED;
        break;
    case GNSS_SUPL_MODE_MSA:
        out.mode = LOC_POSITION_MODE_MS_ASSISTED;
        break;
    default:
        out.mode = LOC_POSITION_MODE_STANDALONE;
        break;
    }
    out.share_position = true;
    out.min_interval = trackingOptions.minInterval;
    out.powerMode = trackingOptions.powerMode;
    out.timeBetweenMeasurements = trackingOptions.tbm;
}

void
GnssAdapter::convertLocation(Location& out, const UlpLocation& ulpLocation,
                             const GpsLocationExtended& locationExtended,
                             const LocPosTechMask techMask)
{
    memset(&out, 0, sizeof(Location));
    out.size = sizeof(Location);
    if (LOC_GPS_LOCATION_HAS_LAT_LONG & ulpLocation.gpsLocation.flags) {
        out.flags |= LOCATION_HAS_LAT_LONG_BIT;
        out.latitude = ulpLocation.gpsLocation.latitude;
        out.longitude = ulpLocation.gpsLocation.longitude;
    }
    if (LOC_GPS_LOCATION_HAS_ALTITUDE & ulpLocation.gpsLocation.flags) {
        out.flags |= LOCATION_HAS_ALTITUDE_BIT;
        out.altitude = ulpLocation.gpsLocation.altitude;
    }
    if (LOC_GPS_LOCATION_HAS_SPEED & ulpLocation.gpsLocation.flags) {
        out.flags |= LOCATION_HAS_SPEED_BIT;
        out.speed = ulpLocation.gpsLocation.speed;
    }
    if (LOC_GPS_LOCATION_HAS_BEARING & ulpLocation.gpsLocation.flags) {
        out.flags |= LOCATION_HAS_BEARING_BIT;
        out.bearing = ulpLocation.gpsLocation.bearing;
    }
    if (LOC_GPS_LOCATION_HAS_ACCURACY & ulpLocation.gpsLocation.flags) {
        out.flags |= LOCATION_HAS_ACCURACY_BIT;
        out.accuracy = ulpLocation.gpsLocation.accuracy;
    }
    if (GPS_LOCATION_EXTENDED_HAS_VERT_UNC & locationExtended.flags) {
        out.flags |= LOCATION_HAS_VERTICAL_ACCURACY_BIT;
        out.verticalAccuracy = locationExtended.vert_unc;
    }
    if (GPS_LOCATION_EXTENDED_HAS_SPEED_UNC & locationExtended.flags) {
        out.flags |= LOCATION_HAS_SPEED_ACCURACY_BIT;
        out.speedAccuracy = locationExtended.speed_unc;
    }
    if (GPS_LOCATION_EXTENDED_HAS_BEARING_UNC & locationExtended.flags) {
        out.flags |= LOCATION_HAS_BEARING_ACCURACY_BIT;
        out.bearingAccuracy = locationExtended.bearing_unc;
    }
    out.timestamp = ulpLocation.gpsLocation.timestamp;
    if (LOC_POS_TECH_MASK_SATELLITE & techMask) {
        out.techMask |= LOCATION_TECHNOLOGY_GNSS_BIT;
    }
    if (LOC_POS_TECH_MASK_CELLID & techMask) {
        out.techMask |= LOCATION_TECHNOLOGY_CELL_BIT;
    }
    if (LOC_POS_TECH_MASK_WIFI & techMask) {
        out.techMask |= LOCATION_TECHNOLOGY_WIFI_BIT;
    }
    if (LOC_POS_TECH_MASK_SENSORS & techMask) {
        out.techMask |= LOCATION_TECHNOLOGY_SENSORS_BIT;
    }

    if (LOC_GPS_LOCATION_HAS_SPOOF_MASK & ulpLocation.gpsLocation.flags) {
        out.flags |= LOCATION_HAS_SPOOF_MASK;
        out.spoofMask = ulpLocation.gpsLocation.spoof_mask;
    }
}

void
GnssAdapter::convertLocationInfo(GnssLocationInfoNotification& out,
                                 const GpsLocationExtended& locationExtended)
{
    out.size = sizeof(GnssLocationInfoNotification);
    if (GPS_LOCATION_EXTENDED_HAS_ALTITUDE_MEAN_SEA_LEVEL & locationExtended.flags) {
        out.flags |= GNSS_LOCATION_INFO_ALTITUDE_MEAN_SEA_LEVEL_BIT;
        out.altitudeMeanSeaLevel = locationExtended.altitudeMeanSeaLevel;
    }
    if (GPS_LOCATION_EXTENDED_HAS_DOP & locationExtended.flags) {
        out.flags |= GNSS_LOCATION_INFO_DOP_BIT;
        out.pdop = locationExtended.pdop;
        out.hdop = locationExtended.hdop;
        out.vdop = locationExtended.vdop;
    }
    if (GPS_LOCATION_EXTENDED_HAS_EXT_DOP & locationExtended.flags) {
        out.flags |= GNSS_LOCATION_INFO_EXT_DOP_BIT;
        out.gdop = locationExtended.extDOP.GDOP;
        out.tdop = locationExtended.extDOP.TDOP;
    }
    if (GPS_LOCATION_EXTENDED_HAS_MAG_DEV & locationExtended.flags) {
        out.flags |= GNSS_LOCATION_INFO_MAGNETIC_DEVIATION_BIT;
        out.magneticDeviation = locationExtended.magneticDeviation;
    }
    if (GPS_LOCATION_EXTENDED_HAS_HOR_RELIABILITY & locationExtended.flags) {
        out.flags |= GNSS_LOCATION_INFO_HOR_RELIABILITY_BIT;
        switch (locationExtended.horizontal_reliability) {
            case LOC_RELIABILITY_VERY_LOW:
                out.horReliability = LOCATION_RELIABILITY_VERY_LOW;
                break;
            case LOC_RELIABILITY_LOW:
                out.horReliability = LOCATION_RELIABILITY_LOW;
                break;
            case LOC_RELIABILITY_MEDIUM:
                out.horReliability = LOCATION_RELIABILITY_MEDIUM;
                break;
            case LOC_RELIABILITY_HIGH:
                out.horReliability = LOCATION_RELIABILITY_HIGH;
                break;
            default:
                out.horReliability = LOCATION_RELIABILITY_NOT_SET;
                break;
        }
    }
    if (GPS_LOCATION_EXTENDED_HAS_VERT_RELIABILITY & locationExtended.flags) {
        out.flags |= GNSS_LOCATION_INFO_VER_RELIABILITY_BIT;
        switch (locationExtended.vertical_reliability) {
            case LOC_RELIABILITY_VERY_LOW:
                out.verReliability = LOCATION_RELIABILITY_VERY_LOW;
                break;
            case LOC_RELIABILITY_LOW:
                out.verReliability = LOCATION_RELIABILITY_LOW;
                break;
            case LOC_RELIABILITY_MEDIUM:
                out.verReliability = LOCATION_RELIABILITY_MEDIUM;
                break;
            case LOC_RELIABILITY_HIGH:
                out.verReliability = LOCATION_RELIABILITY_HIGH;
                break;
            default:
                out.verReliability = LOCATION_RELIABILITY_NOT_SET;
                break;
        }
    }
    if (GPS_LOCATION_EXTENDED_HAS_HOR_ELIP_UNC_MAJOR & locationExtended.flags) {
        out.flags |= GNSS_LOCATION_INFO_HOR_ACCURACY_ELIP_SEMI_MAJOR_BIT;
        out.horUncEllipseSemiMajor = locationExtended.horUncEllipseSemiMajor;
    }
    if (GPS_LOCATION_EXTENDED_HAS_HOR_ELIP_UNC_MINOR & locationExtended.flags) {
        out.flags |= GNSS_LOCATION_INFO_HOR_ACCURACY_ELIP_SEMI_MINOR_BIT;
        out.horUncEllipseSemiMinor = locationExtended.horUncEllipseSemiMinor;
    }
    if (GPS_LOCATION_EXTENDED_HAS_HOR_ELIP_UNC_AZIMUTH & locationExtended.flags) {
        out.flags |= GNSS_LOCATION_INFO_HOR_ACCURACY_ELIP_AZIMUTH_BIT;
        out.horUncEllipseOrientAzimuth = locationExtended.horUncEllipseOrientAzimuth;
    }
    if (GPS_LOCATION_EXTENDED_HAS_NORTH_STD_DEV & locationExtended.flags) {
        out.flags |= GNSS_LOCATION_INFO_NORTH_STD_DEV_BIT;
        out.northVelocityStdDeviation = locationExtended.northStdDeviation;
    }
    if (GPS_LOCATION_EXTENDED_HAS_EAST_STD_DEV & locationExtended.flags) {
        out.flags |= GNSS_LOCATION_INFO_EAST_STD_DEV_BIT;
        out.eastVelocityStdDeviation = locationExtended.eastStdDeviation;
    }
    if (GPS_LOCATION_EXTENDED_HAS_NORTH_VEL & locationExtended.flags) {
        out.flags |= GNSS_LOCATION_INFO_NORTH_VEL_BIT;
        out.northVelocity = locationExtended.northVelocity;
    }
    if (GPS_LOCATION_EXTENDED_HAS_NORTH_VEL_UNC & locationExtended.flags) {
        out.flags |= GNSS_LOCATION_INFO_NORTH_VEL_UNC_BIT;
        out.northVelocityStdDeviation = locationExtended.northVelocityStdDeviation;
    }
    if (GPS_LOCATION_EXTENDED_HAS_EAST_VEL & locationExtended.flags) {
        out.flags |= GNSS_LOCATION_INFO_EAST_VEL_BIT;
        out.eastVelocity = locationExtended.eastVelocity;
    }
    if (GPS_LOCATION_EXTENDED_HAS_EAST_VEL_UNC & locationExtended.flags) {
        out.flags |= GNSS_LOCATION_INFO_EAST_VEL_UNC_BIT;
        out.eastVelocityStdDeviation = locationExtended.eastVelocityStdDeviation;
    }
    if (GPS_LOCATION_EXTENDED_HAS_UP_VEL & locationExtended.flags) {
        out.flags |= GNSS_LOCATION_INFO_UP_VEL_BIT;
        out.upVelocity = locationExtended.upVelocity;
    }
    if (GPS_LOCATION_EXTENDED_HAS_UP_VEL_UNC & locationExtended.flags) {
        out.flags |= GNSS_LOCATION_INFO_UP_VEL_UNC_BIT;
        out.upVelocityStdDeviation = locationExtended.upVelocityStdDeviation;
    }
    if (GPS_LOCATION_EXTENDED_HAS_GNSS_SV_USED_DATA & locationExtended.flags) {
        out.flags |= GNSS_LOCATION_INFO_GNSS_SV_USED_DATA_BIT;
        out.svUsedInPosition.gpsSvUsedIdsMask =
                locationExtended.gnss_sv_used_ids.gps_sv_used_ids_mask;
        out.svUsedInPosition.gloSvUsedIdsMask =
                locationExtended.gnss_sv_used_ids.glo_sv_used_ids_mask;
        out.svUsedInPosition.galSvUsedIdsMask =
                locationExtended.gnss_sv_used_ids.gal_sv_used_ids_mask;
        out.svUsedInPosition.bdsSvUsedIdsMask =
                locationExtended.gnss_sv_used_ids.bds_sv_used_ids_mask;
        out.svUsedInPosition.qzssSvUsedIdsMask =
                locationExtended.gnss_sv_used_ids.qzss_sv_used_ids_mask;
        out.numOfMeasReceived = locationExtended.numOfMeasReceived;

        for (int idx =0; idx < locationExtended.numOfMeasReceived; idx++) {
            out.measUsageInfo[idx].gnssSignalType =
                    locationExtended.measUsageInfo[idx].gnssSignalType;
            out.measUsageInfo[idx].gnssSvId =
                    locationExtended.measUsageInfo[idx].gnssSvId;
            out.measUsageInfo[idx].gnssConstellation =
                    locationExtended.measUsageInfo[idx].gnssConstellation;
        }
    }
    if (GPS_LOCATION_EXTENDED_HAS_NAV_SOLUTION_MASK & locationExtended.flags) {
        out.flags |= GNSS_LOCATION_INFO_NAV_SOLUTION_MASK_BIT;
        out.navSolutionMask = locationExtended.navSolutionMask;
    }
    if (GPS_LOCATION_EXTENDED_HAS_POS_TECH_MASK & locationExtended.flags) {
        out.flags |= GNSS_LOCATION_INFO_POS_TECH_MASK_BIT;
        out.posTechMask = locationExtended.tech_mask;
    }
    if (GPS_LOCATION_EXTENDED_HAS_POS_DYNAMICS_DATA & locationExtended.flags) {
        out.flags |= GNSS_LOCATION_INFO_POS_DYNAMICS_DATA_BIT;
        out.bodyFrameData = locationExtended.bodyFrameData;
    }

    // Validity of this structure is established from the timeSrc of the GnssSystemTime structure.
    out.gnssSystemTime = locationExtended.gnssSystemTime;

    if (GPS_LOCATION_EXTENDED_HAS_LEAP_SECONDS & locationExtended.flags) {
        out.flags |= GNSS_LOCATION_INFO_LEAP_SECONDS_BIT;
        out.leapSeconds = locationExtended.leapSeconds;
    }

    if (GPS_LOCATION_EXTENDED_HAS_TIME_UNC & locationExtended.flags) {
        out.flags |= GNSS_LOCATION_INFO_TIME_UNC_BIT;
        out.timeUncMs = locationExtended.timeUncMs;
    }
    if (GPS_LOCATION_EXTENDED_HAS_GPS_TIME & locationExtended.flags) {
        out.flags |= GPS_LOCATION_EXTENDED_HAS_GPS_TIME;
        out.gnssSystemTime.gnssSystemTimeSrc = locationExtended.gnssSystemTime.gnssSystemTimeSrc;
        out.gnssSystemTime.u = locationExtended.gnssSystemTime.u;
    }
    if (GPS_LOCATION_EXTENDED_HAS_NORTH_VEL & locationExtended.flags) {
        out.flags |= GPS_LOCATION_EXTENDED_HAS_NORTH_VEL;
        out.northVelocity = locationExtended.northVelocity;
    }
    if (GPS_LOCATION_EXTENDED_HAS_EAST_VEL & locationExtended.flags) {
        out.flags |= GPS_LOCATION_EXTENDED_HAS_EAST_VEL;
        out.eastVelocity = locationExtended.eastVelocity;
    }
    if (GPS_LOCATION_EXTENDED_HAS_UP_VEL & locationExtended.flags) {
        out.flags |= GPS_LOCATION_EXTENDED_HAS_UP_VEL;
        out.upVelocity = locationExtended.upVelocity;
    }
    if (GPS_LOCATION_EXTENDED_HAS_NORTH_VEL_UNC & locationExtended.flags) {
        out.flags |= GPS_LOCATION_EXTENDED_HAS_NORTH_VEL_UNC;
        out.northVelocityStdDeviation = locationExtended.northVelocityStdDeviation;
    }
    if (GPS_LOCATION_EXTENDED_HAS_EAST_VEL_UNC & locationExtended.flags) {
        out.flags |= GPS_LOCATION_EXTENDED_HAS_EAST_VEL_UNC;
        out.eastVelocityStdDeviation = locationExtended.eastVelocityStdDeviation;
    }
    if (GPS_LOCATION_EXTENDED_HAS_UP_VEL_UNC & locationExtended.flags) {
        out.flags |= GPS_LOCATION_EXTENDED_HAS_UP_VEL_UNC;
        out.upVelocityStdDeviation = locationExtended.upVelocityStdDeviation;
    }

    // Validity of this structure is established from the timeSrc of the GnssSystemTime structure.
    out.gnssSystemTime = locationExtended.gnssSystemTime;

    if (GPS_LOCATION_EXTENDED_HAS_LEAP_SECONDS & locationExtended.flags) {
        out.flags |= GNSS_LOCATION_INFO_LEAP_SECONDS_BIT;
        out.leapSeconds = locationExtended.leapSeconds;
    }

    if (GPS_LOCATION_EXTENDED_HAS_TIME_UNC & locationExtended.flags) {
        out.flags |= GNSS_LOCATION_INFO_TIME_UNC_BIT;
        out.timeUncMs = locationExtended.timeUncMs;
    }
}

inline uint32_t
GnssAdapter::convertGpsLock(const GnssConfigGpsLock gpsLock)
{
    switch (gpsLock) {
        case GNSS_CONFIG_GPS_LOCK_MO:
            return 1;
        case GNSS_CONFIG_GPS_LOCK_NI:
            return 2;
        case GNSS_CONFIG_GPS_LOCK_MO_AND_NI:
            return 3;
        case GNSS_CONFIG_GPS_LOCK_NONE:
        default:
            return 0;
    }
}

inline GnssConfigGpsLock
GnssAdapter::convertGpsLock(const uint32_t gpsLock)
{
    switch (gpsLock) {
        case 1:
            return GNSS_CONFIG_GPS_LOCK_MO;
        case 2:
            return GNSS_CONFIG_GPS_LOCK_NI;
        case 3:
            return GNSS_CONFIG_GPS_LOCK_MO_AND_NI;
        case 0:
        default:
            return GNSS_CONFIG_GPS_LOCK_NONE;
    }
}

inline uint32_t
GnssAdapter::convertSuplVersion(const GnssConfigSuplVersion suplVersion)
{
    switch (suplVersion) {
        case GNSS_CONFIG_SUPL_VERSION_2_0_0:
            return 0x00020000;
        case GNSS_CONFIG_SUPL_VERSION_2_0_2:
            return 0x00020002;
        case GNSS_CONFIG_SUPL_VERSION_1_0_0:
        default:
            return 0x00010000;
    }
}

inline uint32_t
GnssAdapter::convertLppProfile(const GnssConfigLppProfile lppProfile)
{
    switch (lppProfile) {
        case GNSS_CONFIG_LPP_PROFILE_USER_PLANE:
            return 1;
        case GNSS_CONFIG_LPP_PROFILE_CONTROL_PLANE:
            return 2;
        case GNSS_CONFIG_LPP_PROFILE_USER_PLANE_AND_CONTROL_PLANE:
            return 3;
        case GNSS_CONFIG_LPP_PROFILE_RRLP_ON_LTE:
        default:
            return 0;
    }
}

uint32_t
GnssAdapter::convertLppeCp(const GnssConfigLppeControlPlaneMask lppeControlPlaneMask)
{
    uint32_t mask = 0;
    if (GNSS_CONFIG_LPPE_CONTROL_PLANE_DBH_BIT & lppeControlPlaneMask) {
        mask |= (1<<0);
    }
    if (GNSS_CONFIG_LPPE_CONTROL_PLANE_WLAN_AP_MEASUREMENTS_BIT & lppeControlPlaneMask) {
        mask |= (1<<1);
    }
    if (GNSS_CONFIG_LPPE_CONTROL_PLANE_SRN_AP_MEASUREMENTS_BIT & lppeControlPlaneMask) {
        mask |= (1<<2);
    }
    if (GNSS_CONFIG_LPPE_CONTROL_PLANE_SENSOR_BARO_MEASUREMENTS_BIT & lppeControlPlaneMask) {
        mask |= (1<<3);
    }
    return mask;
}

uint32_t
GnssAdapter::convertLppeUp(const GnssConfigLppeUserPlaneMask lppeUserPlaneMask)
{
    uint32_t mask = 0;
    if (GNSS_CONFIG_LPPE_USER_PLANE_DBH_BIT & lppeUserPlaneMask) {
        mask |= (1<<0);
    }
    if (GNSS_CONFIG_LPPE_USER_PLANE_WLAN_AP_MEASUREMENTS_BIT & lppeUserPlaneMask) {
        mask |= (1<<1);
    }
    if (GNSS_CONFIG_LPPE_USER_PLANE_SRN_AP_MEASUREMENTS_BIT & lppeUserPlaneMask) {
        mask |= (1<<2);
    }
    if (GNSS_CONFIG_LPPE_USER_PLANE_SENSOR_BARO_MEASUREMENTS_BIT & lppeUserPlaneMask) {
        mask |= (1<<3);
    }
    return mask;
}

uint32_t
GnssAdapter::convertAGloProt(const GnssConfigAGlonassPositionProtocolMask aGloPositionProtocolMask)
{
    uint32_t mask = 0;
    if (GNSS_CONFIG_RRC_CONTROL_PLANE_BIT & aGloPositionProtocolMask) {
        mask |= (1<<0);
    }
    if (GNSS_CONFIG_RRLP_USER_PLANE_BIT & aGloPositionProtocolMask) {
        mask |= (1<<1);
    }
    if (GNSS_CONFIG_LLP_USER_PLANE_BIT & aGloPositionProtocolMask) {
        mask |= (1<<2);
    }
    if (GNSS_CONFIG_LLP_CONTROL_PLANE_BIT & aGloPositionProtocolMask) {
        mask |= (1<<3);
    }
    return mask;
}

uint32_t
GnssAdapter::convertEP4ES(const GnssConfigEmergencyPdnForEmergencySupl emergencyPdnForEmergencySupl)
{
    switch (emergencyPdnForEmergencySupl) {
       case GNSS_CONFIG_EMERGENCY_PDN_FOR_EMERGENCY_SUPL_YES:
           return 1;
       case GNSS_CONFIG_EMERGENCY_PDN_FOR_EMERGENCY_SUPL_NO:
       default:
           return 0;
    }
}

uint32_t
GnssAdapter::convertSuplEs(const GnssConfigSuplEmergencyServices suplEmergencyServices)
{
    switch (suplEmergencyServices) {
       case GNSS_CONFIG_SUPL_EMERGENCY_SERVICES_YES:
           return 1;
       case GNSS_CONFIG_SUPL_EMERGENCY_SERVICES_NO:
       default:
           return 0;
    }
}

uint32_t
GnssAdapter::convertSuplMode(const GnssConfigSuplModeMask suplModeMask)
{
    uint32_t mask = 0;
    if (GNSS_CONFIG_SUPL_MODE_MSB_BIT & suplModeMask) {
        mask |= (1<<0);
    }
    if (GNSS_CONFIG_SUPL_MODE_MSA_BIT & suplModeMask) {
        mask |= (1<<1);
    }
    return mask;
}

void
GnssAdapter::readConfigCommand()
{
    LOC_LOGD("%s]: ", __func__);

    struct MsgReadConfig : public LocMsg {
        GnssAdapter* mAdapter;
        ContextBase& mContext;
        inline MsgReadConfig(GnssAdapter* adapter,
                             ContextBase& context) :
            LocMsg(),
            mAdapter(adapter),
            mContext(context) {}
        inline virtual void proc() const {
            // reads config into mContext->mGps_conf
            mContext.readConfig();
        }
    };

    if (mContext != NULL) {
        sendMsg(new MsgReadConfig(this, *mContext));
    }
}

void
<<<<<<< HEAD
GnssAdapter::setSuplHostServer(const char* server, int port, LocServerType type)
=======
GnssAdapter::requestUlpCommand()
{
    LOC_LOGD("%s]: ", __func__);

    struct MsgRequestUlp : public LocMsg {
        GnssAdapter* mAdapter;
        ContextBase& mContext;
        inline MsgRequestUlp(GnssAdapter* adapter,
                             ContextBase& context) :
            LocMsg(),
            mAdapter(adapter),
            mContext(context) {}
        inline virtual void proc() const {
            mContext.requestUlp((LocAdapterBase*)mAdapter, mContext.getCarrierCapabilities());
        }
    };

    if (mContext != NULL) {
        sendMsg(new MsgRequestUlp(this, *mContext));
    }
}

void
GnssAdapter::setSuplHostServer(const char* server, int port)
>>>>>>> 395c8110
{
    if (ContextBase::mGps_conf.AGPS_CONFIG_INJECT) {
        char serverUrl[MAX_URL_LEN] = {};
        int32_t length = -1;
        const char noHost[] = "NONE";

        if ((NULL == server) || (server[0] == 0) ||
                (strncasecmp(noHost, server, sizeof(noHost)) == 0)) {
            serverUrl[0] = '\0';
            length = 0;
        } else if (port > 0) {
            length = snprintf(serverUrl, sizeof(serverUrl), "%s:%u", server, port);
        }
<<<<<<< HEAD
        if (LOC_AGPS_SUPL_SERVER != type && LOC_AGPS_MO_SUPL_SERVER != type) {
            LOC_LOGe("Invalid type=%d", type);
        } else {
            string& url = (LOC_AGPS_SUPL_SERVER == type) ? getServerUrl() : getMoServerUrl();
            if (length > 0 && strncasecmp(url.c_str(), serverUrl, sizeof(serverUrl)) != 0) {
                url.assign(serverUrl);
                LOC_LOGv("serverUrl=%s length=%d type=%d", serverUrl, length, type);
            }
=======

        if (length >= 0 && strncasecmp(getServerUrl().c_str(),
                                       serverUrl, sizeof(serverUrl)) != 0) {
            setServerUrl(serverUrl);
>>>>>>> 395c8110
        }
    }
}

void
GnssAdapter::setConfigCommand()
{
    LOC_LOGD("%s]: ", __func__);

    struct MsgSetConfig : public LocMsg {
        GnssAdapter& mAdapter;
        LocApiBase& mApi;
        inline MsgSetConfig(GnssAdapter& adapter, LocApiBase& api) :
            LocMsg(),
            mAdapter(adapter),
            mApi(api) {}
        inline virtual void proc() const {

            // set nmea mask type
            uint32_t mask = 0;
            if (NMEA_PROVIDER_MP == ContextBase::mGps_conf.NMEA_PROVIDER) {
                mask |= LOC_NMEA_ALL_GENERAL_SUPPORTED_MASK;
            }
            if (ContextBase::isFeatureSupported(LOC_SUPPORTED_FEATURE_DEBUG_NMEA_V02)) {
                mask |= LOC_NMEA_MASK_DEBUG_V02;
            }
            mAdapter.mNmeaMask= mask;

            std::string oldServerUrl = mAdapter.getServerUrl();
<<<<<<< HEAD
            std::string oldMoServerUrl = mAdapter.getMoServerUrl();
            mAdapter.setSuplHostServer(ContextBase::mGps_conf.SUPL_HOST,
                                       ContextBase::mGps_conf.SUPL_PORT,
                                       LOC_AGPS_SUPL_SERVER);
            mAdapter.setSuplHostServer(ContextBase::mGps_conf.MO_SUPL_HOST,
                                       ContextBase::mGps_conf.MO_SUPL_PORT,
                                       LOC_AGPS_MO_SUPL_SERVER);
=======
            mAdapter.setSuplHostServer(ContextBase::mGps_conf.SUPL_HOST,
                           ContextBase::mGps_conf.SUPL_PORT);
>>>>>>> 395c8110

           // inject the configurations into modem
           GnssAdapter& adapter = mAdapter;
           loc_gps_cfg_s gpsConf = ContextBase::mGps_conf;
           loc_sap_cfg_s_type sapConf = ContextBase::mSap_conf;

            mApi.sendMsg(new LocApiMsg(
<<<<<<< HEAD
                    [&adapter, gpsConf, sapConf, oldServerUrl, oldMoServerUrl] () {

                std::string serverUrl = adapter.getServerUrl();
                std::string moServerUrl = adapter.getMoServerUrl();
                int serverUrlLen = serverUrl.length();
                int moServerUrlLen = moServerUrl.length();
=======
                    [&adapter, gpsConf, sapConf, oldServerUrl] () {

                std::string serverUrl = adapter.getServerUrl();
                int serverUrlLen = serverUrl.length();
>>>>>>> 395c8110

                if (gpsConf.AGPS_CONFIG_INJECT) {
                    adapter.mLocApi->setSUPLVersionSync(
                            adapter.mLocApi->convertSuplVersion(gpsConf.SUPL_VER));
                    adapter.mLocApi->setLPPConfigSync(
                            adapter.mLocApi->convertLppProfile(gpsConf.LPP_PROFILE));
                    adapter.mLocApi->setAGLONASSProtocolSync(
                            gpsConf.A_GLONASS_POS_PROTOCOL_SELECT);
                }

                if ((serverUrlLen !=0) && (oldServerUrl.compare(serverUrl) != 0)) {
                    LocationError locErr =
<<<<<<< HEAD
                            adapter.mLocApi->setServerSync(serverUrl.c_str(), serverUrlLen,
                                                           LOC_AGPS_SUPL_SERVER);
                    if (locErr != LOCATION_ERROR_SUCCESS) {
                        LOC_LOGe("Error while setting SUPL_HOST server:%s",
                                 serverUrl.c_str());
                    }
                }
                if ((moServerUrlLen != 0) && (oldMoServerUrl.compare(moServerUrl) != 0)) {
                    LocationError locErr =
                            adapter.mLocApi->setServerSync(moServerUrl.c_str(),
                                                           moServerUrlLen,
                                                           LOC_AGPS_MO_SUPL_SERVER);
                    if (locErr != LOCATION_ERROR_SUCCESS) {
                        LOC_LOGe("Error while setting MO SUPL_HOST server:%s",
                                 moServerUrl.c_str());
=======
                            adapter.mLocApi->setServerSync(serverUrl.c_str(), serverUrlLen);
                    if (locErr != LOCATION_ERROR_SUCCESS) {
                        LOC_LOGE("%s]:Error while setting SUPL_HOST server:%s",
                                 __func__, serverUrl.c_str());
>>>>>>> 395c8110
                    }
                }

                adapter.mLocApi->setSensorControlConfigSync(sapConf.SENSOR_USAGE,
                                        sapConf.SENSOR_PROVIDER);
                adapter.mLocApi->setLPPeProtocolCpSync(
                    adapter.mLocApi->convertLppeCp(gpsConf.LPPE_CP_TECHNOLOGY));
                adapter.mLocApi->setLPPeProtocolUpSync(
                    adapter.mLocApi->convertLppeUp(gpsConf.LPPE_UP_TECHNOLOGY));

                // set nmea mask type
                uint32_t mask = 0;
                if (NMEA_PROVIDER_MP == gpsConf.NMEA_PROVIDER) {
                    mask |= LOC_NMEA_ALL_GENERAL_SUPPORTED_MASK;
                }
                if (ContextBase::isFeatureSupported(LOC_SUPPORTED_FEATURE_DEBUG_NMEA_V02)) {
                    mask |= LOC_NMEA_MASK_DEBUG_V02;
                }

                if (mask != 0) {
                    adapter.mLocApi->setNMEATypesSync(mask);
                }

                adapter.mLocApi->setXtraVersionCheckSync(gpsConf.XTRA_VERSION_CHECK);
                if (sapConf.GYRO_BIAS_RANDOM_WALK_VALID ||
                    sapConf.ACCEL_RANDOM_WALK_SPECTRAL_DENSITY_VALID ||
                    sapConf.ANGLE_RANDOM_WALK_SPECTRAL_DENSITY_VALID ||
                    sapConf.RATE_RANDOM_WALK_SPECTRAL_DENSITY_VALID ||
                    sapConf.VELOCITY_RANDOM_WALK_SPECTRAL_DENSITY_VALID ) {
                    adapter.mLocApi->setSensorPropertiesSync(
                        sapConf.GYRO_BIAS_RANDOM_WALK_VALID,
                        sapConf.GYRO_BIAS_RANDOM_WALK,
                        sapConf.ACCEL_RANDOM_WALK_SPECTRAL_DENSITY_VALID,
                        sapConf.ACCEL_RANDOM_WALK_SPECTRAL_DENSITY,
                        sapConf.ANGLE_RANDOM_WALK_SPECTRAL_DENSITY_VALID,
                        sapConf.ANGLE_RANDOM_WALK_SPECTRAL_DENSITY,
                        sapConf.RATE_RANDOM_WALK_SPECTRAL_DENSITY_VALID,
                        sapConf.RATE_RANDOM_WALK_SPECTRAL_DENSITY,
                        sapConf.VELOCITY_RANDOM_WALK_SPECTRAL_DENSITY_VALID,
                        sapConf.VELOCITY_RANDOM_WALK_SPECTRAL_DENSITY);
                }
                adapter.mLocApi->setSensorPerfControlConfigSync(
                    sapConf.SENSOR_CONTROL_MODE,
                    sapConf.SENSOR_ACCEL_SAMPLES_PER_BATCH,
                    sapConf.SENSOR_ACCEL_BATCHES_PER_SEC,
                    sapConf.SENSOR_GYRO_SAMPLES_PER_BATCH,
                    sapConf.SENSOR_GYRO_BATCHES_PER_SEC,
                    sapConf.SENSOR_ACCEL_SAMPLES_PER_BATCH_HIGH,
                    sapConf.SENSOR_ACCEL_BATCHES_PER_SEC_HIGH,
                    sapConf.SENSOR_GYRO_SAMPLES_PER_BATCH_HIGH,
                    sapConf.SENSOR_GYRO_BATCHES_PER_SEC_HIGH,
                    sapConf.SENSOR_ALGORITHM_CONFIG_MASK);
            } ));
        }
    };

    sendMsg(new MsgSetConfig(*this, *mLocApi));
}

uint32_t*
GnssAdapter::gnssUpdateConfigCommand(GnssConfig config)
{
    // count the number of bits set
    GnssConfigFlagsMask flagsCopy = config.flags;
    size_t count = 0;
    while (flagsCopy > 0) {
        if (flagsCopy & 1) {
            count++;
        }
        flagsCopy >>= 1;
    }
    std::string idsString = "[";
    uint32_t* ids = NULL;
    if (count > 0) {
        ids = new uint32_t[count];
        if (ids == nullptr) {
            LOC_LOGE("%s] new allocation failed, fatal error.", __func__);
            return nullptr;
        }
        for (size_t i=0; i < count; ++i) {
            ids[i] = generateSessionId();
            IF_LOC_LOGD {
                idsString += std::to_string(ids[i]) + " ";
            }
        }
    }
    idsString += "]";

    LOC_LOGD("%s]: ids %s flags 0x%X", __func__, idsString.c_str(), config.flags);

    struct MsgGnssUpdateConfig : public LocMsg {
        GnssAdapter& mAdapter;
        LocApiBase& mApi;
        GnssConfig mConfig;
        size_t mCount;
        uint32_t* mIds;
        inline MsgGnssUpdateConfig(GnssAdapter& adapter,
                                   LocApiBase& api,
                                   GnssConfig config,
                                   uint32_t* ids,
                                   size_t count) :
            LocMsg(),
            mAdapter(adapter),
            mApi(api),
            mConfig(config),
            mCount(count),
            mIds(ids) {}
        inline virtual ~MsgGnssUpdateConfig()
        {
            delete [] mIds;
        }

        inline virtual void proc() const {

            GnssAdapter& adapter = mAdapter;
            size_t countOfConfigs = mCount;
            GnssConfig gnssConfigRequested = mConfig;
            GnssConfig gnssConfigNeedEngineUpdate = mConfig;
            std::string oldServerUrl = mAdapter.getServerUrl();
<<<<<<< HEAD

            std::vector<uint32_t> sessionIds;
            sessionIds.assign(mIds, mIds + mCount);
            std::vector<LocationError> errs(mCount, LOCATION_ERROR_SUCCESS);
            int index = 0;

            if (gnssConfigRequested.flags & GNSS_CONFIG_FLAGS_GPS_LOCK_VALID_BIT) {
                uint32_t newGpsLock = mAdapter.convertGpsLock(gnssConfigRequested.gpsLock);
                ContextBase::mGps_conf.GPS_LOCK = newGpsLock;
                if (0 == ContextBase::mGps_conf.GPS_LOCK) {
                    ContextBase::mGps_conf.GPS_LOCK = 3;
                }
=======

            std::vector<uint32_t> sessionIds;
            sessionIds.assign(mIds, mIds + mCount);
            std::vector<LocationError> errs(mCount, LOCATION_ERROR_SUCCESS);
            int index = 0;

            if (gnssConfigRequested.flags & GNSS_CONFIG_FLAGS_GPS_LOCK_VALID_BIT) {
                index++;
                uint32_t newGpsLock = mAdapter.convertGpsLock(gnssConfigRequested.gpsLock);
                ContextBase::mGps_conf.GPS_LOCK = newGpsLock;
>>>>>>> 395c8110
                if (0 != mAdapter.getPowerVoteId()) {
                    gnssConfigNeedEngineUpdate.flags &= ~(GNSS_CONFIG_FLAGS_GPS_LOCK_VALID_BIT);
                }
                index++;
            }
            if (gnssConfigRequested.flags & GNSS_CONFIG_FLAGS_SUPL_VERSION_VALID_BIT) {
<<<<<<< HEAD
=======
                index++;
>>>>>>> 395c8110
                uint32_t newSuplVersion =
                        mAdapter.convertSuplVersion(gnssConfigRequested.suplVersion);
                if (newSuplVersion != ContextBase::mGps_conf.SUPL_VER &&
                    ContextBase::mGps_conf.AGPS_CONFIG_INJECT) {
                    ContextBase::mGps_conf.SUPL_VER = newSuplVersion;
                } else {
                    gnssConfigNeedEngineUpdate.flags &= ~(GNSS_CONFIG_FLAGS_SUPL_VERSION_VALID_BIT);
                }
                index++;
            }
            if (gnssConfigRequested.flags & GNSS_CONFIG_FLAGS_SET_ASSISTANCE_DATA_VALID_BIT) {
<<<<<<< HEAD
                if (GNSS_ASSISTANCE_TYPE_SUPL == mConfig.assistanceServer.type) {
                    mAdapter.setSuplHostServer(mConfig.assistanceServer.hostName,
                                                     mConfig.assistanceServer.port,
                                                     LOC_AGPS_SUPL_SERVER);
                } else {
=======
                index++;
                if (GNSS_ASSISTANCE_TYPE_SUPL == mConfig.assistanceServer.type) {
                    mAdapter.setSuplHostServer(mConfig.assistanceServer.hostName,
                            mConfig.assistanceServer.port);
                } else if (GNSS_ASSISTANCE_TYPE_C2K != mConfig.assistanceServer.type) {
>>>>>>> 395c8110
                    LOC_LOGE("%s]: Not a valid gnss assistance type %u",
                            __func__, mConfig.assistanceServer.type);
                    errs.at(index) = LOCATION_ERROR_INVALID_PARAMETER;
                    gnssConfigNeedEngineUpdate.flags &=
                            ~(GNSS_CONFIG_FLAGS_SET_ASSISTANCE_DATA_VALID_BIT);
                }
                index++;
            }
            if (gnssConfigRequested.flags & GNSS_CONFIG_FLAGS_LPP_PROFILE_VALID_BIT) {
<<<<<<< HEAD
=======
                index++;
>>>>>>> 395c8110
                uint32_t newLppProfile = mAdapter.convertLppProfile(gnssConfigRequested.lppProfile);
                if (newLppProfile != ContextBase::mGps_conf.LPP_PROFILE &&
                    ContextBase::mGps_conf.AGPS_CONFIG_INJECT) {
                    ContextBase::mGps_conf.LPP_PROFILE = newLppProfile;
                } else {
                    gnssConfigNeedEngineUpdate.flags &= ~(GNSS_CONFIG_FLAGS_LPP_PROFILE_VALID_BIT);
                }
                index++;
            }
            if (gnssConfigRequested.flags & GNSS_CONFIG_FLAGS_LPPE_CONTROL_PLANE_VALID_BIT) {
<<<<<<< HEAD
=======
                index++;
>>>>>>> 395c8110
                uint32_t newLppeControlPlaneMask =
                    mAdapter.convertLppeCp(gnssConfigRequested.lppeControlPlaneMask);
                if (newLppeControlPlaneMask != ContextBase::mGps_conf.LPPE_CP_TECHNOLOGY) {
                    ContextBase::mGps_conf.LPPE_CP_TECHNOLOGY = newLppeControlPlaneMask;
                } else {
                    gnssConfigNeedEngineUpdate.flags &=
                            ~(GNSS_CONFIG_FLAGS_LPPE_CONTROL_PLANE_VALID_BIT);
                }
                index++;
            }
            if (gnssConfigRequested.flags & GNSS_CONFIG_FLAGS_LPPE_USER_PLANE_VALID_BIT) {
<<<<<<< HEAD
=======
                index++;
>>>>>>> 395c8110
                uint32_t newLppeUserPlaneMask =
                    mAdapter.convertLppeUp(gnssConfigRequested.lppeUserPlaneMask);
                if (newLppeUserPlaneMask != ContextBase::mGps_conf.LPPE_UP_TECHNOLOGY) {
                    ContextBase::mGps_conf.LPPE_UP_TECHNOLOGY = newLppeUserPlaneMask;
                } else {
                    gnssConfigNeedEngineUpdate.flags &=
                            ~(GNSS_CONFIG_FLAGS_LPPE_USER_PLANE_VALID_BIT);
                }
                index++;
            }
            if (gnssConfigRequested.flags &
                    GNSS_CONFIG_FLAGS_AGLONASS_POSITION_PROTOCOL_VALID_BIT) {
<<<<<<< HEAD
=======
                index++;
>>>>>>> 395c8110
                uint32_t newAGloProtMask =
                    mAdapter.convertAGloProt(gnssConfigRequested.aGlonassPositionProtocolMask);
                if (newAGloProtMask != ContextBase::mGps_conf.A_GLONASS_POS_PROTOCOL_SELECT &&
                    ContextBase::mGps_conf.AGPS_CONFIG_INJECT) {
                    ContextBase::mGps_conf.A_GLONASS_POS_PROTOCOL_SELECT = newAGloProtMask;
                } else {
                    gnssConfigNeedEngineUpdate.flags &=
                            ~(GNSS_CONFIG_FLAGS_AGLONASS_POSITION_PROTOCOL_VALID_BIT);
<<<<<<< HEAD
                }
                index++;
             }
             if (gnssConfigRequested.flags & GNSS_CONFIG_FLAGS_EM_PDN_FOR_EM_SUPL_VALID_BIT) {
                uint32_t newEP4ES = mAdapter.convertEP4ES(
                        gnssConfigRequested.emergencyPdnForEmergencySupl);
                if (newEP4ES != ContextBase::mGps_conf.USE_EMERGENCY_PDN_FOR_EMERGENCY_SUPL) {
                    ContextBase::mGps_conf.USE_EMERGENCY_PDN_FOR_EMERGENCY_SUPL = newEP4ES;
                }
                index++;
             }
             if (gnssConfigRequested.flags & GNSS_CONFIG_FLAGS_SUPL_EM_SERVICES_BIT) {
                uint32_t newSuplEs = mAdapter.convertSuplEs(
                        gnssConfigRequested.suplEmergencyServices);
                if (newSuplEs != ContextBase::mGps_conf.SUPL_ES) {
                    ContextBase::mGps_conf.SUPL_ES = newSuplEs;
                }
                index++;
             }
             if (gnssConfigRequested.flags & GNSS_CONFIG_FLAGS_SUPL_MODE_BIT) {
                uint32_t newSuplMode = mAdapter.convertSuplMode(gnssConfigRequested.suplModeMask);
                if (newSuplMode != ContextBase::mGps_conf.SUPL_MODE) {
                    ContextBase::mGps_conf.SUPL_MODE = newSuplMode;
                    mAdapter.broadcastCapabilities(mAdapter.getCapabilities());
                }
                index++;
            }

            LocApiCollectiveResponse *configCollectiveResponse = new LocApiCollectiveResponse(
                    *adapter.getContext(),
                    [&adapter, sessionIds, countOfConfigs] (std::vector<LocationError> errs) {

                    std::vector<uint32_t> ids(sessionIds);
                    adapter.reportResponse(countOfConfigs, errs.data(), ids.data());
            });

            mApi.sendMsg(new LocApiMsg(
                    [&adapter, gnssConfigRequested, gnssConfigNeedEngineUpdate,
                    countOfConfigs, configCollectiveResponse, errs, oldServerUrl] () {

                size_t index = 0;
                LocationError err = LOCATION_ERROR_SUCCESS;
                std::vector<LocationError> errsList(errs);

                std::string serverUrl = adapter.getServerUrl();
                int serverUrlLen = serverUrl.length();

                if (gnssConfigRequested.flags & GNSS_CONFIG_FLAGS_GPS_LOCK_VALID_BIT) {
                    if (gnssConfigNeedEngineUpdate.flags & GNSS_CONFIG_FLAGS_GPS_LOCK_VALID_BIT) {
                        err = adapter.mLocApi->setGpsLockSync(gnssConfigRequested.gpsLock);
                        if (index < countOfConfigs) {
                            errsList[index] = err;
                        }
                    }
                    index++;
                }
                if (gnssConfigRequested.flags &
                        GNSS_CONFIG_FLAGS_SET_ASSISTANCE_DATA_VALID_BIT) {
                    if (gnssConfigNeedEngineUpdate.flags &
                            GNSS_CONFIG_FLAGS_SET_ASSISTANCE_DATA_VALID_BIT) {
                        if (gnssConfigNeedEngineUpdate.assistanceServer.type ==
                                GNSS_ASSISTANCE_TYPE_SUPL) {
                            if ((serverUrlLen != 0) && (oldServerUrl.compare(serverUrl) !=0)) {
                                err = adapter.mLocApi->setServerSync(
                                        serverUrl.c_str(), serverUrlLen, LOC_AGPS_SUPL_SERVER);
                                if (index < countOfConfigs) {
                                    errsList[index] = err;
                                }
                            }
                        } else if (gnssConfigNeedEngineUpdate.assistanceServer.type ==
                                GNSS_ASSISTANCE_TYPE_C2K) {
                                struct in_addr addr;
                                struct hostent* hp;
                                bool resolveAddrSuccess = true;

                                hp = gethostbyname(
                                        gnssConfigNeedEngineUpdate.assistanceServer.hostName);
                                if (hp != NULL) { /* DNS OK */
                                    memcpy(&addr, hp->h_addr_list[0], hp->h_length);
                                } else {
                                    /* Try IP representation */
                                    if (inet_aton(
                                            gnssConfigNeedEngineUpdate.assistanceServer.hostName,
                                            &addr) == 0) {
                                        /* IP not valid */
                                        LOC_LOGE("%s]: hostname '%s' cannot be resolved ",
                                                __func__,
                                                gnssConfigNeedEngineUpdate.assistanceServer.hostName);
                                        if (index < countOfConfigs) {
                                            errsList[index] = LOCATION_ERROR_INVALID_PARAMETER;
                                        }
                                    } else {
                                        resolveAddrSuccess = false;
                                    }
                                }

                                if (resolveAddrSuccess) {
                                    unsigned int ip = htonl(addr.s_addr);
                                    err = adapter.mLocApi->setServerSync(ip,
                                            gnssConfigNeedEngineUpdate.assistanceServer.port,
                                            LOC_AGPS_CDMA_PDE_SERVER);
                                    if (index < countOfConfigs) {
                                        errsList[index] = err;
                                    }
                                }
                        }
                    }
                    index++;
                }
                if (gnssConfigRequested.flags & GNSS_CONFIG_FLAGS_SUPL_VERSION_VALID_BIT) {
                    if (gnssConfigNeedEngineUpdate.flags &
                            GNSS_CONFIG_FLAGS_SUPL_VERSION_VALID_BIT) {
                        err = adapter.mLocApi->setSUPLVersionSync(gnssConfigRequested.suplVersion);
                        if (index < countOfConfigs) {
                            errsList[index] = err;
                        }
                    }
                    index++;
                }
                if (gnssConfigRequested.flags & GNSS_CONFIG_FLAGS_LPP_PROFILE_VALID_BIT) {
                    if (gnssConfigNeedEngineUpdate.flags &
                            GNSS_CONFIG_FLAGS_LPP_PROFILE_VALID_BIT) {
                        err = adapter.mLocApi->setLPPConfigSync(gnssConfigRequested.lppProfile);
                        if (index < countOfConfigs) {
                            errsList[index] = err;
                        }
                    }
                    index++;
                }
                if (gnssConfigRequested.flags & GNSS_CONFIG_FLAGS_LPPE_CONTROL_PLANE_VALID_BIT) {
                    if (gnssConfigNeedEngineUpdate.flags &
                            GNSS_CONFIG_FLAGS_LPPE_CONTROL_PLANE_VALID_BIT) {
                        err = adapter.mLocApi->setLPPeProtocolCpSync(
                                gnssConfigRequested.lppeControlPlaneMask);
                        if (index < countOfConfigs) {
                            errsList[index] = err;
                        }
                    }
                    index++;
                }
                if (gnssConfigRequested.flags & GNSS_CONFIG_FLAGS_LPPE_USER_PLANE_VALID_BIT) {
                    if (gnssConfigNeedEngineUpdate.flags &
                            GNSS_CONFIG_FLAGS_LPPE_USER_PLANE_VALID_BIT) {
                        err = adapter.mLocApi->setLPPeProtocolUpSync(
                                gnssConfigRequested.lppeUserPlaneMask);
                        if (index < countOfConfigs) {
                            errsList[index] = err;
                        }
                    }
                    index++;
                }
                if (gnssConfigRequested.flags &
                        GNSS_CONFIG_FLAGS_AGLONASS_POSITION_PROTOCOL_VALID_BIT) {
                    if (gnssConfigNeedEngineUpdate.flags &
                            GNSS_CONFIG_FLAGS_AGLONASS_POSITION_PROTOCOL_VALID_BIT) {
                        err = adapter.mLocApi->setAGLONASSProtocolSync(
                                gnssConfigRequested.aGlonassPositionProtocolMask);
                        if (index < countOfConfigs) {
                            errsList[index] = err;
                        }
                    }
                    index++;
                }
                if (gnssConfigRequested.flags & GNSS_CONFIG_FLAGS_BLACKLISTED_SV_IDS_BIT) {
                    // Check if feature is supported
                    if (!ContextBase::isFeatureSupported(
                            LOC_SUPPORTED_FEATURE_CONSTELLATION_ENABLEMENT_V02)) {
                        LOC_LOGe("Feature constellation enablement not supported.");
                        err = LOCATION_ERROR_NOT_SUPPORTED;
                    } else {
                        // Send the SV ID Config to Modem
                        err = adapter.gnssSvIdConfigUpdateSync(gnssConfigRequested.blacklistedSvIds);
                        if (LOCATION_ERROR_SUCCESS != err) {
                            LOC_LOGe("Failed to send config to modem, err %d", err);
                        }
                    }
                    if (index < countOfConfigs) {
                        errsList[index] = err;
                    }
                    index++;
                }
                configCollectiveResponse->returnToSender(errsList);
            }));
        }
    };

    if (NULL != ids) {
        sendMsg(new MsgGnssUpdateConfig(*this, *mLocApi, config, ids, count));
    } else {
        LOC_LOGE("%s]: No GNSS config items to update", __func__);
    }

    return ids;
}

void
GnssAdapter::gnssSvIdConfigUpdate(const std::vector<GnssSvIdSource>& blacklistedSvIds)
{
    // Clear the existing config
    memset(&mGnssSvIdConfig, 0, sizeof(GnssSvIdConfig));

    // Convert the sv id lists to masks
    bool convertSuccess = convertToGnssSvIdConfig(blacklistedSvIds, mGnssSvIdConfig);

    // Now send to Modem if conversion successful
    if (convertSuccess) {
        gnssSvIdConfigUpdate();
    } else {
        LOC_LOGe("convertToGnssSvIdConfig failed");
    }
}

void
GnssAdapter::gnssSvIdConfigUpdate()
{
    LOC_LOGd("blacklist bds 0x%" PRIx64 ", glo 0x%" PRIx64
            ", qzss 0x%" PRIx64 ", gal 0x%" PRIx64,
            mGnssSvIdConfig.bdsBlacklistSvMask, mGnssSvIdConfig.gloBlacklistSvMask,
            mGnssSvIdConfig.qzssBlacklistSvMask, mGnssSvIdConfig.galBlacklistSvMask);

    // Now set required blacklisted SVs
    mLocApi->setBlacklistSv(mGnssSvIdConfig);
}

LocationError
GnssAdapter::gnssSvIdConfigUpdateSync(const std::vector<GnssSvIdSource>& blacklistedSvIds)
{
    // Clear the existing config
    memset(&mGnssSvIdConfig, 0, sizeof(GnssSvIdConfig));

    // Convert the sv id lists to masks
    convertToGnssSvIdConfig(blacklistedSvIds, mGnssSvIdConfig);

    // Now send to Modem
    return gnssSvIdConfigUpdateSync();
}

LocationError
GnssAdapter::gnssSvIdConfigUpdateSync()
{
    LOC_LOGd("blacklist bds 0x%" PRIx64 ", glo 0x%" PRIx64
            ", qzss 0x%" PRIx64 ", gal 0x%" PRIx64,
            mGnssSvIdConfig.bdsBlacklistSvMask, mGnssSvIdConfig.gloBlacklistSvMask,
            mGnssSvIdConfig.qzssBlacklistSvMask, mGnssSvIdConfig.galBlacklistSvMask);

    // Now set required blacklisted SVs
    return mLocApi->setBlacklistSvSync(mGnssSvIdConfig);
}

uint32_t*
GnssAdapter::gnssGetConfigCommand(GnssConfigFlagsMask configMask) {

    // count the number of bits set
    GnssConfigFlagsMask flagsCopy = configMask;
    size_t count = 0;
    while (flagsCopy > 0) {
        if (flagsCopy & 1) {
            count++;
        }
        flagsCopy >>= 1;
    }
    std::string idsString = "[";
    uint32_t* ids = NULL;
    if (count > 0) {
        ids = new uint32_t[count];
        if (nullptr == ids) {
            LOC_LOGe("new allocation failed, fatal error.");
            return nullptr;
        }
        for (size_t i=0; i < count; ++i) {
            ids[i] = generateSessionId();
            IF_LOC_LOGD {
                idsString += std::to_string(ids[i]) + " ";
            }
        }
    }
    idsString += "]";

    LOC_LOGd("ids %s flags 0x%X", idsString.c_str(), configMask);

    struct MsgGnssGetConfig : public LocMsg {
        GnssAdapter& mAdapter;
        LocApiBase& mApi;
        GnssConfigFlagsMask mConfigMask;
        uint32_t* mIds;
        size_t mCount;
        inline MsgGnssGetConfig(GnssAdapter& adapter,
                                LocApiBase& api,
                                GnssConfigFlagsMask configMask,
                                uint32_t* ids,
                                size_t count) :
            LocMsg(),
            mAdapter(adapter),
            mApi(api),
            mConfigMask(configMask),
            mIds(ids),
            mCount(count) {}
        inline virtual ~MsgGnssGetConfig()
        {
            delete[] mIds;
        }
        inline virtual void proc() const {

            LocationError* errs = new LocationError[mCount];
            LocationError err = LOCATION_ERROR_SUCCESS;
            uint32_t index = 0;

            if (nullptr == errs) {
                LOC_LOGE("%s] new allocation failed, fatal error.", __func__);
                return;
            }

            if (mConfigMask & GNSS_CONFIG_FLAGS_GPS_LOCK_VALID_BIT) {
                if (index < mCount) {
                    errs[index++] = LOCATION_ERROR_NOT_SUPPORTED;
                }
            }
            if (mConfigMask & GNSS_CONFIG_FLAGS_SUPL_VERSION_VALID_BIT) {
                if (index < mCount) {
                    errs[index++] = LOCATION_ERROR_NOT_SUPPORTED;
                }
            }
            if (mConfigMask & GNSS_CONFIG_FLAGS_SET_ASSISTANCE_DATA_VALID_BIT) {
                if (index < mCount) {
                    errs[index++] = LOCATION_ERROR_NOT_SUPPORTED;
                }
            }
            if (mConfigMask & GNSS_CONFIG_FLAGS_LPP_PROFILE_VALID_BIT) {
                if (index < mCount) {
                    errs[index++] = LOCATION_ERROR_NOT_SUPPORTED;
                }
            }
            if (mConfigMask & GNSS_CONFIG_FLAGS_LPPE_CONTROL_PLANE_VALID_BIT) {
                if (index < mCount) {
                    errs[index++] = LOCATION_ERROR_NOT_SUPPORTED;
                }
            }
            if (mConfigMask & GNSS_CONFIG_FLAGS_LPPE_USER_PLANE_VALID_BIT) {
                if (index < mCount) {
                    errs[index++] = LOCATION_ERROR_NOT_SUPPORTED;
                }
            }
            if (mConfigMask & GNSS_CONFIG_FLAGS_AGLONASS_POSITION_PROTOCOL_VALID_BIT) {
                if (index < mCount) {
                    errs[index++] = LOCATION_ERROR_NOT_SUPPORTED;
                }
            }
            if (mConfigMask & GNSS_CONFIG_FLAGS_EM_PDN_FOR_EM_SUPL_VALID_BIT) {
                if (index < mCount) {
                    errs[index++] = LOCATION_ERROR_NOT_SUPPORTED;
                }
            }
            if (mConfigMask & GNSS_CONFIG_FLAGS_SUPL_EM_SERVICES_BIT) {
                if (index < mCount) {
                    errs[index++] = LOCATION_ERROR_NOT_SUPPORTED;
                }
            }
            if (mConfigMask & GNSS_CONFIG_FLAGS_SUPL_MODE_BIT) {
                err = LOCATION_ERROR_NOT_SUPPORTED;
                if (index < mCount) {
                    errs[index++] = LOCATION_ERROR_NOT_SUPPORTED;
                }
            }
            if (mConfigMask & GNSS_CONFIG_FLAGS_BLACKLISTED_SV_IDS_BIT) {
                // Check if feature is supported
                if (!ContextBase::isFeatureSupported(
                        LOC_SUPPORTED_FEATURE_CONSTELLATION_ENABLEMENT_V02)) {
                    LOC_LOGe("Feature not supported.");
                    err = LOCATION_ERROR_NOT_SUPPORTED;
                } else {
                    // Send request to Modem to fetch the config
                    mApi.getBlacklistSv();
                    err = LOCATION_ERROR_SUCCESS;
                }
                if (index < mCount) {
                    errs[index++] = err;
                }
=======
                }
             }
             if (gnssConfigRequested.flags & GNSS_CONFIG_FLAGS_EM_PDN_FOR_EM_SUPL_VALID_BIT) {
                index++;
                uint32_t newEP4ES = mAdapter.convertEP4ES(
                        gnssConfigRequested.emergencyPdnForEmergencySupl);
                if (newEP4ES != ContextBase::mGps_conf.USE_EMERGENCY_PDN_FOR_EMERGENCY_SUPL) {
                    ContextBase::mGps_conf.USE_EMERGENCY_PDN_FOR_EMERGENCY_SUPL = newEP4ES;
                }
             }
             if (gnssConfigRequested.flags & GNSS_CONFIG_FLAGS_SUPL_EM_SERVICES_BIT) {
                index++;
                uint32_t newSuplEs = mAdapter.convertSuplEs(
                        gnssConfigRequested.suplEmergencyServices);
                if (newSuplEs != ContextBase::mGps_conf.SUPL_ES) {
                    ContextBase::mGps_conf.SUPL_ES = newSuplEs;
                }
             }
             if (gnssConfigRequested.flags & GNSS_CONFIG_FLAGS_SUPL_MODE_BIT) {
                index++;
                uint32_t newSuplMode = mAdapter.convertSuplMode(gnssConfigRequested.suplModeMask);
                if (newSuplMode != ContextBase::mGps_conf.SUPL_MODE) {
                    ContextBase::mGps_conf.SUPL_MODE = newSuplMode;
                    mAdapter.getUlpProxy()->setCapabilities(
                        ContextBase::getCarrierCapabilities());
                    mAdapter.broadcastCapabilities(mAdapter.getCapabilities());
                }
>>>>>>> 395c8110
            }

            LocApiCollectiveResponse *configCollectiveResponse = new LocApiCollectiveResponse(
                    *adapter.getContext(),
                    [&adapter, sessionIds, countOfConfigs] (std::vector<LocationError> errs) {

                    std::vector<uint32_t> ids(sessionIds);
                    adapter.reportResponse(countOfConfigs, errs.data(), ids.data());
            });

            mApi.sendMsg(new LocApiMsg(
                    [&adapter, gnssConfigRequested, gnssConfigNeedEngineUpdate,
                    countOfConfigs, configCollectiveResponse, errs, oldServerUrl] () {

                size_t index = 0;
                LocationError err = LOCATION_ERROR_SUCCESS;
                std::vector<LocationError> errsList(errs);

                std::string serverUrl = adapter.getServerUrl();
                int serverUrlLen = serverUrl.length();

                if (gnssConfigRequested.flags & GNSS_CONFIG_FLAGS_GPS_LOCK_VALID_BIT) {
                    if (gnssConfigNeedEngineUpdate.flags & GNSS_CONFIG_FLAGS_GPS_LOCK_VALID_BIT) {
                        err = adapter.mLocApi->setGpsLockSync(gnssConfigRequested.gpsLock);
                        if (index < countOfConfigs) {
                            errsList[index] = err;
                        }
                    }
                }
                if (gnssConfigRequested.flags &
                        GNSS_CONFIG_FLAGS_SET_ASSISTANCE_DATA_VALID_BIT) {
                    index++;
                    if (gnssConfigNeedEngineUpdate.flags &
                            GNSS_CONFIG_FLAGS_SET_ASSISTANCE_DATA_VALID_BIT) {
                        if (gnssConfigNeedEngineUpdate.assistanceServer.type ==
                                GNSS_ASSISTANCE_TYPE_SUPL) {
                            if ((serverUrlLen != 0) && (oldServerUrl.compare(serverUrl) !=0)) {
                                err = adapter.mLocApi->setServerSync(
                                        serverUrl.c_str(), serverUrlLen);
                                errsList[index] = err;
                            }
                        } else if (gnssConfigNeedEngineUpdate.assistanceServer.type ==
                                GNSS_ASSISTANCE_TYPE_C2K) {
                                struct in_addr addr;
                                struct hostent* hp;
                                bool resolveAddrSuccess = true;

                                hp = gethostbyname(
                                        gnssConfigNeedEngineUpdate.assistanceServer.hostName);
                                if (hp != NULL) { /* DNS OK */
                                    memcpy(&addr, hp->h_addr_list[0], hp->h_length);
                                } else {
                                    /* Try IP representation */
                                    if (inet_aton(
                                            gnssConfigNeedEngineUpdate.assistanceServer.hostName,
                                            &addr) == 0) {
                                        /* IP not valid */
                                        LOC_LOGE("%s]: hostname '%s' cannot be resolved ",
                                                __func__,
                                                gnssConfigNeedEngineUpdate.assistanceServer.hostName);
                                        errsList[index] = LOCATION_ERROR_INVALID_PARAMETER;
                                    } else {
                                        resolveAddrSuccess = false;
                                    }
                                }

                                if (resolveAddrSuccess) {
                                    unsigned int ip = htonl(addr.s_addr);
                                    err = adapter.mLocApi->setServerSync(ip,
                                            gnssConfigNeedEngineUpdate.assistanceServer.port,
                                            LOC_AGPS_CDMA_PDE_SERVER);
                                    errsList[index] = err;
                                }
                        }
                    }
                }
                if (gnssConfigRequested.flags & GNSS_CONFIG_FLAGS_SUPL_VERSION_VALID_BIT) {
                    index++;
                    if (gnssConfigNeedEngineUpdate.flags &
                            GNSS_CONFIG_FLAGS_SUPL_VERSION_VALID_BIT) {
                        err = adapter.mLocApi->setSUPLVersionSync(gnssConfigRequested.suplVersion);
                        if (index < countOfConfigs) {
                            errsList[index] = err;
                        }
                    }
                }
                if (gnssConfigRequested.flags & GNSS_CONFIG_FLAGS_LPP_PROFILE_VALID_BIT) {
                    index++;
                    if (gnssConfigNeedEngineUpdate.flags &
                            GNSS_CONFIG_FLAGS_LPP_PROFILE_VALID_BIT) {
                        err = adapter.mLocApi->setLPPConfigSync(gnssConfigRequested.lppProfile);
                        if (index < countOfConfigs) {
                            errsList[index] = err;
                        }
                    }
                }
                if (gnssConfigRequested.flags & GNSS_CONFIG_FLAGS_LPPE_CONTROL_PLANE_VALID_BIT) {
                    index++;
                    if (gnssConfigNeedEngineUpdate.flags &
                            GNSS_CONFIG_FLAGS_LPPE_CONTROL_PLANE_VALID_BIT) {
                        err = adapter.mLocApi->setLPPeProtocolCpSync(
                                gnssConfigRequested.lppeControlPlaneMask);
                        if (index < countOfConfigs) {
                            errsList[index] = err;
                        }
                    }
                }
                if (gnssConfigRequested.flags & GNSS_CONFIG_FLAGS_LPPE_USER_PLANE_VALID_BIT) {
                    index++;
                    if (gnssConfigNeedEngineUpdate.flags &
                            GNSS_CONFIG_FLAGS_LPPE_USER_PLANE_VALID_BIT) {
                        err = adapter.mLocApi->setLPPeProtocolUpSync(
                                gnssConfigRequested.lppeUserPlaneMask);
                        if (index < countOfConfigs) {
                            errsList[index] = err;
                        }
                    }
                }
                if (gnssConfigRequested.flags &
                        GNSS_CONFIG_FLAGS_AGLONASS_POSITION_PROTOCOL_VALID_BIT) {
                    index++;
                    if (gnssConfigNeedEngineUpdate.flags &
                            GNSS_CONFIG_FLAGS_AGLONASS_POSITION_PROTOCOL_VALID_BIT) {
                        err = adapter.mLocApi->setAGLONASSProtocolSync(
                                gnssConfigRequested.aGlonassPositionProtocolMask);
                        if (index < countOfConfigs) {
                            errsList[index] = err;
                        }
                    }
                }
                configCollectiveResponse->returnToSender(errsList);
            }));
        }
    };

    if (NULL != ids) {
        sendMsg(new MsgGnssGetConfig(*this, *mLocApi, configMask, ids, count));
    } else {
        LOC_LOGe("No GNSS config items to Get");
    }

    return ids;
}

<<<<<<< HEAD
bool
GnssAdapter::convertToGnssSvIdConfig(
        const std::vector<GnssSvIdSource>& blacklistedSvIds, GnssSvIdConfig& config)
{
    bool retVal = false;
    config.size = sizeof(GnssSvIdConfig);

    // Empty vector => Clear any previous blacklisted SVs
    if (0 == blacklistedSvIds.size()) {
        config.gloBlacklistSvMask = 0;
        config.bdsBlacklistSvMask = 0;
        config.qzssBlacklistSvMask = 0;
        config.galBlacklistSvMask = 0;
        retVal = true;
    } else {
        // Parse the vector and convert SV IDs to mask values
        for (GnssSvIdSource source : blacklistedSvIds) {
            uint64_t* svMaskPtr = NULL;
            GnssSvId initialSvId = 0;
            switch(source.constellation) {
            case GNSS_SV_TYPE_GLONASS:
                svMaskPtr = &config.gloBlacklistSvMask;
                initialSvId = GNSS_SV_CONFIG_GLO_INITIAL_SV_ID;
                break;
            case GNSS_SV_TYPE_BEIDOU:
                svMaskPtr = &config.bdsBlacklistSvMask;
                initialSvId = GNSS_SV_CONFIG_BDS_INITIAL_SV_ID;
                break;
            case GNSS_SV_TYPE_QZSS:
                svMaskPtr = &config.qzssBlacklistSvMask;
                initialSvId = GNSS_SV_CONFIG_QZSS_INITIAL_SV_ID;
                break;
            case GNSS_SV_TYPE_GALILEO:
                svMaskPtr = &config.galBlacklistSvMask;
                initialSvId = GNSS_SV_CONFIG_GAL_INITIAL_SV_ID;
                break;
            default:
                break;
            }

            if (NULL == svMaskPtr) {
                LOC_LOGe("Invalid constellation %d", source.constellation);
            } else {
                // SV ID 0 = All SV IDs
                if (0 == source.svId) {
                    *svMaskPtr = GNSS_SV_CONFIG_ALL_BITS_ENABLED_MASK;
                } else if (source.svId < initialSvId || source.svId >= initialSvId + 64) {
                    LOC_LOGe("Invalid sv id %d for sv type %d",
                            source.svId, source.constellation);
                } else {
                    *svMaskPtr |= (1 << (source.svId - initialSvId));
                }
            }
        }

        // Return true if any one source is valid
        if (0 != config.gloBlacklistSvMask ||
                0 != config.bdsBlacklistSvMask ||
                0 != config.galBlacklistSvMask ||
                0 != config.qzssBlacklistSvMask) {
            retVal = true;
        }
    }

    return retVal;
}

void GnssAdapter::convertFromGnssSvIdConfig(
        const GnssSvIdConfig& svConfig, GnssConfig& config)
{
    // Convert blacklisted SV mask values to vectors
    if (svConfig.bdsBlacklistSvMask) {
        convertGnssSvIdMaskToList(
                svConfig.bdsBlacklistSvMask, config.blacklistedSvIds,
                GNSS_SV_CONFIG_BDS_INITIAL_SV_ID, GNSS_SV_TYPE_BEIDOU);
        config.flags |= GNSS_CONFIG_FLAGS_BLACKLISTED_SV_IDS_BIT;
    }
    if (svConfig.galBlacklistSvMask) {
        convertGnssSvIdMaskToList(
                svConfig.galBlacklistSvMask, config.blacklistedSvIds,
                GNSS_SV_CONFIG_GAL_INITIAL_SV_ID, GNSS_SV_TYPE_GALILEO);
        config.flags |= GNSS_CONFIG_FLAGS_BLACKLISTED_SV_IDS_BIT;
    }
    if (svConfig.gloBlacklistSvMask) {
        convertGnssSvIdMaskToList(
                svConfig.gloBlacklistSvMask, config.blacklistedSvIds,
                GNSS_SV_CONFIG_GLO_INITIAL_SV_ID, GNSS_SV_TYPE_GLONASS);
        config.flags |= GNSS_CONFIG_FLAGS_BLACKLISTED_SV_IDS_BIT;
    }
    if (svConfig.qzssBlacklistSvMask) {
        convertGnssSvIdMaskToList(
                svConfig.qzssBlacklistSvMask, config.blacklistedSvIds,
                GNSS_SV_CONFIG_QZSS_INITIAL_SV_ID, GNSS_SV_TYPE_QZSS);
        config.flags |= GNSS_CONFIG_FLAGS_BLACKLISTED_SV_IDS_BIT;
    }
}

void GnssAdapter::convertGnssSvIdMaskToList(
        uint64_t svIdMask, std::vector<GnssSvIdSource>& svIds,
        GnssSvId initialSvId, GnssSvType svType)
{
    GnssSvIdSource source = {};
    source.size = sizeof(GnssSvIdSource);
    source.constellation = svType;

    // SV ID 0 => All SV IDs in mask
    if (GNSS_SV_CONFIG_ALL_BITS_ENABLED_MASK == svIdMask) {
        source.svId = 0;
        svIds.push_back(source);
        return;
    }

    // Convert each bit in svIdMask to vector entry
    uint32_t bitNumber = 0;
    while (svIdMask > 0) {
        if (svIdMask & 0x1) {
            source.svId = bitNumber + initialSvId;
            svIds.push_back(source);
        }
        bitNumber++;
        svIdMask >>= 1;
    }
}

void GnssAdapter::reportGnssSvIdConfigEvent(const GnssSvIdConfig& config)
{
    struct MsgReportGnssSvIdConfig : public LocMsg {
        GnssAdapter& mAdapter;
        const GnssSvIdConfig mConfig;
        inline MsgReportGnssSvIdConfig(GnssAdapter& adapter,
                                 const GnssSvIdConfig& config) :
            LocMsg(),
            mAdapter(adapter),
            mConfig(config) {}
        inline virtual void proc() const {
            mAdapter.reportGnssSvIdConfig(mConfig);
        }
    };

    sendMsg(new MsgReportGnssSvIdConfig(*this, config));
}

void GnssAdapter::reportGnssSvIdConfig(const GnssSvIdConfig& svIdConfig)
{
    GnssConfig config = {};
    config.size = sizeof(GnssConfig);

    // Invoke control clients config callback
    if (nullptr != mControlCallbacks.gnssConfigCb &&
            svIdConfig.size == sizeof(GnssSvIdConfig)) {
        convertFromGnssSvIdConfig(svIdConfig, config);
        LOC_LOGd("blacklist bds 0x%" PRIx64 ", glo 0x%" PRIx64
                ", qzss 0x%" PRIx64 ", gal 0x%" PRIx64,
                svIdConfig.bdsBlacklistSvMask, svIdConfig.gloBlacklistSvMask,
                svIdConfig.qzssBlacklistSvMask, svIdConfig.galBlacklistSvMask);
        mControlCallbacks.gnssConfigCb(config);
    } else {
        LOC_LOGe("Failed to report, size %d", (uint32_t)config.size);
    }
}

void
GnssAdapter::gnssUpdateSvTypeConfigCommand(GnssSvTypeConfig config)
{
    struct MsgGnssUpdateSvTypeConfig : public LocMsg {
        GnssAdapter* mAdapter;
        LocApiBase* mApi;
        GnssSvTypeConfig mConfig;
        inline MsgGnssUpdateSvTypeConfig(
                GnssAdapter* adapter,
                LocApiBase* api,
                GnssSvTypeConfig& config) :
            LocMsg(),
            mAdapter(adapter),
            mApi(api),
            mConfig(config) {}
        inline virtual void proc() const {

            // Check if feature is supported
            if (!ContextBase::isFeatureSupported(
                    LOC_SUPPORTED_FEATURE_CONSTELLATION_ENABLEMENT_V02)) {
                LOC_LOGe("Feature not supported.");
            } else {
                // Send update request to modem
                mAdapter->gnssSvTypeConfigUpdate(mConfig);
            }
        }
    };

    sendMsg(new MsgGnssUpdateSvTypeConfig(this, mLocApi, config));
}

void
GnssAdapter::gnssSvTypeConfigUpdate(const GnssSvTypeConfig& config)
{
    gnssSetSvTypeConfig(config);
    gnssSvTypeConfigUpdate();
}

void
GnssAdapter::gnssSvTypeConfigUpdate()
{
    LOC_LOGd("constellations blacklisted 0x%" PRIx64 ", enabled 0x%" PRIx64,
             mGnssSvTypeConfig.blacklistedSvTypesMask, mGnssSvTypeConfig.enabledSvTypesMask);

    if (mGnssSvTypeConfig.size == sizeof(mGnssSvTypeConfig)) {
        GnssSvIdConfig blacklistConfig = {};
        // Revert to previously blacklisted SVs for each enabled constellation
        blacklistConfig = mGnssSvIdConfig;
        // Blacklist all SVs for each disabled constellation
        if (mGnssSvTypeConfig.blacklistedSvTypesMask) {
            if (mGnssSvTypeConfig.blacklistedSvTypesMask & GNSS_SV_TYPES_MASK_GLO_BIT) {
                blacklistConfig.gloBlacklistSvMask = GNSS_SV_CONFIG_ALL_BITS_ENABLED_MASK;
            }
            if (mGnssSvTypeConfig.blacklistedSvTypesMask & GNSS_SV_TYPES_MASK_BDS_BIT) {
                blacklistConfig.bdsBlacklistSvMask = GNSS_SV_CONFIG_ALL_BITS_ENABLED_MASK;
            }
            if (mGnssSvTypeConfig.blacklistedSvTypesMask & GNSS_SV_TYPES_MASK_QZSS_BIT) {
                blacklistConfig.qzssBlacklistSvMask = GNSS_SV_CONFIG_ALL_BITS_ENABLED_MASK;
            }
            if (mGnssSvTypeConfig.blacklistedSvTypesMask & GNSS_SV_TYPES_MASK_GAL_BIT) {
                blacklistConfig.galBlacklistSvMask = GNSS_SV_CONFIG_ALL_BITS_ENABLED_MASK;
            }
        }

        // Send blacklist info
        mLocApi->setBlacklistSv(blacklistConfig);

        // Send only enabled constellation config
        if (mGnssSvTypeConfig.enabledSvTypesMask) {
            GnssSvTypeConfig svTypeConfig = {sizeof(GnssSvTypeConfig), 0, 0};
            svTypeConfig.enabledSvTypesMask = mGnssSvTypeConfig.enabledSvTypesMask;
            mLocApi->setConstellationControl(svTypeConfig);
        }
    } else {
        LOC_LOGE("Invalid GnssSvTypeConfig size");
    }
}

void
GnssAdapter::gnssGetSvTypeConfigCommand(GnssSvTypeConfigCallback callback)
{
    struct MsgGnssGetSvTypeConfig : public LocMsg {
        GnssAdapter* mAdapter;
        LocApiBase* mApi;
        GnssSvTypeConfigCallback mCallback;
        inline MsgGnssGetSvTypeConfig(
                GnssAdapter* adapter,
                LocApiBase* api,
                GnssSvTypeConfigCallback callback) :
            LocMsg(),
            mAdapter(adapter),
            mApi(api),
            mCallback(callback) {}
        inline virtual void proc() const {

            if (!ContextBase::isFeatureSupported(
                    LOC_SUPPORTED_FEATURE_CONSTELLATION_ENABLEMENT_V02)) {
                LOC_LOGe("Feature not supported.");
            } else {
                // Save the callback
                mAdapter->gnssSetSvTypeConfigCallback(mCallback);
                // Send GET request to modem
                mApi->getConstellationControl();
            }
        }
    };

    sendMsg(new MsgGnssGetSvTypeConfig(this, mLocApi, callback));
}

void
GnssAdapter::gnssResetSvTypeConfigCommand()
{
    struct MsgGnssResetSvTypeConfig : public LocMsg {
        GnssAdapter* mAdapter;
        LocApiBase* mApi;
        inline MsgGnssResetSvTypeConfig(
                GnssAdapter* adapter,
                LocApiBase* api) :
            LocMsg(),
            mAdapter(adapter),
            mApi(api) {}
        inline virtual void proc() const {

            if (!ContextBase::isFeatureSupported(
                    LOC_SUPPORTED_FEATURE_CONSTELLATION_ENABLEMENT_V02)) {
                LOC_LOGe("Feature not supported.");
            } else {
                // Reset constellation config
                mAdapter->gnssSetSvTypeConfig({sizeof(GnssSvTypeConfig), 0, 0});
                // Re-enforce SV blacklist config
                mAdapter->gnssSvIdConfigUpdate();
                // Send reset request to modem
                mApi->resetConstellationControl();
            }
        }
    };

    sendMsg(new MsgGnssResetSvTypeConfig(this, mLocApi));
}

void GnssAdapter::reportGnssSvTypeConfigEvent(const GnssSvTypeConfig& config)
{
    struct MsgReportGnssSvTypeConfig : public LocMsg {
        GnssAdapter& mAdapter;
        const GnssSvTypeConfig mConfig;
        inline MsgReportGnssSvTypeConfig(GnssAdapter& adapter,
                                 const GnssSvTypeConfig& config) :
            LocMsg(),
            mAdapter(adapter),
            mConfig(config) {}
        inline virtual void proc() const {
            mAdapter.reportGnssSvTypeConfig(mConfig);
        }
    };

    sendMsg(new MsgReportGnssSvTypeConfig(*this, config));
}

void GnssAdapter::reportGnssSvTypeConfig(const GnssSvTypeConfig& config)
{
    // Invoke Get SV Type Callback
    if (NULL != mGnssSvTypeConfigCb &&
            config.size == sizeof(GnssSvTypeConfig)) {
        LOC_LOGd("constellations blacklisted 0x%" PRIx64 ", enabled 0x%" PRIx64,
                 config.blacklistedSvTypesMask, config.enabledSvTypesMask);
        mGnssSvTypeConfigCb(config);
    } else {
        LOC_LOGe("Failed to report, size %d", (uint32_t)config.size);
    }
}

=======
>>>>>>> 395c8110
void GnssAdapter::deleteAidingData(const GnssAidingData &data, uint32_t sessionId) {
    mLocApi->deleteAidingData(data, new LocApiResponse(*getContext(),
            [this, sessionId] (LocationError err) {
                reportResponse(err, sessionId);
            }));
}

uint32_t
GnssAdapter::gnssDeleteAidingDataCommand(GnssAidingData& data)
{
    uint32_t sessionId = generateSessionId();
    LOC_LOGD("%s]: id %u", __func__, sessionId);

    struct MsgDeleteAidingData : public LocMsg {
        GnssAdapter& mAdapter;
        uint32_t mSessionId;
        GnssAidingData mData;
        inline MsgDeleteAidingData(GnssAdapter& adapter,
                                   uint32_t sessionId,
                                   GnssAidingData& data) :
            LocMsg(),
            mAdapter(adapter),
            mSessionId(sessionId),
            mData(data) {}
        inline virtual void proc() const {
            mAdapter.deleteAidingData(mData, mSessionId);

            SystemStatus* s = mAdapter.getSystemStatus();
            if ((nullptr != s) && (mData.deleteAll)) {
                s->setDefaultGnssEngineStates();
            }
            mAdapter.mEngHubProxy->gnssDeleteAidingData(mData);
        }
    };

    sendMsg(new MsgDeleteAidingData(*this, sessionId, data));
    return sessionId;
}

void
GnssAdapter::gnssUpdateXtraThrottleCommand(const bool enabled)
{
    LOC_LOGD("%s] enabled:%d", __func__, enabled);

    struct UpdateXtraThrottleMsg : public LocMsg {
        GnssAdapter& mAdapter;
        const bool mEnabled;
        inline UpdateXtraThrottleMsg(GnssAdapter& adapter, const bool enabled) :
            LocMsg(),
            mAdapter(adapter),
            mEnabled(enabled) {}
        inline virtual void proc() const {
                mAdapter.mXtraObserver.updateXtraThrottle(mEnabled);
        }
    };

    sendMsg(new UpdateXtraThrottleMsg(*this, enabled));
}

void
GnssAdapter::injectLocationCommand(double latitude, double longitude, float accuracy)
{
    LOC_LOGD("%s]: latitude %8.4f longitude %8.4f accuracy %8.4f",
             __func__, latitude, longitude, accuracy);

    struct MsgInjectLocation : public LocMsg {
        LocApiBase& mApi;
        ContextBase& mContext;
        BlockCPIInfo& mBlockCPI;
        double mLatitude;
        double mLongitude;
        float mAccuracy;
        inline MsgInjectLocation(LocApiBase& api,
                                 ContextBase& context,
                                 BlockCPIInfo& blockCPIInfo,
                                 double latitude,
                                 double longitude,
                                 float accuracy) :
            LocMsg(),
            mApi(api),
            mContext(context),
            mBlockCPI(blockCPIInfo),
            mLatitude(latitude),
            mLongitude(longitude),
            mAccuracy(accuracy) {}
        inline virtual void proc() const {
            if ((uptimeMillis() <= mBlockCPI.blockedTillTsMs) &&
                (fabs(mLatitude-mBlockCPI.latitude) <= mBlockCPI.latLonDiffThreshold) &&
                (fabs(mLongitude-mBlockCPI.longitude) <= mBlockCPI.latLonDiffThreshold)) {

                LOC_LOGD("%s]: positon injeciton blocked: lat: %f, lon: %f, accuracy: %f",
                         __func__, mLatitude, mLongitude, mAccuracy);

            } else {
                mApi.injectPosition(mLatitude, mLongitude, mAccuracy);
            }
        }
    };

    sendMsg(new MsgInjectLocation(*mLocApi, *mContext, mBlockCPIInfo,
                                  latitude, longitude, accuracy));
}

void
GnssAdapter::injectTimeCommand(int64_t time, int64_t timeReference, int32_t uncertainty)
{
    LOC_LOGD("%s]: time %lld timeReference %lld uncertainty %d",
             __func__, (long long)time, (long long)timeReference, uncertainty);

    struct MsgInjectTime : public LocMsg {
        LocApiBase& mApi;
        ContextBase& mContext;
        int64_t mTime;
        int64_t mTimeReference;
        int32_t mUncertainty;
        inline MsgInjectTime(LocApiBase& api,
                             ContextBase& context,
                             int64_t time,
                             int64_t timeReference,
                             int32_t uncertainty) :
            LocMsg(),
            mApi(api),
            mContext(context),
            mTime(time),
            mTimeReference(timeReference),
            mUncertainty(uncertainty) {}
        inline virtual void proc() const {
            mApi.setTime(mTime, mTimeReference, mUncertainty);
        }
    };

    sendMsg(new MsgInjectTime(*mLocApi, *mContext, time, timeReference, uncertainty));
}

// This command is to called to block the position to be injected to the modem.
// This can happen for network position that comes from modem.
void
GnssAdapter::blockCPICommand(double latitude, double longitude,
                             float accuracy, int blockDurationMsec,
                             double latLonDiffThreshold)
{
    struct MsgBlockCPI : public LocMsg {
        BlockCPIInfo& mDstCPIInfo;
        BlockCPIInfo mSrcCPIInfo;

        inline MsgBlockCPI(BlockCPIInfo& dstCPIInfo,
                           BlockCPIInfo& srcCPIInfo) :
            mDstCPIInfo(dstCPIInfo),
            mSrcCPIInfo(srcCPIInfo) {}
        inline virtual void proc() const {
            // in the same hal thread, save the cpi to be blocked
            // the global variable
            mDstCPIInfo = mSrcCPIInfo;
        }
    };

    // construct the new block CPI info and queue on the same thread
    // for processing
    BlockCPIInfo blockCPIInfo;
    blockCPIInfo.latitude = latitude;
    blockCPIInfo.longitude = longitude;
    blockCPIInfo.accuracy = accuracy;
    blockCPIInfo.blockedTillTsMs = uptimeMillis() + blockDurationMsec;
    blockCPIInfo.latLonDiffThreshold = latLonDiffThreshold;

    LOC_LOGD("%s]: block CPI lat: %f, lon: %f ", __func__, latitude, longitude);
    // send a message to record down the coarse position
    // to be blocked from injection in the master copy (mBlockCPIInfo)
    sendMsg(new MsgBlockCPI(mBlockCPIInfo, blockCPIInfo));
}

void
GnssAdapter::addClientCommand(LocationAPI* client, const LocationCallbacks& callbacks)
{
    LOC_LOGD("%s]: client %p", __func__, client);

    struct MsgAddClient : public LocMsg {
        GnssAdapter& mAdapter;
        LocationAPI* mClient;
        const LocationCallbacks mCallbacks;
        inline MsgAddClient(GnssAdapter& adapter,
                            LocationAPI* client,
                            const LocationCallbacks& callbacks) :
            LocMsg(),
            mAdapter(adapter),
            mClient(client),
            mCallbacks(callbacks) {}
        inline virtual void proc() const {
            mAdapter.saveClient(mClient, mCallbacks);
        }
    };

    sendMsg(new MsgAddClient(*this, client, callbacks));
}

void
GnssAdapter::removeClientCommand(LocationAPI* client)
{
    LOC_LOGD("%s]: client %p", __func__, client);

    struct MsgRemoveClient : public LocMsg {
        GnssAdapter& mAdapter;
        LocationAPI* mClient;
        inline MsgRemoveClient(GnssAdapter& adapter,
                               LocationAPI* client) :
            LocMsg(),
            mAdapter(adapter),
            mClient(client) {}
        inline virtual void proc() const {
            mAdapter.stopClientSessions(mClient);
            mAdapter.eraseClient(mClient);
        }
    };

    sendMsg(new MsgRemoveClient(*this, client));
}

void
GnssAdapter::stopClientSessions(LocationAPI* client)
{
    LOC_LOGD("%s]: client %p", __func__, client);
    for (auto it = mTrackingSessions.begin(); it != mTrackingSessions.end();) {
        if (client == it->first.client) {
            stopTrackingMultiplex(it->first.client, it->first.id);
            it = mTrackingSessions.erase(it);
            continue;
        }
        ++it; // increment only when not erasing an iterator
    }

}

void
GnssAdapter::updateClientsEventMask()
{
    LOC_API_ADAPTER_EVENT_MASK_T mask = 0;
    for (auto it=mClientData.begin(); it != mClientData.end(); ++it) {
        if (it->second.trackingCb != nullptr || it->second.gnssLocationInfoCb != nullptr) {
            mask |= LOC_API_ADAPTER_BIT_PARSED_POSITION_REPORT;
        }
        if (it->second.gnssNiCb != nullptr) {
            mask |= LOC_API_ADAPTER_BIT_NI_NOTIFY_VERIFY_REQUEST;
        }
        if (it->second.gnssSvCb != nullptr) {
            mask |= LOC_API_ADAPTER_BIT_SATELLITE_REPORT;
        }
        if ((it->second.gnssNmeaCb != nullptr) && (mNmeaMask)) {
            mask |= LOC_API_ADAPTER_BIT_NMEA_1HZ_REPORT;
        }
        if (it->second.gnssMeasurementsCb != nullptr) {
            mask |= LOC_API_ADAPTER_BIT_GNSS_MEASUREMENT;
        }
    }

    /*
    ** For Automotive use cases we need to enable MEASUREMENT and POLY
    ** when QDR is enabled (e.g.: either enabled via conf file or
    ** engine hub is loaded successfully).
    ** Note: this need to be called from msg queue thread.
    */
    if((1 == ContextBase::mGps_conf.EXTERNAL_DR_ENABLED) ||
       (true == initEngHubProxy())) {
        mask |= LOC_API_ADAPTER_BIT_GNSS_MEASUREMENT;
        mask |= LOC_API_ADAPTER_BIT_GNSS_SV_POLYNOMIAL_REPORT;
        mask |= LOC_API_ADAPTER_BIT_PARSED_UNPROPAGATED_POSITION_REPORT;

        LOC_LOGD("%s]: Auto usecase, Enable MEAS/POLY - mask 0x%" PRIx64 "", __func__, mask);
    }

    if (mAgpsCbInfo.statusV4Cb != NULL) {
        mask |= LOC_API_ADAPTER_BIT_LOCATION_SERVER_REQUEST;
    }

    // Add ODCPI handling
    if (nullptr != mOdcpiRequestCb) {
        mask |= LOC_API_ADAPTER_BIT_REQUEST_WIFI;
    }

    updateEvtMask(mask, LOC_REGISTRATION_MASK_SET);
}

void
GnssAdapter::handleEngineUpEvent()
{
    LOC_LOGD("%s]: ", __func__);

    struct MsgHandleEngineUpEvent : public LocMsg {
        GnssAdapter& mAdapter;
        inline MsgHandleEngineUpEvent(GnssAdapter& adapter) :
            LocMsg(),
            mAdapter(adapter) {}
        virtual void proc() const {
            mAdapter.broadcastCapabilities(mAdapter.getCapabilities());
            // restart sessions
            mAdapter.restartSessions();
            mAdapter.gnssSvIdConfigUpdate();
            mAdapter.gnssSvTypeConfigUpdate();
        }
    };

    readConfigCommand();
    setConfigCommand();
    sendMsg(new MsgHandleEngineUpEvent(*this));
}

void
GnssAdapter::restartSessions()
{
    LOC_LOGD("%s]: ", __func__);

    if (mTrackingSessions.empty()) {
        return;
    }

    // get the LocationOptions that has the smallest interval, which should be the active one
    TrackingOptions smallestIntervalOptions = {}; // size is zero until set for the first time
    TrackingOptions highestPowerTrackingOptions = {};
    for (auto it = mTrackingSessions.begin(); it != mTrackingSessions.end(); ++it) {
        // size of zero means we havent set it yet
        if (0 == smallestIntervalOptions.size ||
            it->second.minInterval < smallestIntervalOptions.minInterval) {
             smallestIntervalOptions = it->second;
        }
        GnssPowerMode powerMode = it->second.powerMode;
        // Size of zero means we havent set it yet
        if (0 == highestPowerTrackingOptions.size ||
            (GNSS_POWER_MODE_INVALID != powerMode &&
                    powerMode < highestPowerTrackingOptions.powerMode)) {
             highestPowerTrackingOptions = it->second;
        }
    }

    LocPosMode locPosMode = {};
<<<<<<< HEAD
    highestPowerTrackingOptions.setLocationOptions(smallestIntervalOptions);
    convertOptions(locPosMode, highestPowerTrackingOptions);
    mLocApi->startFix(locPosMode, nullptr);
=======
    convertOptions(locPosMode, smallestIntervalOptions);

    mLocApi->startFix(locPosMode, new LocApiResponse(*getContext(),
                       [] (LocationError err) {}
    ));
>>>>>>> 395c8110
}

void
GnssAdapter::requestCapabilitiesCommand(LocationAPI* client)
{
    LOC_LOGD("%s]: ", __func__);

    struct MsgRequestCapabilities : public LocMsg {
        GnssAdapter& mAdapter;
        LocationAPI* mClient;
        inline MsgRequestCapabilities(GnssAdapter& adapter,
                                      LocationAPI* client) :
            LocMsg(),
            mAdapter(adapter),
            mClient(client) {}
        inline virtual void proc() const {
            LocationCallbacks callbacks = mAdapter.getClientCallbacks(mClient);
            if (callbacks.capabilitiesCb == nullptr) {
                LOC_LOGE("%s]: capabilitiesCb is NULL", __func__);
                return;
            }

                LocationCapabilitiesMask mask = mAdapter.getCapabilities();
                callbacks.capabilitiesCb(mask);
        }
    };

    if (ContextBase::isEngineCapabilitiesKnown()) {
        sendMsg(new MsgRequestCapabilities(*this, client));
    }
}

LocationCapabilitiesMask
GnssAdapter::getCapabilities()
{
    LocationCapabilitiesMask mask = 0;
    uint32_t carrierCapabilities = ContextBase::getCarrierCapabilities();
    // time based tracking always supported
    mask |= LOCATION_CAPABILITIES_TIME_BASED_TRACKING_BIT;
    // geofence always supported
    mask |= LOCATION_CAPABILITIES_GEOFENCE_BIT;
    if (carrierCapabilities & LOC_GPS_CAPABILITY_MSB) {
        mask |= LOCATION_CAPABILITIES_GNSS_MSB_BIT;
    }
    if (LOC_GPS_CAPABILITY_MSA & carrierCapabilities) {
        mask |= LOCATION_CAPABILITIES_GNSS_MSA_BIT;
    }
    if (ContextBase::isMessageSupported(LOC_API_ADAPTER_MESSAGE_DISTANCE_BASE_LOCATION_BATCHING)) {
        mask |= LOCATION_CAPABILITIES_TIME_BASED_BATCHING_BIT |
                LOCATION_CAPABILITIES_DISTANCE_BASED_BATCHING_BIT;
    }
    if (ContextBase::isMessageSupported(LOC_API_ADAPTER_MESSAGE_DISTANCE_BASE_TRACKING)) {
        mask |= LOCATION_CAPABILITIES_DISTANCE_BASED_TRACKING_BIT;
    }
    if (ContextBase::isMessageSupported(LOC_API_ADAPTER_MESSAGE_OUTDOOR_TRIP_BATCHING)) {
        mask |= LOCATION_CAPABILITIES_OUTDOOR_TRIP_BATCHING_BIT;
    }
    if (ContextBase::gnssConstellationConfig()) {
        mask |= LOCATION_CAPABILITIES_GNSS_MEASUREMENTS_BIT;
    }
    if (ContextBase::isFeatureSupported(LOC_SUPPORTED_FEATURE_DEBUG_NMEA_V02)) {
        mask |= LOCATION_CAPABILITIES_DEBUG_NMEA_BIT;
    }
    if (ContextBase::isFeatureSupported(LOC_SUPPORTED_FEATURE_CONSTELLATION_ENABLEMENT_V02)) {
        mask |= LOCATION_CAPABILITIES_CONSTELLATION_ENABLEMENT_BIT;
    }
    if (ContextBase::isFeatureSupported(LOC_SUPPORTED_FEATURE_AGPM_V02)) {
        mask |= LOCATION_CAPABILITIES_AGPM_BIT;
    }
    return mask;
}

void
GnssAdapter::broadcastCapabilities(LocationCapabilitiesMask mask)
{
    for (auto clientData : mClientData) {
        if (nullptr != clientData.second.capabilitiesCb) {
            clientData.second.capabilitiesCb(mask);
        }
    }
}

LocationCallbacks
GnssAdapter::getClientCallbacks(LocationAPI* client)
{
    LocationCallbacks callbacks = {};
    auto it = mClientData.find(client);
    if (it != mClientData.end()) {
        callbacks = it->second;
    }
    return callbacks;
}

void
GnssAdapter::saveClient(LocationAPI* client, const LocationCallbacks& callbacks)
{
    mClientData[client] = callbacks;
    updateClientsEventMask();
}

void
GnssAdapter::eraseClient(LocationAPI* client)
{
    auto it = mClientData.find(client);
    if (it != mClientData.end()) {
        mClientData.erase(it);
    }
    updateClientsEventMask();
}

bool
GnssAdapter::hasTrackingCallback(LocationAPI* client)
{
    auto it = mClientData.find(client);
    return (it != mClientData.end() && (it->second.trackingCb || it->second.gnssLocationInfoCb));
}

bool
GnssAdapter::hasMeasurementsCallback(LocationAPI* client)
{
    auto it = mClientData.find(client);
    return (it != mClientData.end() && it->second.gnssMeasurementsCb);
}

bool
GnssAdapter::isTrackingSession(LocationAPI* client, uint32_t sessionId)
{
    LocationSessionKey key(client, sessionId);
    return (mTrackingSessions.find(key) != mTrackingSessions.end());
}

void
GnssAdapter::saveTrackingSession(LocationAPI* client, uint32_t sessionId,
                                 const TrackingOptions& trackingOptions)
{
    LocationSessionKey key(client, sessionId);
    mTrackingSessions[key] = trackingOptions;
}

void
GnssAdapter::eraseTrackingSession(LocationAPI* client, uint32_t sessionId)
{
    LocationSessionKey key(client, sessionId);
    auto itr = mTrackingSessions.find(key);
    if (itr != mTrackingSessions.end()) {
        mTrackingSessions.erase(itr);
    }
}

bool GnssAdapter::setLocPositionMode(const LocPosMode& mode) {
    if (!mLocPositionMode.equals(mode)) {
        mLocPositionMode = mode;
        return true;
    } else {
        return false;
    }
}

void
GnssAdapter::reportResponse(LocationAPI* client, LocationError err, uint32_t sessionId)
{
    LOC_LOGD("%s]: client %p id %u err %u", __func__, client, sessionId, err);

    auto it = mClientData.find(client);
    if (it != mClientData.end() && it->second.responseCb != nullptr) {
        it->second.responseCb(err, sessionId);
    } else {
        LOC_LOGW("%s]: client %p id %u not found in data", __func__, client, sessionId);
    }
}

void
GnssAdapter::reportResponse(LocationError err, uint32_t sessionId)
{
    LOC_LOGD("%s]: id %u err %u", __func__, sessionId, err);

    if (mControlCallbacks.size > 0 && mControlCallbacks.responseCb != nullptr) {
        mControlCallbacks.responseCb(err, sessionId);
    } else {
        LOC_LOGW("%s]: control client response callback not found", __func__);
    }
}

void
GnssAdapter::reportResponse(size_t count, LocationError* errs, uint32_t* ids)
{
    IF_LOC_LOGD {
        std::string idsString = "[";
        std::string errsString = "[";
        if (NULL != ids && NULL != errs) {
            for (size_t i=0; i < count; ++i) {
                idsString += std::to_string(ids[i]) + " ";
                errsString += std::to_string(errs[i]) + " ";
            }
        }
        idsString += "]";
        errsString += "]";

        LOC_LOGD("%s]: ids %s errs %s",
                 __func__, idsString.c_str(), errsString.c_str());
    }

    if (mControlCallbacks.size > 0 && mControlCallbacks.collectiveResponseCb != nullptr) {
        mControlCallbacks.collectiveResponseCb(count, errs, ids);
    } else {
        LOC_LOGW("%s]: control client callback not found", __func__);
    }
}

uint32_t
GnssAdapter::startTrackingCommand(LocationAPI* client, TrackingOptions& options)
{
    uint32_t sessionId = generateSessionId();
    LOC_LOGD("%s]: client %p id %u minInterval %u minDistance %u mode %u powermode %u tbm %u",
             __func__, client, sessionId, options.minInterval, options.minDistance, options.mode,
             options.powerMode, options.tbm);

    struct MsgStartTracking : public LocMsg {
        GnssAdapter& mAdapter;
        LocApiBase& mApi;
        LocationAPI* mClient;
        uint32_t mSessionId;
        mutable TrackingOptions mTrackingOptions;
        inline MsgStartTracking(GnssAdapter& adapter,
                               LocApiBase& api,
                               LocationAPI* client,
                               uint32_t sessionId,
                               TrackingOptions trackingOptions) :
            LocMsg(),
            mAdapter(adapter),
            mApi(api),
            mClient(client),
            mSessionId(sessionId),
            mTrackingOptions(trackingOptions) {}
        inline virtual void proc() const {
            LocationError err = LOCATION_ERROR_SUCCESS;
            if (!mAdapter.hasTrackingCallback(mClient) &&
                !mAdapter.hasMeasurementsCallback(mClient)) {
                err = LOCATION_ERROR_CALLBACK_MISSING;
            } else if (0 == mTrackingOptions.size) {
                err = LOCATION_ERROR_INVALID_PARAMETER;
            } else {
                if (GNSS_POWER_MODE_INVALID != mTrackingOptions.powerMode &&
                        !ContextBase::isFeatureSupported(LOC_SUPPORTED_FEATURE_AGPM_V02)) {
                    LOC_LOGv("Ignoring power mode, feature not supported.");
                    mTrackingOptions.powerMode = GNSS_POWER_MODE_INVALID;
                }
                if (ContextBase::isFeatureSupported(LOC_SUPPORTED_FEATURE_AGPM_V02) &&
                        GNSS_POWER_MODE_M4 == mTrackingOptions.powerMode &&
                        mTrackingOptions.tbm > TRACKING_TBM_THRESHOLD_MILLIS) {
                    LOC_LOGd("TBM (%d) > %d Falling back to M2 power mode",
                            mTrackingOptions.tbm, TRACKING_TBM_THRESHOLD_MILLIS);
                    mTrackingOptions.powerMode = GNSS_POWER_MODE_M2;
                }
                // Api doesn't support multiple clients for time based tracking, so mutiplex
                bool reportToClientWithNoWait =
<<<<<<< HEAD
                        mAdapter.startTrackingMultiplex(mClient, mSessionId, mTrackingOptions);
                mAdapter.saveTrackingSession(mClient, mSessionId, mTrackingOptions);
=======
                        mAdapter.startTrackingMultiplex(mClient, mSessionId, mOptions);
                mAdapter.saveTrackingSession(mClient, mSessionId, mOptions);
>>>>>>> 395c8110

                if (reportToClientWithNoWait) {
                    mAdapter.reportResponse(mClient, LOCATION_ERROR_SUCCESS, mSessionId);
                }
            }
        }
    };

    sendMsg(new MsgStartTracking(*this, *mLocApi, client, sessionId, options));
    return sessionId;

}

bool
GnssAdapter::startTrackingMultiplex(LocationAPI* client, uint32_t sessionId,
<<<<<<< HEAD
                                    const TrackingOptions& options)
=======
                                    const LocationOptions& options)
>>>>>>> 395c8110
{
    bool reportToClientWithNoWait = true;

    if (mTrackingSessions.empty()) {
<<<<<<< HEAD
        startTracking(client, sessionId, options);
        // need to wait for QMI callback
        reportToClientWithNoWait = false;
=======
        reportToClientWithNoWait = startTracking(client, sessionId, options);
>>>>>>> 395c8110
    } else {
        // find the smallest interval and powerMode
        TrackingOptions multiplexedOptions = {}; // size is 0 until set for the first time
        GnssPowerMode multiplexedPowerMode = GNSS_POWER_MODE_INVALID;
        for (auto it = mTrackingSessions.begin(); it != mTrackingSessions.end(); ++it) {
            // if not set or there is a new smallest interval, then set the new interval
            if (0 == multiplexedOptions.size ||
                it->second.minInterval < multiplexedOptions.minInterval) {
                multiplexedOptions = it->second;
            }
            // if session is not the one we are updating and either powerMode
            // is not set or there is a new smallest powerMode, then set the new powerMode
            if (GNSS_POWER_MODE_INVALID == multiplexedPowerMode ||
                it->second.powerMode < multiplexedPowerMode) {
                multiplexedPowerMode = it->second.powerMode;
            }
        }
        bool updateOptions = false;
        // if session we are starting has smaller interval then next smallest
        if (options.minInterval < multiplexedOptions.minInterval) {
            multiplexedOptions.minInterval = options.minInterval;
            updateOptions = true;
        }
<<<<<<< HEAD
        // if session we are starting has smaller powerMode then next smallest
        if (options.powerMode < multiplexedPowerMode) {
            multiplexedOptions.powerMode = options.powerMode;
            updateOptions = true;
=======
        // if new session's minInterval is smaller than any in other sessions
        if (options.minInterval < smallestIntervalOptions.minInterval) {
            // restart time based tracking with new options
            reportToClientWithNoWait = startTracking(client, sessionId, options);
>>>>>>> 395c8110
        }
        if (updateOptions) {
            // restart time based tracking with the newly updated options
            startTracking(client, sessionId, multiplexedOptions);
            // need to wait for QMI callback
            reportToClientWithNoWait = false;
        }
        // else part: no QMI call is made, need to report back to client right away
    }

    return reportToClientWithNoWait;
}

<<<<<<< HEAD
void
GnssAdapter::startTracking(LocationAPI* client, uint32_t sessionId,
        const TrackingOptions& trackingOptions)
{
    LocPosMode locPosMode = {};
    convertOptions(locPosMode, trackingOptions);

    // inform engine hub that GNSS session is about to start
    mEngHubProxy->gnssSetFixMode(locPosMode);
    mEngHubProxy->gnssStartFix();

    mLocApi->startFix(locPosMode, new LocApiResponse(*getContext(),
                      [this, client, sessionId] (LocationError err) {
            if (LOCATION_ERROR_SUCCESS != err) {
                eraseTrackingSession(client, sessionId);
            }

            reportResponse(client, err, sessionId);
        }
    ));
}

void
GnssAdapter::updateTracking(LocationAPI* client, uint32_t sessionId,
        const TrackingOptions& updatedOptions, const TrackingOptions& oldOptions)
{
    LocPosMode locPosMode = {};
    convertOptions(locPosMode, updatedOptions);

    // inform engine hub that GNSS session is about to start
    mEngHubProxy->gnssSetFixMode(locPosMode);
    mEngHubProxy->gnssStartFix();

    mLocApi->startFix(locPosMode, new LocApiResponse(*getContext(),
                      [this, client, sessionId, oldOptions] (LocationError err) {
            if (LOCATION_ERROR_SUCCESS != err) {
                // restore the old LocationOptions
                saveTrackingSession(client, sessionId, oldOptions);
            }

            reportResponse(client, err, sessionId);
        }
    ));
=======
bool
GnssAdapter::startTracking(LocationAPI* client, uint32_t sessionId,
        const LocationOptions& options)
{
    bool reportToClientWithNoWait = true;

    LocPosMode locPosMode = {};
    convertOptions(locPosMode, options);
    if (!mUlpProxy->sendFixMode(locPosMode)) {
        // do nothing
    }
    if (!mUlpProxy->sendStartFix()) {
        // inform engine hub that GNSS session is about to start
        mEngHubProxy->gnssSetFixMode(locPosMode);
        mEngHubProxy->gnssStartFix();

        mLocApi->startFix(locPosMode, new LocApiResponse(*getContext(),
                          [this, client, sessionId] (LocationError err) {
                if (LOCATION_ERROR_SUCCESS != err) {
                    eraseTrackingSession(client, sessionId);
                }

                reportResponse(client, err, sessionId);
            }
        ));

        reportToClientWithNoWait = false;
    }

    return reportToClientWithNoWait;
>>>>>>> 395c8110
}

bool
GnssAdapter::updateTracking(LocationAPI* client, uint32_t sessionId,
        const LocationOptions& updatedOptions, const LocationOptions& oldOptions)
{
    bool reportToClientWithNoWait = true;

    LocPosMode locPosMode = {};
    convertOptions(locPosMode, updatedOptions);
    if (!mUlpProxy->sendFixMode(locPosMode)) {
        // do nothing
    }
    if (!mUlpProxy->sendStartFix()) {
        // inform engine hub that GNSS session is about to start
        mEngHubProxy->gnssSetFixMode(locPosMode);
        mEngHubProxy->gnssStartFix();

        mLocApi->startFix(locPosMode, new LocApiResponse(*getContext(),
                          [this, client, sessionId, oldOptions] (LocationError err) {
                if (LOCATION_ERROR_SUCCESS != err) {
                    // restore the old LocationOptions
                    saveTrackingSession(client, sessionId, oldOptions);
                }

                reportResponse(client, err, sessionId);
            }
        ));

        reportToClientWithNoWait = false;
    }

    return reportToClientWithNoWait;
}


void
GnssAdapter::setPositionModeCommand(LocPosMode& locPosMode)
{
    LOC_LOGD("%s]: min_interval %u mode %u",
             __func__, locPosMode.min_interval, locPosMode.mode);

    struct MsgSetPositionMode : public LocMsg {
        GnssAdapter& mAdapter;
        LocApiBase& mApi;
        LocPosMode mLocPosMode;
        inline MsgSetPositionMode(GnssAdapter& adapter,
                                  LocApiBase& api,
                                  LocPosMode& locPosMode) :
            LocMsg(),
            mAdapter(adapter),
            mApi(api),
            mLocPosMode(locPosMode) {}
        inline virtual void proc() const {
             // saves the mode in adapter to be used when startTrackingCommand is called from ULP
            if (mAdapter.setLocPositionMode(mLocPosMode)) {
                mAdapter.mEngHubProxy->gnssSetFixMode(mLocPosMode);
                mApi.setPositionMode(mLocPosMode);
            }
        }
    };

    sendMsg(new MsgSetPositionMode(*this, *mLocApi, locPosMode));
}

void
<<<<<<< HEAD
=======
GnssAdapter::startTrackingCommand()
{
    LOC_LOGD("%s]: ", __func__);

    struct MsgStartTracking : public LocMsg {
        GnssAdapter& mAdapter;
        LocApiBase& mApi;
        inline MsgStartTracking(GnssAdapter& adapter,
                                LocApiBase& api) :
            LocMsg(),
            mAdapter(adapter),
            mApi(api) {}
        inline virtual void proc() const {
            // we get this call from ULP, so just call LocApi without multiplexing because
            // ulp would be doing the multiplexing for us if it is present
            LocPosMode& ulpPositionMode = mAdapter.getUlpPositionMode();

           // TBD: once CR 2165853 is fixed, move below codes
           // to inside condition of if (!mAdapter.isInSession())
           //
           // inform engine hub of the fix mode and start session
            mAdapter.mEngHubProxy->gnssSetFixMode(ulpPositionMode);
            mAdapter.mEngHubProxy->gnssStartFix();
            if (!mAdapter.isInSession()) {
                LocPosMode& ulpPositionMode = mAdapter.getUlpPositionMode();
                mApi.startFix(ulpPositionMode, new LocApiResponse(*mAdapter.getContext(),
                              [] (LocationError err) {}
                ));
            }
        }
    };

    sendMsg(new MsgStartTracking(*this, *mLocApi));
}

void
>>>>>>> 395c8110
GnssAdapter::updateTrackingOptionsCommand(LocationAPI* client, uint32_t id,
                                          TrackingOptions& options)
{
    LOC_LOGD("%s]: client %p id %u minInterval %u mode %u",
             __func__, client, id, options.minInterval, options.mode);

    struct MsgUpdateTracking : public LocMsg {
        GnssAdapter& mAdapter;
        LocApiBase& mApi;
        LocationAPI* mClient;
        uint32_t mSessionId;
        mutable TrackingOptions mTrackingOptions;
        inline MsgUpdateTracking(GnssAdapter& adapter,
                                LocApiBase& api,
                                LocationAPI* client,
                                uint32_t sessionId,
                                TrackingOptions trackingOptions) :
            LocMsg(),
            mAdapter(adapter),
            mApi(api),
            mClient(client),
            mSessionId(sessionId),
            mTrackingOptions(trackingOptions) {}
        inline virtual void proc() const {
            if (mAdapter.isTrackingSession(mClient, mSessionId)) {
                LocationError err = LOCATION_ERROR_SUCCESS;
                if (0 == mTrackingOptions.size) {
                    err = LOCATION_ERROR_INVALID_PARAMETER;
                } else {
                    if (GNSS_POWER_MODE_INVALID != mTrackingOptions.powerMode &&
                            !ContextBase::isFeatureSupported(LOC_SUPPORTED_FEATURE_AGPM_V02)) {
                        LOC_LOGv("Ignoring power mode, feature not supported.");
                        mTrackingOptions.powerMode = GNSS_POWER_MODE_INVALID;
                    }
                    if (ContextBase::isFeatureSupported(LOC_SUPPORTED_FEATURE_AGPM_V02) &&
                            GNSS_POWER_MODE_M4 == mTrackingOptions.powerMode &&
                            mTrackingOptions.tbm > TRACKING_TBM_THRESHOLD_MILLIS) {
                        LOC_LOGd("TBM (%d) > %d Falling back to M2 power mode",
                                mTrackingOptions.tbm, TRACKING_TBM_THRESHOLD_MILLIS);
                        mTrackingOptions.powerMode = GNSS_POWER_MODE_M2;
                    }
                    // Api doesn't support multiple clients for time based tracking, so mutiplex
                    bool reportToClientWithNoWait =
<<<<<<< HEAD
                            mAdapter.updateTrackingMultiplex(mClient, mSessionId, mTrackingOptions);
                    mAdapter.saveTrackingSession(mClient, mSessionId, mTrackingOptions);
=======
                            mAdapter.updateTrackingMultiplex(mClient, mSessionId, mOptions);
                    mAdapter.saveTrackingSession(mClient, mSessionId, mOptions);
>>>>>>> 395c8110

                    if (reportToClientWithNoWait) {
                        mAdapter.reportResponse(mClient, err, mSessionId);
                    }
                }
            }
            // we do not reportResponse for the case where there is no existing tracking session
            // for the client and id being used, since updateTrackingCommand can be sent to both
            // GnssAdapter & FlpAdapter by LocationAPI and we want to avoid incorrect error response
        }
    };

    sendMsg(new MsgUpdateTracking(*this, *mLocApi, client, id, options));
}

bool
GnssAdapter::updateTrackingMultiplex(LocationAPI* client, uint32_t id,
                                     const TrackingOptions& trackingOptions)
{
    bool reportToClientWithNoWait = true;
<<<<<<< HEAD

    LocationSessionKey key(client, id);
    // get the session we are updating
    auto it = mTrackingSessions.find(key);

    // cache the clients existing LocationOptions
    TrackingOptions oldOptions = it->second;

    // if session we are updating exists and the minInterval or powerMode has changed
    if (it != mTrackingSessions.end() && (it->second.minInterval != trackingOptions.minInterval ||
        it->second.powerMode != trackingOptions.powerMode)) {
        // find the smallest interval and powerMode, other than the session we are updating
        TrackingOptions multiplexedOptions = {}; // size is 0 until set for the first time
        GnssPowerMode multiplexedPowerMode = GNSS_POWER_MODE_INVALID;
        for (auto it2 = mTrackingSessions.begin(); it2 != mTrackingSessions.end(); ++it2) {
            // if session is not the one we are updating and either interval
            // is not set or there is a new smallest interval, then set the new interval
            if (it2->first != key && (0 == multiplexedOptions.size ||
                it2->second.minInterval < multiplexedOptions.minInterval)) {
                 multiplexedOptions = it2->second;
            }
            // if session is not the one we are updating and either powerMode
            // is not set or there is a new smallest powerMode, then set the new powerMode
            if (it2->first != key && (GNSS_POWER_MODE_INVALID == multiplexedPowerMode ||
                it2->second.powerMode < multiplexedPowerMode)) {
                multiplexedPowerMode = it2->second.powerMode;
=======

    LocationSessionKey key(client, id);
    // get the session we are updating
    auto it = mTrackingSessions.find(key);
    // cache the clients existing LocationOptions
    LocationOptions oldOptions = it->second;

    if (1 == mTrackingSessions.size()) {
        reportToClientWithNoWait = updateTracking(client, id, options, oldOptions);
    } else {
        if (it != mTrackingSessions.end()) {
            // find the smallest interval, other than the session we are updating
            LocationOptions smallestIntervalOptions = {}; // size is 0 until set for the first time
            for (auto it2 = mTrackingSessions.begin(); it2 != mTrackingSessions.end(); ++it2) {
                // if session is not the one we are updating and either smallest interval is not set
                // or there is a new smallest interval, then set the new smallest interval
                if (it2->first != key && (0 == smallestIntervalOptions.size ||
                    it2->second.minInterval < smallestIntervalOptions.minInterval)) {
                     smallestIntervalOptions = it2->second;
                }
            }
            // if session we are updating has smaller interval then next smallest
            if (options.minInterval < smallestIntervalOptions.minInterval) {
                // restart time based tracking with the newly updated interval
                reportToClientWithNoWait = updateTracking(client, id, options, oldOptions);
            // else if the session we are updating used to be the smallest
            } else if (it->second.minInterval < smallestIntervalOptions.minInterval) {
                // restart time based tracking with the next smallest
                reportToClientWithNoWait = updateTracking(
                        client, id, smallestIntervalOptions, oldOptions);
>>>>>>> 395c8110
            }
            // else part: no QMI call is made, need to report back to client right away
        }
        bool updateOptions = false;
        // if session we are updating has smaller interval then next smallest
        if (trackingOptions.minInterval < multiplexedOptions.minInterval) {
            multiplexedOptions.minInterval = trackingOptions.minInterval;
            updateOptions = true;
        }
        // if session we are updating has smaller powerMode then next smallest
        if (trackingOptions.powerMode < multiplexedPowerMode) {
            multiplexedOptions.powerMode = trackingOptions.powerMode;
            updateOptions = true;
        }
        // if only one session exists, then tracking should be updated with it
        if (1 == mTrackingSessions.size()) {
            multiplexedOptions = trackingOptions;
            updateOptions = true;
        }
        if (updateOptions) {
            // restart time based tracking with the newly updated options
            updateTracking(client, id, multiplexedOptions, oldOptions);
            // need to wait for QMI callback
            reportToClientWithNoWait = false;
        }
    }

    return reportToClientWithNoWait;
}

void
GnssAdapter::stopTrackingCommand(LocationAPI* client, uint32_t id)
{
    LOC_LOGD("%s]: client %p id %u", __func__, client, id);

    struct MsgStopTracking : public LocMsg {
        GnssAdapter& mAdapter;
        LocApiBase& mApi;
        LocationAPI* mClient;
        uint32_t mSessionId;
        inline MsgStopTracking(GnssAdapter& adapter,
                               LocApiBase& api,
                               LocationAPI* client,
                               uint32_t sessionId) :
            LocMsg(),
            mAdapter(adapter),
            mApi(api),
            mClient(client),
            mSessionId(sessionId) {}
        inline virtual void proc() const {
            if (mAdapter.isTrackingSession(mClient, mSessionId)) {
                // Api doesn't support multiple clients for time based tracking, so mutiplex
                bool reportToClientWithNoWait =
                        mAdapter.stopTrackingMultiplex(mClient, mSessionId);
                mAdapter.eraseTrackingSession(mClient, mSessionId);

                if (reportToClientWithNoWait) {
                    mAdapter.reportResponse(mClient, LOCATION_ERROR_SUCCESS, mSessionId);
                }
            }
            // we do not reportResponse for the case where there is no existing tracking session
            // for the client and id being used, since stopTrackingCommand can be sent to both
            // GnssAdapter & FlpAdapter by LocationAPI and we want to avoid incorrect error response
        }
    };

    sendMsg(new MsgStopTracking(*this, *mLocApi, client, id));
}

bool
GnssAdapter::stopTrackingMultiplex(LocationAPI* client, uint32_t id)
{
    bool reportToClientWithNoWait = true;

    if (1 == mTrackingSessions.size()) {
<<<<<<< HEAD
        stopTracking(client, id);
        // need to wait for QMI callback
        reportToClientWithNoWait = false;
=======
        reportToClientWithNoWait = stopTracking(client, id);
>>>>>>> 395c8110
    } else {
        LocationSessionKey key(client, id);

        // get the session we are stopping
        auto it = mTrackingSessions.find(key);
        if (it != mTrackingSessions.end()) {
            // find the smallest interval and powerMode, other than the session we are stopping
            TrackingOptions multiplexedOptions = {}; // size is 0 until set for the first time
            GnssPowerMode multiplexedPowerMode = GNSS_POWER_MODE_INVALID;
            for (auto it2 = mTrackingSessions.begin(); it2 != mTrackingSessions.end(); ++it2) {
                // if session is not the one we are stopping and either interval
                // is not set or there is a new smallest interval, then set the new interval
                if (it2->first != key && (0 == multiplexedOptions.size ||
                    it2->second.minInterval < multiplexedOptions.minInterval)) {
                     multiplexedOptions = it2->second;
                }
                // if session is not the one we are stopping and either powerMode
                // is not set or there is a new smallest powerMode, then set the new powerMode
                if (it2->first != key && (GNSS_POWER_MODE_INVALID == multiplexedPowerMode ||
                    it2->second.powerMode < multiplexedPowerMode)) {
                    multiplexedPowerMode = it2->second.powerMode;
                }
            }
<<<<<<< HEAD
            // if session we are stopping has smaller interval then next smallest or
            // if session we are stopping has smaller powerMode then next smallest
            if (it->second.minInterval < multiplexedOptions.minInterval ||
                it->second.powerMode < multiplexedPowerMode) {
                multiplexedOptions.powerMode = multiplexedPowerMode;
                // restart time based tracking with the newly updated options
                startTracking(client, id, multiplexedOptions);
                // need to wait for QMI callback
                reportToClientWithNoWait = false;
=======
            // if session we are stopping has smaller interval then next smallest
            if (it->second.minInterval < smallestIntervalOptions.minInterval) {
                // restart time based tracking with next smallest interval
                reportToClientWithNoWait = startTracking(client, id, smallestIntervalOptions);
>>>>>>> 395c8110
            }
            // else part: no QMI call is made, need to report back to client right away
        }
    }

    return reportToClientWithNoWait;
<<<<<<< HEAD
=======
}

bool
GnssAdapter::stopTracking(LocationAPI* client, uint32_t id)
{
    bool reportToClientWithNoWait = true;

    if (!mUlpProxy->sendStopFix()) {
        // inform engine hub that GNSS session has stopped
        mEngHubProxy->gnssStopFix();

        mLocApi->stopFix(new LocApiResponse(*getContext(),
                         [this, client, id] (LocationError err) {
            reportResponse(client, err, id);
        }));

        reportToClientWithNoWait = false;
    }

    return reportToClientWithNoWait;
}

void
GnssAdapter::stopTrackingCommand()
{
    LOC_LOGD("%s]: ", __func__);

    struct MsgStopTracking : public LocMsg {
        GnssAdapter& mAdapter;
        LocApiBase& mApi;
        inline MsgStopTracking(GnssAdapter& adapter,
                               LocApiBase& api) :
            LocMsg(),
            mAdapter(adapter),
            mApi(api) {}
        inline virtual void proc() const {
            // inform engine hub that GNSS session has stopped
            mAdapter.mEngHubProxy->gnssStopFix();

            // clear the position mode
            LocPosMode mLocPosMode = {};
            mLocPosMode.mode = LOC_POSITION_MODE_INVALID;
            mAdapter.setUlpPositionMode(mLocPosMode);
            // don't need to multiplex because ULP will do that for us if it is present
            mApi.stopFix(new LocApiResponse(*mAdapter.getContext(),
                       [] (LocationError /* err*/) {}
            ));
        }
    };

    sendMsg(new MsgStopTracking(*this, *mLocApi));
>>>>>>> 395c8110
}

void
GnssAdapter::stopTracking(LocationAPI* client, uint32_t id)
{
<<<<<<< HEAD
    // inform engine hub that GNSS session has stopped
    mEngHubProxy->gnssStopFix();

    mLocApi->stopFix(new LocApiResponse(*getContext(),
                     [this, client, id] (LocationError err) {
        reportResponse(client, err, id);
    }));
=======
    LOC_LOGD("%s]: ", __func__);

    struct MsgGetZpp : public LocMsg {
        GnssAdapter& mAdapter;
        LocApiBase& mApi;
        inline MsgGetZpp(GnssAdapter& adapter,
                         LocApiBase& api) :
            LocMsg(),
            mAdapter(adapter),
            mApi(api) {}
        inline virtual void proc() const {
            mApi.getBestAvailableZppFix();
        }
    };

    // TODO: we could avoid this extra context switch, as getBestAvailableZppFix
    // will return asynchronously anyways.
    sendMsg(new MsgGetZpp(*this, *mLocApi));
>>>>>>> 395c8110
}

bool
GnssAdapter::hasNiNotifyCallback(LocationAPI* client)
{
    auto it = mClientData.find(client);
    return (it != mClientData.end() && it->second.gnssNiCb);
}

void
GnssAdapter::gnssNiResponseCommand(LocationAPI* client,
                                   uint32_t id,
                                   GnssNiResponse response)
{
    LOC_LOGD("%s]: client %p id %u response %u", __func__, client, id, response);

    struct MsgGnssNiResponse : public LocMsg {
        GnssAdapter& mAdapter;
        LocationAPI* mClient;
        uint32_t mSessionId;
        GnssNiResponse mResponse;
        inline MsgGnssNiResponse(GnssAdapter& adapter,
                                 LocationAPI* client,
                                 uint32_t sessionId,
                                 GnssNiResponse response) :
            LocMsg(),
            mAdapter(adapter),
            mClient(client),
            mSessionId(sessionId),
            mResponse(response) {}
        inline virtual void proc() const {
            NiData& niData = mAdapter.getNiData();
            LocationError err = LOCATION_ERROR_SUCCESS;
            if (!mAdapter.hasNiNotifyCallback(mClient)) {
                err = LOCATION_ERROR_ID_UNKNOWN;
            } else {
                NiSession* pSession = NULL;
                if (mSessionId == niData.sessionEs.reqID &&
                    NULL != niData.sessionEs.rawRequest) {
                    pSession = &niData.sessionEs;
                    // ignore any SUPL NI non-Es session if a SUPL NI ES is accepted
                    if (mResponse == GNSS_NI_RESPONSE_ACCEPT &&
                        NULL != niData.session.rawRequest) {
                            pthread_mutex_lock(&niData.session.tLock);
                            niData.session.resp = GNSS_NI_RESPONSE_IGNORE;
                            niData.session.respRecvd = true;
                            pthread_cond_signal(&niData.session.tCond);
                            pthread_mutex_unlock(&niData.session.tLock);
                    }
                } else if (mSessionId == niData.session.reqID &&
                    NULL != niData.session.rawRequest) {
                    pSession = &niData.session;
                }

                if (pSession) {
                    LOC_LOGI("%s]: gnssNiResponseCommand: send user mResponse %u for id %u",
                             __func__, mResponse, mSessionId);
                    pthread_mutex_lock(&pSession->tLock);
                    pSession->resp = mResponse;
                    pSession->respRecvd = true;
                    pthread_cond_signal(&pSession->tCond);
                    pthread_mutex_unlock(&pSession->tLock);
                } else {
                    err = LOCATION_ERROR_ID_UNKNOWN;
                    LOC_LOGE("%s]: gnssNiResponseCommand: id %u not an active session",
                             __func__, mSessionId);
                }
            }
            mAdapter.reportResponse(mClient, err, mSessionId);
        }
    };

    sendMsg(new MsgGnssNiResponse(*this, client, id, response));

}

void
GnssAdapter::gnssNiResponseCommand(GnssNiResponse response, void* rawRequest)
{
    LOC_LOGD("%s]: response %u", __func__, response);

    struct MsgGnssNiResponse : public LocMsg {
        GnssAdapter& mAdapter;
        LocApiBase& mApi;
        const GnssNiResponse mResponse;
        const void* mPayload;
        inline MsgGnssNiResponse(GnssAdapter& adapter,
                                 LocApiBase& api,
                                 const GnssNiResponse response,
                                 const void* rawRequest) :
            LocMsg(),
            mAdapter(adapter),
            mApi(api),
            mResponse(response),
            mPayload(rawRequest) {}
        inline virtual ~MsgGnssNiResponse() {
        }
        inline virtual void proc() const {
            const void *rawPayload = mPayload;
            mApi.informNiResponse(mResponse, mPayload);
        }
    };

    sendMsg(new MsgGnssNiResponse(*this, *mLocApi, response, rawRequest));

}

uint32_t
GnssAdapter::enableCommand(LocationTechnologyType techType)
{
    uint32_t sessionId = generateSessionId();
    LOC_LOGD("%s]: id %u techType %u", __func__, sessionId, techType);

    struct MsgEnableGnss : public LocMsg {
        GnssAdapter& mAdapter;
        LocApiBase& mApi;
        ContextBase& mContext;
        uint32_t mSessionId;
        LocationTechnologyType mTechType;
        inline MsgEnableGnss(GnssAdapter& adapter,
                             LocApiBase& api,
                             ContextBase& context,
                             uint32_t sessionId,
                             LocationTechnologyType techType) :
            LocMsg(),
            mAdapter(adapter),
            mApi(api),
            mContext(context),
            mSessionId(sessionId),
            mTechType(techType) {}
        inline virtual void proc() const {
            LocationError err = LOCATION_ERROR_SUCCESS;
            uint32_t powerVoteId = mAdapter.getPowerVoteId();
            if (mTechType != LOCATION_TECHNOLOGY_TYPE_GNSS) {
                err = LOCATION_ERROR_INVALID_PARAMETER;
            } else if (powerVoteId > 0) {
                err = LOCATION_ERROR_ALREADY_STARTED;
            } else {
                mContext.modemPowerVote(true);
                mAdapter.setPowerVoteId(mSessionId);

                mApi.sendMsg(new LocApiMsg([&mApi = mApi] () {
                    mApi.setGpsLockSync(GNSS_CONFIG_GPS_LOCK_NONE);
               }));

                mAdapter.mXtraObserver.updateLockStatus(
                        mAdapter.convertGpsLock(GNSS_CONFIG_GPS_LOCK_NONE));
            }
            mAdapter.reportResponse(err, mSessionId);
        }
    };

    if (mContext != NULL) {
        sendMsg(new MsgEnableGnss(*this, *mLocApi, *mContext, sessionId, techType));
    } else {
        LOC_LOGE("%s]: Context is NULL", __func__);
    }

    return sessionId;
}

void
GnssAdapter::disableCommand(uint32_t id)
{
    LOC_LOGD("%s]: id %u", __func__, id);

    struct MsgDisableGnss : public LocMsg {
        GnssAdapter& mAdapter;
        LocApiBase& mApi;
        ContextBase& mContext;
        uint32_t mSessionId;
        inline MsgDisableGnss(GnssAdapter& adapter,
                             LocApiBase& api,
                             ContextBase& context,
                             uint32_t sessionId) :
            LocMsg(),
            mAdapter(adapter),
            mApi(api),
            mContext(context),
            mSessionId(sessionId) {}
        inline virtual void proc() const {
            LocationError err = LOCATION_ERROR_SUCCESS;
            uint32_t powerVoteId = mAdapter.getPowerVoteId();
            if (powerVoteId != mSessionId) {
                err = LOCATION_ERROR_ID_UNKNOWN;
            } else {
                mContext.modemPowerVote(false);
                mAdapter.setPowerVoteId(0);

                GnssConfigGpsLock gpsLock =
                    mAdapter.convertGpsLock(ContextBase::mGps_conf.GPS_LOCK);
                mApi.sendMsg(new LocApiMsg([&mApi = mApi,gpsLock] () {
                    mApi.setGpsLockSync(gpsLock);
                }));
                mAdapter.mXtraObserver.updateLockStatus(
                        mAdapter.convertGpsLock(ContextBase::mGps_conf.GPS_LOCK));
            }
            mAdapter.reportResponse(err, mSessionId);
        }
    };

    if (mContext != NULL) {
        sendMsg(new MsgDisableGnss(*this, *mLocApi, *mContext, id));
    }

}

void
GnssAdapter::reportPositionEvent(const UlpLocation& ulpLocation,
                                 const GpsLocationExtended& locationExtended,
                                 enum loc_sess_status status,
                                 LocPosTechMask techMask,
<<<<<<< HEAD
                                 bool fromEngineHub)
{
    // if this event is called from QMI LOC API, then send report to engine hub
    // if sending is successful, we return as we will wait for final report from engine hub
    // if the position is called from engine hub, then send it out directly
    if (!fromEngineHub) {
=======
                                 bool fromUlp,
                                 bool fromEngineHub)
{
    LOC_LOGD("%s]: fromUlp %u, from engine hub %u, status %u, tech mask 0x%x",
             __func__, fromUlp, fromEngineHub, status, techMask);

    // if this event is called from QMI LOC API, then try to call into ULP and return if successfull
    // if the position is called from ULP or engine hub, then send it out directly
    if (!fromUlp && !fromEngineHub) {
>>>>>>> 395c8110
        // report QMI position (both propagated and unpropagated) to engine hub,
        // and engine hub will be distributing it to the registered plugins
        mEngHubProxy->gnssReportPosition(ulpLocation, locationExtended, status);

        if (true == ulpLocation.unpropagatedPosition) {
            return;
        }

<<<<<<< HEAD
        // engine hub is loaded, do not report qmi position to client as
        // final position report should come from engine hub
        if (true == initEngHubProxy()){
=======
        // only send propagated position report to ulp
        if (mUlpProxy->reportPosition(ulpLocation, locationExtended,
                                 status, techMask)) {
>>>>>>> 395c8110
            return;
        }

        // engine hub is loaded, do not report qmi position to client as
        // final position report should come from engine hub
        if (true == initEngHubProxy()){
            return;
        }
    } else if ((true == fromUlp) && (true == initEngHubProxy())) {
        LOC_LOGV("%s]: drop ULP GNSS fix as engine hub is loaded", __func__);
        return;
    }

    // for all other cases:
<<<<<<< HEAD
    // case 1: fix is from engine hub, queue the msg
    // case 2: fix is not from engine hub, e.g. from QMI, and it is not an
    // unpropagated position and engine hub is not loaded, queue the msg
    // when message is queued, the position can be dispatched to requesting client
=======
    // case 1: fix is from ULP and engine hub is not loaded, queue the msg
    // case 2: fix is from engine hub, queue the msg
    // when message is queued, the position can be dispatched to requesting client

>>>>>>> 395c8110
    struct MsgReportPosition : public LocMsg {
        GnssAdapter& mAdapter;
        const UlpLocation mUlpLocation;
        const GpsLocationExtended mLocationExtended;
        loc_sess_status mStatus;
        LocPosTechMask mTechMask;
        inline MsgReportPosition(GnssAdapter& adapter,
                                 const UlpLocation& ulpLocation,
                                 const GpsLocationExtended& locationExtended,
                                 loc_sess_status status,
                                 LocPosTechMask techMask) :
            LocMsg(),
            mAdapter(adapter),
            mUlpLocation(ulpLocation),
            mLocationExtended(locationExtended),
            mStatus(status),
            mTechMask(techMask) {}
        inline virtual void proc() const {
            // extract bug report info - this returns true if consumed by systemstatus
            SystemStatus* s = mAdapter.getSystemStatus();
            if ((nullptr != s) &&
                    ((LOC_SESS_SUCCESS == mStatus) || (LOC_SESS_INTERMEDIATE == mStatus))){
                s->eventPosition(mUlpLocation, mLocationExtended);
            }
            mAdapter.reportPosition(mUlpLocation, mLocationExtended, mStatus, mTechMask);
        }
    };

    sendMsg(new MsgReportPosition(*this, ulpLocation, locationExtended, status, techMask));
}

bool
GnssAdapter::needReport(const UlpLocation& ulpLocation,
                        enum loc_sess_status status,
                        LocPosTechMask techMask) {
    bool reported = false;
    if (LOC_SESS_SUCCESS == status) {
        // this is a final fix
        LocPosTechMask mask =
                LOC_POS_TECH_MASK_SATELLITE | LOC_POS_TECH_MASK_SENSORS | LOC_POS_TECH_MASK_HYBRID;
        // it is a Satellite fix or a sensor fix
        reported = (mask & techMask);
    } else if (LOC_SESS_INTERMEDIATE == status &&
            LOC_SESS_INTERMEDIATE == ContextBase::mGps_conf.INTERMEDIATE_POS) {
        // this is a intermediate fix and we accepte intermediate

        // it is NOT the case that
        // there is inaccuracy; and
        // we care about inaccuracy; and
        // the inaccuracy exceeds our tolerance
        reported = !((ulpLocation.gpsLocation.flags & LOC_GPS_LOCATION_HAS_ACCURACY) &&
                (ContextBase::mGps_conf.ACCURACY_THRES != 0) &&
                (ulpLocation.gpsLocation.accuracy > ContextBase::mGps_conf.ACCURACY_THRES));
    }

    return reported;
}

void
GnssAdapter::reportPosition(const UlpLocation& ulpLocation,
                            const GpsLocationExtended& locationExtended,
                            enum loc_sess_status status,
                            LocPosTechMask techMask)
{
    bool reported = needReport(ulpLocation, status, techMask);
    if (reported) {
        if (locationExtended.flags & GPS_LOCATION_EXTENDED_HAS_GNSS_SV_USED_DATA) {
            mGnssSvIdUsedInPosAvail = true;
            mGnssSvIdUsedInPosition = locationExtended.gnss_sv_used_ids;
        }
        for (auto it=mClientData.begin(); it != mClientData.end(); ++it) {
            if (nullptr != it->second.gnssLocationInfoCb) {
                GnssLocationInfoNotification locationInfo = {};
                convertLocationInfo(locationInfo, locationExtended);
                convertLocation(locationInfo.location, ulpLocation, locationExtended, techMask);
                it->second.gnssLocationInfoCb(locationInfo);
            } else if (nullptr != it->second.trackingCb) {
                Location location = {};
                convertLocation(location, ulpLocation, locationExtended, techMask);
                it->second.trackingCb(location);
            }
        }
    }

    if (NMEA_PROVIDER_AP == ContextBase::mGps_conf.NMEA_PROVIDER && !mTrackingSessions.empty()) {
        /*Only BlankNMEA sentence needs to be processed and sent, if both lat, long is 0 &
          horReliability is not set. */
        bool blank_fix = ((0 == ulpLocation.gpsLocation.latitude) &&
                          (0 == ulpLocation.gpsLocation.longitude) &&
                          (LOC_RELIABILITY_NOT_SET == locationExtended.horizontal_reliability));
        uint8_t generate_nmea = (reported && status != LOC_SESS_FAILURE && !blank_fix);
        std::vector<std::string> nmeaArraystr;
        loc_nmea_generate_pos(ulpLocation, locationExtended, generate_nmea, nmeaArraystr);
        for (auto sentence : nmeaArraystr) {
            reportNmea(sentence.c_str(), sentence.length());
        }
    }
}

void
GnssAdapter::reportSvEvent(const GnssSvNotification& svNotify,
<<<<<<< HEAD
                           bool fromEngineHub)
{
    if (!fromEngineHub) {
=======
                           bool fromUlp,
                           bool fromEngineHub)
{
    LOC_LOGD("%s]: fromUlp %u", __func__, fromUlp);

    // if this event is not called from ULP, then try to call into ULP and return if successfull
    if (!fromUlp && !fromEngineHub) {
        // report QMI SV report to eng hub
>>>>>>> 395c8110
        mEngHubProxy->gnssReportSv(svNotify);
        if (true == initEngHubProxy()){
            return;
        }

        // engine hub is loaded, do not report sv to client
        // as sv report should come from engine hub
        if (true == initEngHubProxy()){
            return;
        }
    } else if ((true == fromUlp) && (true == initEngHubProxy())) {
        LOC_LOGV("%s]: drop ULP GNSS SV event as engine hub is loaded", __func__);
        return;
    }

    struct MsgReportSv : public LocMsg {
        GnssAdapter& mAdapter;
        const GnssSvNotification mSvNotify;
        inline MsgReportSv(GnssAdapter& adapter,
                           const GnssSvNotification& svNotify) :
            LocMsg(),
            mAdapter(adapter),
            mSvNotify(svNotify) {}
        inline virtual void proc() const {
            mAdapter.reportSv((GnssSvNotification&)mSvNotify);
        }
    };

    sendMsg(new MsgReportSv(*this, svNotify));
}

void
GnssAdapter::reportSv(GnssSvNotification& svNotify)
{
    int numSv = svNotify.count;
    int16_t gnssSvId = 0;
    uint64_t svUsedIdMask = 0;
    for (int i=0; i < numSv; i++) {
        svUsedIdMask = 0;
        gnssSvId = svNotify.gnssSvs[i].svId;
        switch (svNotify.gnssSvs[i].type) {
            case GNSS_SV_TYPE_GPS:
                if (mGnssSvIdUsedInPosAvail) {
                    svUsedIdMask = mGnssSvIdUsedInPosition.gps_sv_used_ids_mask;
                }
                break;
            case GNSS_SV_TYPE_GLONASS:
                if (mGnssSvIdUsedInPosAvail) {
                    svUsedIdMask = mGnssSvIdUsedInPosition.glo_sv_used_ids_mask;
                }
                break;
            case GNSS_SV_TYPE_BEIDOU:
                if (mGnssSvIdUsedInPosAvail) {
                    svUsedIdMask = mGnssSvIdUsedInPosition.bds_sv_used_ids_mask;
                }
                break;
            case GNSS_SV_TYPE_GALILEO:
                if (mGnssSvIdUsedInPosAvail) {
                    svUsedIdMask = mGnssSvIdUsedInPosition.gal_sv_used_ids_mask;
                }
                break;
            case GNSS_SV_TYPE_QZSS:
                if (mGnssSvIdUsedInPosAvail) {
                    svUsedIdMask = mGnssSvIdUsedInPosition.qzss_sv_used_ids_mask;
                }
                // QZSS SV id's need to reported as it is to framework, since
                // framework expects it as it is. See GnssStatus.java.
                // SV id passed to here by LocApi is 1-based.
                svNotify.gnssSvs[i].svId += (QZSS_SV_PRN_MIN - 1);
                break;
            default:
                svUsedIdMask = 0;
                break;
        }

        // If SV ID was used in previous position fix, then set USED_IN_FIX
        // flag, else clear the USED_IN_FIX flag.
        if (svUsedIdMask & (1 << (gnssSvId - 1))) {
            svNotify.gnssSvs[i].gnssSvOptionsMask |= GNSS_SV_OPTIONS_USED_IN_FIX_BIT;
        }
    }

    for (auto it=mClientData.begin(); it != mClientData.end(); ++it) {
        if (nullptr != it->second.gnssSvCb) {
            it->second.gnssSvCb(svNotify);
        }
    }

    if (NMEA_PROVIDER_AP == ContextBase::mGps_conf.NMEA_PROVIDER && !mTrackingSessions.empty()) {
        std::vector<std::string> nmeaArraystr;
        loc_nmea_generate_sv(svNotify, nmeaArraystr);
        for (auto sentence : nmeaArraystr) {
            reportNmea(sentence.c_str(), sentence.length());
        }
    }

    mGnssSvIdUsedInPosAvail = false;
}

void
GnssAdapter::reportNmeaEvent(const char* nmea, size_t length)
{
<<<<<<< HEAD
    if (!loc_nmea_is_debug(nmea, length)) {
        return;
=======
    // if this event is not called from ULP, then try to call into ULP and return if successfull
    if (!fromUlp && !loc_nmea_is_debug(nmea, length)) {
        if (mUlpProxy->reportNmea(nmea, length)) {
            return;
        }
>>>>>>> 395c8110
    }

    struct MsgReportNmea : public LocMsg {
        GnssAdapter& mAdapter;
        const char* mNmea;
        size_t mLength;
        inline MsgReportNmea(GnssAdapter& adapter,
                             const char* nmea,
                             size_t length) :
            LocMsg(),
            mAdapter(adapter),
            mNmea(new char[length+1]),
            mLength(length) {
                if (mNmea == nullptr) {
                    LOC_LOGE("%s] new allocation failed, fatal error.", __func__);
                    return;
                }
                strlcpy((char*)mNmea, nmea, length+1);
            }
        inline virtual ~MsgReportNmea()
        {
            delete[] mNmea;
        }
        inline virtual void proc() const {
            // extract bug report info - this returns true if consumed by systemstatus
            bool ret = false;
            SystemStatus* s = mAdapter.getSystemStatus();
            if (nullptr != s) {
                ret = s->setNmeaString(mNmea, mLength);
            }
            if (false == ret) {
                // forward NMEA message to upper layer
                mAdapter.reportNmea(mNmea, mLength);
            }
        }
    };

    sendMsg(new MsgReportNmea(*this, nmea, length));
}

void
GnssAdapter::reportNmea(const char* nmea, size_t length)
{
    GnssNmeaNotification nmeaNotification = {};
    nmeaNotification.size = sizeof(GnssNmeaNotification);

    struct timeval tv;
    gettimeofday(&tv, (struct timezone *) NULL);
    int64_t now = tv.tv_sec * 1000LL + tv.tv_usec / 1000;
    nmeaNotification.timestamp = now;
    nmeaNotification.nmea = nmea;
    nmeaNotification.length = length;

    for (auto it=mClientData.begin(); it != mClientData.end(); ++it) {
        if (nullptr != it->second.gnssNmeaCb) {
            it->second.gnssNmeaCb(nmeaNotification);
        }
    }
}

bool
GnssAdapter::requestNiNotifyEvent(const GnssNiNotification &notify, const void* data)
{
    LOC_LOGI("%s]: notif_type: %d, timeout: %d, default_resp: %d"
             "requestor_id: %s (encoding: %d) text: %s text (encoding: %d) extras: %s",
             __func__, notify.type, notify.timeout, notify.timeoutResponse,
             notify.requestor, notify.requestorEncoding,
             notify.message, notify.messageEncoding, notify.extras);

    struct MsgReportNiNotify : public LocMsg {
        GnssAdapter& mAdapter;
        const GnssNiNotification mNotify;
        const void* mData;
        inline MsgReportNiNotify(GnssAdapter& adapter,
                                 const GnssNiNotification& notify,
                                 const void* data) :
            LocMsg(),
            mAdapter(adapter),
            mNotify(notify),
            mData(data) {}
        inline virtual void proc() const {
            mAdapter.requestNiNotify(mNotify, mData);
        }
    };

    sendMsg(new MsgReportNiNotify(*this, notify, data));

    return true;
}

static void* niThreadProc(void *args)
{
    NiSession* pSession = (NiSession*)args;
    int rc = 0;          /* return code from pthread calls */

    struct timespec present_time;
    struct timespec expire_time;

    pthread_mutex_lock(&pSession->tLock);
    /* Calculate absolute expire time */
    clock_gettime(CLOCK_MONOTONIC, &present_time);
    expire_time.tv_sec  = present_time.tv_sec + pSession->respTimeLeft;
    expire_time.tv_nsec = present_time.tv_nsec;
    LOC_LOGD("%s]: time out set for abs time %ld with delay %d sec",
             __func__, (long)expire_time.tv_sec, pSession->respTimeLeft);

    while (!pSession->respRecvd) {
        rc = pthread_cond_timedwait(&pSession->tCond,
                                    &pSession->tLock,
                                    &expire_time);
        if (rc == ETIMEDOUT) {
            pSession->resp = GNSS_NI_RESPONSE_NO_RESPONSE;
            LOC_LOGD("%s]: time out after valting for specified time. Ret Val %d",
                     __func__, rc);
            break;
        }
    }
    LOC_LOGD("%s]: Java layer has sent us a user response and return value from "
             "pthread_cond_timedwait = %d pSession->resp is %u", __func__, rc, pSession->resp);
    pSession->respRecvd = false; /* Reset the user response flag for the next session*/

    // adding this check to support modem restart, in which case, we need the thread
    // to exit without calling sending data. We made sure that rawRequest is NULL in
    // loc_eng_ni_reset_on_engine_restart()
    GnssAdapter* adapter = pSession->adapter;
    GnssNiResponse resp;
    void* rawRequest = NULL;
    bool sendResponse = false;

    if (NULL != pSession->rawRequest) {
        if (pSession->resp != GNSS_NI_RESPONSE_IGNORE) {
            resp = pSession->resp;
            rawRequest = pSession->rawRequest;
            sendResponse = true;
        } else {
            free(pSession->rawRequest);
        }
        pSession->rawRequest = NULL;
    }
    pthread_mutex_unlock(&pSession->tLock);

    pSession->respTimeLeft = 0;
    pSession->reqID = 0;

    if (sendResponse) {
        adapter->gnssNiResponseCommand(resp, rawRequest);
    }

    return NULL;
}

bool
GnssAdapter::requestNiNotify(const GnssNiNotification& notify, const void* data)
{
    NiSession* pSession = NULL;
    gnssNiCallback gnssNiCb = nullptr;

    for (auto it=mClientData.begin(); it != mClientData.end(); ++it) {
        if (nullptr != it->second.gnssNiCb) {
            gnssNiCb = it->second.gnssNiCb;
            break;
        }
    }
    if (nullptr == gnssNiCb) {
        EXIT_LOG(%s, "no clients with gnssNiCb.");
        return false;
    }

    if (notify.type == GNSS_NI_TYPE_EMERGENCY_SUPL) {
        if (NULL != mNiData.sessionEs.rawRequest) {
            LOC_LOGI("%s]: supl es NI in progress, new supl es NI ignored, type: %d",
                     __func__, notify.type);
            if (NULL != data) {
                free((void*)data);
            }
        } else {
            pSession = &mNiData.sessionEs;
        }
    } else {
        if (NULL != mNiData.session.rawRequest ||
            NULL != mNiData.sessionEs.rawRequest) {
            LOC_LOGI("%s]: supl NI in progress, new supl NI ignored, type: %d",
                     __func__, notify.type);
            if (NULL != data) {
                free((void*)data);
            }
        } else {
            pSession = &mNiData.session;
        }
    }

    if (pSession) {
        /* Save request */
        pSession->rawRequest = (void*)data;
        pSession->reqID = ++mNiData.reqIDCounter;
        pSession->adapter = this;

        int sessionId = pSession->reqID;

        /* For robustness, spawn a thread at this point to timeout to clear up the notification
         * status, even though the OEM layer in java does not do so.
         **/
        pSession->respTimeLeft =
             5 + (notify.timeout != 0 ? notify.timeout : LOC_NI_NO_RESPONSE_TIME);

        int rc = 0;
        rc = pthread_create(&pSession->thread, NULL, niThreadProc, pSession);
        if (rc) {
            LOC_LOGE("%s]: Loc NI thread is not created.", __func__);
        }
        rc = pthread_detach(pSession->thread);
        if (rc) {
            LOC_LOGE("%s]: Loc NI thread is not detached.", __func__);
        }

        if (nullptr != gnssNiCb) {
            gnssNiCb(sessionId, notify);
        }
    }

    return true;
}

void
GnssAdapter::reportGnssMeasurementDataEvent(const GnssMeasurementsNotification& measurements,
                                            int msInWeek)
{
    LOC_LOGD("%s]: msInWeek=%d", __func__, msInWeek);

    struct MsgReportGnssMeasurementData : public LocMsg {
        GnssAdapter& mAdapter;
        GnssMeasurementsNotification mMeasurementsNotify;
        inline MsgReportGnssMeasurementData(GnssAdapter& adapter,
                                            const GnssMeasurementsNotification& measurements,
                                            int msInWeek) :
                LocMsg(),
                mAdapter(adapter),
                mMeasurementsNotify(measurements) {
            if (-1 != msInWeek) {
                mAdapter.getAgcInformation(mMeasurementsNotify, msInWeek);
            }
        }
        inline virtual void proc() const {
            mAdapter.reportGnssMeasurementData(mMeasurementsNotify);
        }
    };

    sendMsg(new MsgReportGnssMeasurementData(*this, measurements, msInWeek));
}

void
GnssAdapter::reportGnssMeasurementData(const GnssMeasurementsNotification& measurements)
{
    for (auto it=mClientData.begin(); it != mClientData.end(); ++it) {
        if (nullptr != it->second.gnssMeasurementsCb) {
            it->second.gnssMeasurementsCb(measurements);
        }
    }
}

void
GnssAdapter::reportSvMeasurementEvent(GnssSvMeasurementSet &svMeasurementSet)
{
    LOC_LOGD("%s]: ", __func__);
    mEngHubProxy->gnssReportSvMeasurement(svMeasurementSet);
}

void
GnssAdapter::reportSvPolynomialEvent(GnssSvPolynomial &svPolynomial)
{
    LOC_LOGD("%s]: ", __func__);
    mEngHubProxy->gnssReportSvPolynomial(svPolynomial);
}

bool
GnssAdapter::requestOdcpiEvent(OdcpiRequestInfo& request)
{
    LOC_LOGd("ODCPI request: type %d, tbf %d, isEmergency %d", request.type,
            request.tbfMillis, request.isEmergencyMode);

    struct MsgRequestOdcpi : public LocMsg {
        GnssAdapter& mAdapter;
        OdcpiRequestInfo mOdcpiRequest;
        inline MsgRequestOdcpi(GnssAdapter& adapter, OdcpiRequestInfo& request) :
                LocMsg(),
                mAdapter(adapter),
                mOdcpiRequest(request) {}
        inline virtual void proc() const {
            mAdapter.requestOdcpi(mOdcpiRequest);
        }
    };

    sendMsg(new MsgRequestOdcpi(*this, request));
    return true;
}

void GnssAdapter::requestOdcpi(const OdcpiRequestInfo& request)
{
    if (nullptr != mOdcpiRequestCb) {
        mOdcpiInjectedPositionCount = 0;
        if (ODCPI_REQUEST_TYPE_START == request.type) {
            mOdcpiRequestCb(request);
            mOdcpiRequestActive = true;
        } else {
            mOdcpiRequestActive = false;
        }
    } else {
        LOC_LOGe("ODCPI request not supported");
    }
}

void GnssAdapter::initOdcpiCommand(const OdcpiRequestCallback& callback)
{
    struct MsgInitOdcpi : public LocMsg {
        GnssAdapter& mAdapter;
        OdcpiRequestCallback mOdcpiCb;
        inline MsgInitOdcpi(GnssAdapter& adapter,
                const OdcpiRequestCallback& callback) :
                LocMsg(),
                mAdapter(adapter),
                mOdcpiCb(callback) {}
        inline virtual void proc() const {
            mAdapter.initOdcpi(mOdcpiCb);
        }
    };

    sendMsg(new MsgInitOdcpi(*this, callback));
}

void GnssAdapter::initOdcpi(const OdcpiRequestCallback& callback)
{
    mOdcpiRequestCb = callback;

    /* Register for WIFI request */
    updateEvtMask(LOC_API_ADAPTER_BIT_REQUEST_WIFI,
            LOC_REGISTRATION_MASK_ENABLED);
}

void GnssAdapter::injectOdcpiCommand(const Location& location)
{
    struct MsgInjectOdcpi : public LocMsg {
        GnssAdapter& mAdapter;
        Location mLocation;
        inline MsgInjectOdcpi(GnssAdapter& adapter, const Location& location) :
                LocMsg(),
                mAdapter(adapter),
                mLocation(location) {}
        inline virtual void proc() const {
            mAdapter.injectOdcpi(mLocation);
        }
    };

    sendMsg(new MsgInjectOdcpi(*this, location));
}

void GnssAdapter::injectOdcpi(const Location& location)
{
    if (LOCATION_HAS_LAT_LONG_BIT & location.flags) {
        if ((uptimeMillis() <= mBlockCPIInfo.blockedTillTsMs) &&
            (fabs(location.latitude-mBlockCPIInfo.latitude) <=
                    mBlockCPIInfo.latLonDiffThreshold) &&
            (fabs(location.longitude-mBlockCPIInfo.longitude) <=
                    mBlockCPIInfo.latLonDiffThreshold)) {

            LOC_LOGD("%s]: positon injeciton blocked: lat: %f, lon: %f, accuracy: %f",
                     __func__, location.latitude, location.longitude, location.accuracy);
        } else {
            mLocApi->injectPosition(location, true);
            if (mOdcpiRequestActive) {
                mOdcpiInjectedPositionCount++;
                if (mOdcpiInjectedPositionCount >=
                    ODCPI_INJECTED_POSITION_COUNT_PER_REQUEST) {
                    mOdcpiRequestActive = false;
                    mOdcpiInjectedPositionCount = 0;
                }
            }
        }
    }
}

void GnssAdapter::initDefaultAgps() {
    LOC_LOGD("%s]: ", __func__);

    void *handle = nullptr;
    if ((handle = dlopen("libloc_net_iface.so", RTLD_NOW)) == nullptr) {
        LOC_LOGD("%s]: libloc_net_iface.so not found !", __func__);
        return;
    }

    LocAgpsGetAgpsCbInfo getAgpsCbInfo = (LocAgpsGetAgpsCbInfo)
            dlsym(handle, "LocNetIfaceAgps_getAgpsCbInfo");
    if (getAgpsCbInfo == nullptr) {
        LOC_LOGE("%s]: Failed to get method LocNetIfaceAgps_getStatusCb", __func__);
        return;
    }

    AgpsCbInfo& cbInfo = getAgpsCbInfo(agpsOpenResultCb, agpsCloseResultCb, this);

    if (cbInfo.statusV4Cb == nullptr) {
        LOC_LOGE("%s]: statusV4Cb is nullptr!", __func__);
        return;
    }

    initAgps(cbInfo);
}

void GnssAdapter::initDefaultAgpsCommand() {
    LOC_LOGD("%s]: ", __func__);

    struct MsgInitDefaultAgps : public LocMsg {
        GnssAdapter& mAdapter;
        inline MsgInitDefaultAgps(GnssAdapter& adapter) :
            LocMsg(),
            mAdapter(adapter) {
            }
        inline virtual void proc() const {
            mAdapter.initDefaultAgps();
        }
    };

    sendMsg(new MsgInitDefaultAgps(*this));
}

/* INIT LOC AGPS MANAGER */

void GnssAdapter::initAgps(const AgpsCbInfo& cbInfo) {
    LOC_LOGD("%s]: mAgpsCbInfo.cbPriority - %d;  cbInfo.cbPriority - %d",
            __func__, mAgpsCbInfo.cbPriority, cbInfo.cbPriority)

    if (!((ContextBase::mGps_conf.CAPABILITIES & LOC_GPS_CAPABILITY_MSB) ||
            (ContextBase::mGps_conf.CAPABILITIES & LOC_GPS_CAPABILITY_MSA))) {
        return;
    }

    if (mAgpsCbInfo.cbPriority > cbInfo.cbPriority) {
        return;
    } else {
        mAgpsCbInfo = cbInfo;

        mAgpsManager.registerFrameworkStatusCallback((AgnssStatusIpV4Cb)cbInfo.statusV4Cb);

        mAgpsManager.createAgpsStateMachines();

        /* Register for AGPS event mask */
        updateEvtMask(LOC_API_ADAPTER_BIT_LOCATION_SERVER_REQUEST,
                LOC_REGISTRATION_MASK_ENABLED);
    }
}

void GnssAdapter::initAgpsCommand(const AgpsCbInfo& cbInfo){
    LOC_LOGI("GnssAdapter::initAgpsCommand");

    /* Message to initialize AGPS module */
    struct AgpsMsgInit: public LocMsg {
        const AgpsCbInfo mCbInfo;
        GnssAdapter& mAdapter;

        inline AgpsMsgInit(const AgpsCbInfo& cbInfo,
                GnssAdapter& adapter) :
                LocMsg(), mCbInfo(cbInfo), mAdapter(adapter) {
            LOC_LOGV("AgpsMsgInit");
        }

        inline virtual void proc() const {
            LOC_LOGV("AgpsMsgInit::proc()");
            mAdapter.initAgps(mCbInfo);
        }
    };

    /* Send message to initialize AGPS Manager */
    sendMsg(new AgpsMsgInit(cbInfo, *this));
}

/* GnssAdapter::requestATL
 * Method triggered in QMI thread as part of handling below message:
 * eQMI_LOC_SERVER_REQUEST_OPEN_V02
 * Triggers the AGPS state machine to setup AGPS call for below WWAN types:
 * eQMI_LOC_WWAN_TYPE_INTERNET_V02
 * eQMI_LOC_WWAN_TYPE_AGNSS_V02
 * eQMI_LOC_WWAN_TYPE_AGNSS_EMERGENCY_V02 */
bool GnssAdapter::requestATL(int connHandle, LocAGpsType agpsType,
                             LocApnTypeMask apnTypeMask){

    LOC_LOGI("GnssAdapter::requestATL handle=%d agpsType=0x%X apnTypeMask=0x%X",
        connHandle, agpsType, apnTypeMask);

    sendMsg( new AgpsMsgRequestATL(
             &mAgpsManager, connHandle, (AGpsExtType)agpsType,
             apnTypeMask));

    return true;
}

/* GnssAdapter::releaseATL
 * Method triggered in QMI thread as part of handling below message:
 * eQMI_LOC_SERVER_REQUEST_CLOSE_V02
 * Triggers teardown of an existing AGPS call */
bool GnssAdapter::releaseATL(int connHandle){

    LOC_LOGI("GnssAdapter::releaseATL");

    /* Release SUPL/INTERNET/SUPL_ES ATL */
    struct AgpsMsgReleaseATL: public LocMsg {

        AgpsManager* mAgpsManager;
        int mConnHandle;

        inline AgpsMsgReleaseATL(AgpsManager* agpsManager, int connHandle) :
                LocMsg(), mAgpsManager(agpsManager), mConnHandle(connHandle) {

            LOC_LOGV("AgpsMsgReleaseATL");
        }

        inline virtual void proc() const {

            LOC_LOGV("AgpsMsgReleaseATL::proc()");
            mAgpsManager->releaseATL(mConnHandle);
        }
    };

    sendMsg( new AgpsMsgReleaseATL(&mAgpsManager, connHandle));

    return true;
}

<<<<<<< HEAD
=======
/* GnssAdapter::reportDataCallOpened
 * DS Client data call opened successfully.
 * Send message to AGPS Manager to handle. */
bool GnssAdapter::reportDataCallOpened(){

    LOC_LOGI("GnssAdapter::reportDataCallOpened");

    struct AgpsMsgSuplEsOpened: public LocMsg {

        AgpsManager* mAgpsManager;

        inline AgpsMsgSuplEsOpened(AgpsManager* agpsManager) :
                LocMsg(), mAgpsManager(agpsManager) {

            LOC_LOGV("AgpsMsgSuplEsOpened");
        }

        inline virtual void proc() const {

            LOC_LOGV("AgpsMsgSuplEsOpened::proc()");
            mAgpsManager->reportDataCallOpened();
        }
    };

    sendMsg( new AgpsMsgSuplEsOpened(&mAgpsManager));

    return true;
}

/* GnssAdapter::reportDataCallClosed
 * DS Client data call closed.
 * Send message to AGPS Manager to handle. */
bool GnssAdapter::reportDataCallClosed(){

    LOC_LOGI("GnssAdapter::reportDataCallClosed");

    struct AgpsMsgSuplEsClosed: public LocMsg {

        AgpsManager* mAgpsManager;

        inline AgpsMsgSuplEsClosed(AgpsManager* agpsManager) :
                LocMsg(), mAgpsManager(agpsManager) {

            LOC_LOGV("AgpsMsgSuplEsClosed");
        }

        inline virtual void proc() const {

            LOC_LOGV("AgpsMsgSuplEsClosed::proc()");
            mAgpsManager->reportDataCallClosed();
        }
    };

    sendMsg( new AgpsMsgSuplEsClosed(&mAgpsManager));

    return true;
}

bool GnssAdapter::reportZppBestAvailableFix(LocGpsLocation &zppLoc,
            GpsLocationExtended &location_extended, LocPosTechMask tech_mask) {

    struct MsgReportZpp : public LocMsg {
    GnssAdapter& mAdapter;
    UlpLocation mUlpLocation;
    GpsLocationExtended mGpsLocationExtended;
    LocPosTechMask mPosTechMask;

    inline MsgReportZpp(GnssAdapter& adapter,
                     LocGpsLocation &zppLoc, GpsLocationExtended &location_extended,
                     LocPosTechMask tech_mask) :
        LocMsg(),
        mAdapter(adapter),
        mGpsLocationExtended(location_extended),
        mPosTechMask(tech_mask) {
            mUlpLocation = {};
            memcpy(&mUlpLocation.gpsLocation, &zppLoc, sizeof(LocGpsLocation));

            //Mark the location source as from ZPP
            mUlpLocation.gpsLocation.flags |= LOCATION_HAS_SOURCE_INFO;
            mUlpLocation.position_source = ULP_LOCATION_IS_FROM_ZPP;
        }
    inline virtual void proc() const {
        mAdapter.getUlpProxy()->reportPosition(mUlpLocation,
                                               mGpsLocationExtended,
                                               LOC_SESS_SUCCESS,
                                               mPosTechMask);
        }
    };

    sendMsg(new MsgReportZpp(*this, zppLoc, location_extended, tech_mask));
    return true;
}

>>>>>>> 395c8110
void GnssAdapter::dataConnOpenCommand(
        AGpsExtType agpsType,
        const char* apnName, int apnLen, AGpsBearerType bearerType){

    LOC_LOGI("GnssAdapter::frameworkDataConnOpen");

    struct AgpsMsgAtlOpenSuccess: public LocMsg {

        AgpsManager* mAgpsManager;
        AGpsExtType mAgpsType;
        char* mApnName;
        int mApnLen;
        AGpsBearerType mBearerType;

        inline AgpsMsgAtlOpenSuccess(AgpsManager* agpsManager, AGpsExtType agpsType,
                const char* apnName, int apnLen, AGpsBearerType bearerType) :
                LocMsg(), mAgpsManager(agpsManager), mAgpsType(agpsType), mApnName(
                        new char[apnLen + 1]), mApnLen(apnLen), mBearerType(bearerType) {

            LOC_LOGV("AgpsMsgAtlOpenSuccess");
            if (mApnName == nullptr) {
                LOC_LOGE("%s] new allocation failed, fatal error.", __func__);
                return;
            }
            memcpy(mApnName, apnName, apnLen);
            mApnName[apnLen] = 0;
        }

        inline ~AgpsMsgAtlOpenSuccess() {
            delete[] mApnName;
        }

        inline virtual void proc() const {

            LOC_LOGV("AgpsMsgAtlOpenSuccess::proc()");
            mAgpsManager->reportAtlOpenSuccess(mAgpsType, mApnName, mApnLen, mBearerType);
        }
    };

    sendMsg( new AgpsMsgAtlOpenSuccess(
            &mAgpsManager, agpsType, apnName, apnLen, bearerType));
}

void GnssAdapter::dataConnClosedCommand(AGpsExtType agpsType){

    LOC_LOGI("GnssAdapter::frameworkDataConnClosed");

    struct AgpsMsgAtlClosed: public LocMsg {

        AgpsManager* mAgpsManager;
        AGpsExtType mAgpsType;

        inline AgpsMsgAtlClosed(AgpsManager* agpsManager, AGpsExtType agpsType) :
                LocMsg(), mAgpsManager(agpsManager), mAgpsType(agpsType) {

            LOC_LOGV("AgpsMsgAtlClosed");
        }

        inline virtual void proc() const {

            LOC_LOGV("AgpsMsgAtlClosed::proc()");
            mAgpsManager->reportAtlClosed(mAgpsType);
        }
    };

    sendMsg( new AgpsMsgAtlClosed(&mAgpsManager, (AGpsExtType)agpsType));
}

void GnssAdapter::dataConnFailedCommand(AGpsExtType agpsType){

    LOC_LOGI("GnssAdapter::frameworkDataConnFailed");

    struct AgpsMsgAtlOpenFailed: public LocMsg {

        AgpsManager* mAgpsManager;
        AGpsExtType mAgpsType;

        inline AgpsMsgAtlOpenFailed(AgpsManager* agpsManager, AGpsExtType agpsType) :
                LocMsg(), mAgpsManager(agpsManager), mAgpsType(agpsType) {

            LOC_LOGV("AgpsMsgAtlOpenFailed");
        }

        inline virtual void proc() const {

            LOC_LOGV("AgpsMsgAtlOpenFailed::proc()");
            mAgpsManager->reportAtlOpenFailed(mAgpsType);
        }
    };

    sendMsg( new AgpsMsgAtlOpenFailed(&mAgpsManager, (AGpsExtType)agpsType));
}

void GnssAdapter::convertSatelliteInfo(std::vector<GnssDebugSatelliteInfo>& out,
                                       const GnssSvType& in_constellation,
                                       const SystemStatusReports& in)
{
    uint64_t sv_mask = 0ULL;
    uint32_t svid_min = 0;
    uint32_t svid_num = 0;
    uint32_t svid_idx = 0;

    uint64_t eph_health_good_mask = 0ULL;
    uint64_t eph_health_bad_mask = 0ULL;
    uint64_t server_perdiction_available_mask = 0ULL;
    float server_perdiction_age = 0.0f;

    // set constellationi based parameters
    switch (in_constellation) {
        case GNSS_SV_TYPE_GPS:
            svid_min = GNSS_BUGREPORT_GPS_MIN;
            svid_num = GPS_NUM;
            svid_idx = 0;
            if (!in.mSvHealth.empty()) {
                eph_health_good_mask = in.mSvHealth.back().mGpsGoodMask;
                eph_health_bad_mask  = in.mSvHealth.back().mGpsBadMask;
            }
            if (!in.mXtra.empty()) {
                server_perdiction_available_mask = in.mXtra.back().mGpsXtraValid;
                server_perdiction_age = (float)(in.mXtra.back().mGpsXtraAge);
            }
            break;
        case GNSS_SV_TYPE_GLONASS:
            svid_min = GNSS_BUGREPORT_GLO_MIN;
            svid_num = GLO_NUM;
            svid_idx = GPS_NUM;
            if (!in.mSvHealth.empty()) {
                eph_health_good_mask = in.mSvHealth.back().mGloGoodMask;
                eph_health_bad_mask  = in.mSvHealth.back().mGloBadMask;
            }
            if (!in.mXtra.empty()) {
                server_perdiction_available_mask = in.mXtra.back().mGloXtraValid;
                server_perdiction_age = (float)(in.mXtra.back().mGloXtraAge);
            }
            break;
        case GNSS_SV_TYPE_QZSS:
            svid_min = GNSS_BUGREPORT_QZSS_MIN;
            svid_num = QZSS_NUM;
            svid_idx = GPS_NUM+GLO_NUM+BDS_NUM+GAL_NUM;
            if (!in.mSvHealth.empty()) {
                eph_health_good_mask = in.mSvHealth.back().mQzssGoodMask;
                eph_health_bad_mask  = in.mSvHealth.back().mQzssBadMask;
            }
            if (!in.mXtra.empty()) {
                server_perdiction_available_mask = in.mXtra.back().mQzssXtraValid;
                server_perdiction_age = (float)(in.mXtra.back().mQzssXtraAge);
            }
            break;
        case GNSS_SV_TYPE_BEIDOU:
            svid_min = GNSS_BUGREPORT_BDS_MIN;
            svid_num = BDS_NUM;
            svid_idx = GPS_NUM+GLO_NUM;
            if (!in.mSvHealth.empty()) {
                eph_health_good_mask = in.mSvHealth.back().mBdsGoodMask;
                eph_health_bad_mask  = in.mSvHealth.back().mBdsBadMask;
            }
            if (!in.mXtra.empty()) {
                server_perdiction_available_mask = in.mXtra.back().mBdsXtraValid;
                server_perdiction_age = (float)(in.mXtra.back().mBdsXtraAge);
            }
            break;
        case GNSS_SV_TYPE_GALILEO:
            svid_min = GNSS_BUGREPORT_GAL_MIN;
            svid_num = GAL_NUM;
            svid_idx = GPS_NUM+GLO_NUM+BDS_NUM;
            if (!in.mSvHealth.empty()) {
                eph_health_good_mask = in.mSvHealth.back().mGalGoodMask;
                eph_health_bad_mask  = in.mSvHealth.back().mGalBadMask;
            }
            if (!in.mXtra.empty()) {
                server_perdiction_available_mask = in.mXtra.back().mGalXtraValid;
                server_perdiction_age = (float)(in.mXtra.back().mGalXtraAge);
            }
            break;
        default:
            return;
    }

    // extract each sv info from systemstatus report
    for(uint32_t i=0; i<svid_num && (svid_idx+i)<SV_ALL_NUM; i++) {

        GnssDebugSatelliteInfo s = {};
        s.size = sizeof(s);
        s.svid = i + svid_min;
        s.constellation = in_constellation;

        if (!in.mNavData.empty()) {
            s.mEphemerisType   = in.mNavData.back().mNav[svid_idx+i].mType;
            s.mEphemerisSource = in.mNavData.back().mNav[svid_idx+i].mSource;
        }
        else {
            s.mEphemerisType   = GNSS_EPH_TYPE_UNKNOWN;
            s.mEphemerisSource = GNSS_EPH_SOURCE_UNKNOWN;
        }

        sv_mask = 0x1ULL << i;
        if (eph_health_good_mask & sv_mask) {
            s.mEphemerisHealth = GNSS_EPH_HEALTH_GOOD;
        }
        else if (eph_health_bad_mask & sv_mask) {
            s.mEphemerisHealth = GNSS_EPH_HEALTH_BAD;
        }
        else {
            s.mEphemerisHealth = GNSS_EPH_HEALTH_UNKNOWN;
        }

        if (!in.mNavData.empty()) {
            s.ephemerisAgeSeconds =
                (float)(in.mNavData.back().mNav[svid_idx+i].mAgeSec);
        }
        else {
            s.ephemerisAgeSeconds = 0.0f;
        }

        if (server_perdiction_available_mask & sv_mask) {
            s.serverPredictionIsAvailable = true;
        }
        else {
            s.serverPredictionIsAvailable = false;
        }

        s.serverPredictionAgeSeconds = server_perdiction_age;
        out.push_back(s);
    }

    return;
}

bool GnssAdapter::getDebugReport(GnssDebugReport& r)
{
    LOC_LOGD("%s]: ", __func__);

    SystemStatus* systemstatus = getSystemStatus();
    if (nullptr == systemstatus) {
        return false;
    }

    SystemStatusReports reports = {};
    systemstatus->getReport(reports, true);

    r.size = sizeof(r);

    // location block
    r.mLocation.size = sizeof(r.mLocation);
    if(!reports.mLocation.empty() && reports.mLocation.back().mValid) {
        r.mLocation.mValid = true;
        r.mLocation.mLocation.latitude =
            reports.mLocation.back().mLocation.gpsLocation.latitude;
        r.mLocation.mLocation.longitude =
            reports.mLocation.back().mLocation.gpsLocation.longitude;
        r.mLocation.mLocation.altitude =
            reports.mLocation.back().mLocation.gpsLocation.altitude;
        r.mLocation.mLocation.speed =
            (double)(reports.mLocation.back().mLocation.gpsLocation.speed);
        r.mLocation.mLocation.bearing =
            (double)(reports.mLocation.back().mLocation.gpsLocation.bearing);
        r.mLocation.mLocation.accuracy =
            (double)(reports.mLocation.back().mLocation.gpsLocation.accuracy);

        r.mLocation.verticalAccuracyMeters =
            reports.mLocation.back().mLocationEx.vert_unc;
        r.mLocation.speedAccuracyMetersPerSecond =
            reports.mLocation.back().mLocationEx.speed_unc;
        r.mLocation.bearingAccuracyDegrees =
            reports.mLocation.back().mLocationEx.bearing_unc;

        r.mLocation.mUtcReported =
            reports.mLocation.back().mUtcReported;
    }
    else if(!reports.mBestPosition.empty() && reports.mBestPosition.back().mValid) {
        r.mLocation.mValid = true;
        r.mLocation.mLocation.latitude =
                (double)(reports.mBestPosition.back().mBestLat) * RAD2DEG;
        r.mLocation.mLocation.longitude =
                (double)(reports.mBestPosition.back().mBestLon) * RAD2DEG;
        r.mLocation.mLocation.altitude = reports.mBestPosition.back().mBestAlt;
        r.mLocation.mLocation.accuracy =
                (double)(reports.mBestPosition.back().mBestHepe);

        r.mLocation.mUtcReported = reports.mBestPosition.back().mUtcReported;
    }
    else {
        r.mLocation.mValid = false;
    }

    if (r.mLocation.mValid) {
        LOC_LOGV("getDebugReport - lat=%f lon=%f alt=%f speed=%f",
            r.mLocation.mLocation.latitude,
            r.mLocation.mLocation.longitude,
            r.mLocation.mLocation.altitude,
            r.mLocation.mLocation.speed);
    }

    // time block
    r.mTime.size = sizeof(r.mTime);
    if(!reports.mTimeAndClock.empty() && reports.mTimeAndClock.back().mTimeValid) {
        r.mTime.mValid = true;
        r.mTime.timeEstimate =
            (((int64_t)(reports.mTimeAndClock.back().mGpsWeek)*7 +
                        GNSS_UTC_TIME_OFFSET)*24*60*60 -
              (int64_t)(reports.mTimeAndClock.back().mLeapSeconds))*1000ULL +
              (int64_t)(reports.mTimeAndClock.back().mGpsTowMs);

        r.mTime.timeUncertaintyNs =
                ((float)(reports.mTimeAndClock.back().mTimeUnc) +
                 (float)(reports.mTimeAndClock.back().mLeapSecUnc))*1000.0f;
        r.mTime.frequencyUncertaintyNsPerSec =
            (float)(reports.mTimeAndClock.back().mClockFreqBiasUnc);
        LOC_LOGV("getDebugReport - timeestimate=%" PRIu64 " unc=%f frequnc=%f",
                r.mTime.timeEstimate,
                r.mTime.timeUncertaintyNs, r.mTime.frequencyUncertaintyNsPerSec);
    }
    else {
        r.mTime.mValid = false;
    }

    // satellite info block
    convertSatelliteInfo(r.mSatelliteInfo, GNSS_SV_TYPE_GPS, reports);
    convertSatelliteInfo(r.mSatelliteInfo, GNSS_SV_TYPE_GLONASS, reports);
    convertSatelliteInfo(r.mSatelliteInfo, GNSS_SV_TYPE_QZSS, reports);
    convertSatelliteInfo(r.mSatelliteInfo, GNSS_SV_TYPE_BEIDOU, reports);
    convertSatelliteInfo(r.mSatelliteInfo, GNSS_SV_TYPE_GALILEO, reports);
    LOC_LOGV("getDebugReport - satellite=%zu", r.mSatelliteInfo.size());

    return true;
}

/* get AGC information from system status and fill it */
void
GnssAdapter::getAgcInformation(GnssMeasurementsNotification& measurements, int msInWeek)
{
    SystemStatus* systemstatus = getSystemStatus();

    if (nullptr != systemstatus) {
        SystemStatusReports reports = {};
        systemstatus->getReport(reports, true);

        if ((!reports.mRfAndParams.empty()) && (!reports.mTimeAndClock.empty()) &&
            (abs(msInWeek - (int)reports.mTimeAndClock.back().mGpsTowMs) < 2000)) {

            for (size_t i = 0; i < measurements.count; i++) {
                switch (measurements.measurements[i].svType) {
                case GNSS_SV_TYPE_GPS:
                case GNSS_SV_TYPE_QZSS:
                    measurements.measurements[i].agcLevelDb =
                            reports.mRfAndParams.back().mAgcGps;
                    measurements.measurements[i].flags |=
                            GNSS_MEASUREMENTS_DATA_AUTOMATIC_GAIN_CONTROL_BIT;
                    break;

                case GNSS_SV_TYPE_GALILEO:
                    measurements.measurements[i].agcLevelDb =
                            reports.mRfAndParams.back().mAgcGal;
                    measurements.measurements[i].flags |=
                            GNSS_MEASUREMENTS_DATA_AUTOMATIC_GAIN_CONTROL_BIT;
                    break;

                case GNSS_SV_TYPE_GLONASS:
                    measurements.measurements[i].agcLevelDb =
                            reports.mRfAndParams.back().mAgcGlo;
                    measurements.measurements[i].flags |=
                            GNSS_MEASUREMENTS_DATA_AUTOMATIC_GAIN_CONTROL_BIT;
                    break;

                case GNSS_SV_TYPE_BEIDOU:
                    measurements.measurements[i].agcLevelDb =
                            reports.mRfAndParams.back().mAgcBds;
                    measurements.measurements[i].flags |=
                            GNSS_MEASUREMENTS_DATA_AUTOMATIC_GAIN_CONTROL_BIT;
                    break;

                case GNSS_SV_TYPE_SBAS:
                case GNSS_SV_TYPE_UNKNOWN:
                default:
                    break;
                }
            }
        }
    }
}

/* Callbacks registered with loc_net_iface library */
static void agpsOpenResultCb (bool isSuccess, AGpsExtType agpsType, const char* apn,
        AGpsBearerType bearerType, void* userDataPtr) {
    LOC_LOGD("%s]: ", __func__);
    if (userDataPtr == nullptr) {
        LOC_LOGE("%s]: userDataPtr is nullptr.", __func__);
        return;
    }
    if (apn == nullptr) {
        LOC_LOGE("%s]: apn is nullptr.", __func__);
        return;
    }
    GnssAdapter* adapter = (GnssAdapter*)userDataPtr;
    if (isSuccess) {
        adapter->dataConnOpenCommand(agpsType, apn, strlen(apn), bearerType);
    } else {
        adapter->dataConnFailedCommand(agpsType);
    }
}

static void agpsCloseResultCb (bool isSuccess, AGpsExtType agpsType, void* userDataPtr) {
    LOC_LOGD("%s]: ", __func__);
    if (userDataPtr == nullptr) {
        LOC_LOGE("%s]: userDataPtr is nullptr.", __func__);
        return;
    }
    GnssAdapter* adapter = (GnssAdapter*)userDataPtr;
    if (isSuccess) {
        adapter->dataConnClosedCommand(agpsType);
    } else {
        adapter->dataConnFailedCommand(agpsType);
    }
}

/* ==== Eng Hub Proxy ================================================================= */
/* ======== UTILITIES ================================================================= */
void
GnssAdapter::initEngHubProxyCommand() {
    LOC_LOGD("%s]: ", __func__);

    struct MsgInitEngHubProxy : public LocMsg {
        GnssAdapter* mAdapter;
        inline MsgInitEngHubProxy(GnssAdapter* adapter) :
            LocMsg(),
            mAdapter(adapter) {}
        inline virtual void proc() const {
            mAdapter->initEngHubProxy();
        }
    };

    sendMsg(new MsgInitEngHubProxy(this));
}

bool
GnssAdapter::initEngHubProxy() {
    static bool firstTime = true;
    static bool engHubLoadSuccessful = false;

    const char *error = nullptr;
    unsigned int processListLength = 0;
    loc_process_info_s_type* processInfoList = nullptr;

    do {
        // load eng hub only once
        if (firstTime == false) {
            break;
        }

        int rc = loc_read_process_conf(LOC_PATH_IZAT_CONF, &processListLength,
                                       &processInfoList);
        if (rc != 0) {
            LOC_LOGE("%s]: failed to parse conf file", __func__);
            break;
        }

        bool pluginDaemonEnabled = false;
        // go over the conf table to see whether any plugin daemon is enabled
        for (unsigned int i = 0; i < processListLength; i++) {
            if ((strncmp(processInfoList[i].name[0], PROCESS_NAME_ENGINE_SERVICE,
                         strlen(PROCESS_NAME_ENGINE_SERVICE)) == 0) &&
                (processInfoList[i].proc_status == ENABLED)) {
                pluginDaemonEnabled = true;
                break;
            }
        }

        // no plugin daemon is enabled for this platform, no need to load eng hub .so
        if (pluginDaemonEnabled == false) {
            break;
        }

        // load the engine hub .so, if the .so is not present
        // all EngHubProxyBase calls will turn into no-op.
        void *handle = nullptr;
        if ((handle = dlopen("libloc_eng_hub.so", RTLD_NOW)) == nullptr) {
            if ((error = dlerror()) != nullptr) {
                LOC_LOGE("%s]: libloc_eng_hub.so not found %s !", __func__, error);
            }
            break;
        }

        // prepare the callback functions
        // callback function for engine hub to report back position event
        GnssAdapterReportPositionEventCb reportPositionEventCb =
            [this](const UlpLocation& ulpLocation,
                   const GpsLocationExtended& locationExtended,
                   enum loc_sess_status status,
                   LocPosTechMask techMask,
<<<<<<< HEAD
                   bool fromEngineHub) {
                    // report from engine hub on behalf of PPE will be treated as fromUlp
                    reportPositionEvent(ulpLocation, locationExtended, status,
                                        techMask, fromEngineHub);
=======
                   bool fromUlp,
                   bool fromEngineHub) {
                    // report from engine hub on behalf of PPE will be treated as fromUlp
                    reportPositionEvent(ulpLocation, locationExtended, status,
                                        techMask, fromUlp, fromEngineHub);
>>>>>>> 395c8110
            };

        // callback function for engine hub to report back sv event
        GnssAdapterReportSvEventCb reportSvEventCb =
<<<<<<< HEAD
            [this](const GnssSvNotification& svNotify, bool fromEngineHub) {
                   reportSvEvent(svNotify, fromEngineHub);
=======
            [this](const GnssSvNotification& svNotify, bool fromUlp, bool fromEngineHub) {
                   reportSvEvent(svNotify, fromUlp, fromEngineHub);
>>>>>>> 395c8110
            };

        getEngHubProxyFn* getter = (getEngHubProxyFn*) dlsym(handle, "getEngHubProxy");
        if(getter != nullptr) {
            EngineHubProxyBase* hubProxy = (*getter) (mMsgTask, mSystemStatus->getOsObserver(),
                                                      reportPositionEventCb,
                                                      reportSvEventCb);
            if (hubProxy != nullptr) {
                mEngHubProxy = hubProxy;
                engHubLoadSuccessful = true;
            }
        }
        else {
            LOC_LOGD("%s]: entered, did not find function", __func__);
        }

        LOC_LOGD("%s]: first time initialization %d, returned %d",
                 __func__, firstTime, engHubLoadSuccessful);

    } while (0);

    if (processInfoList != nullptr) {
        free (processInfoList);
        processInfoList = nullptr;
    }

    firstTime = false;
    return engHubLoadSuccessful;
}<|MERGE_RESOLUTION|>--- conflicted
+++ resolved
@@ -100,17 +100,10 @@
     /* Set ATL open/close callbacks */
     AgpsAtlOpenStatusCb atlOpenStatusCb =
             [this](int handle, int isSuccess, char* apn, uint32_t apnLen,
-<<<<<<< HEAD
                     AGpsBearerType bearerType, AGpsExtType agpsType, LocApnTypeMask mask) {
 
                 mLocApi->atlOpenStatus(
                         handle, isSuccess, apn, apnLen, bearerType, agpsType, mask);
-=======
-                    AGpsBearerType bearerType, AGpsExtType agpsType) {
-
-                mLocApi->atlOpenStatus(
-                        handle, isSuccess, apn, apnLen, bearerType, agpsType);
->>>>>>> 395c8110
             };
     AgpsAtlCloseStatusCb atlCloseStatusCb =
             [this](int handle, int isSuccess) {
@@ -120,10 +113,6 @@
     mAgpsManager.registerATLCallbacks(atlOpenStatusCb, atlCloseStatusCb);
 
     readConfigCommand();
-<<<<<<< HEAD
-=======
-    requestUlpCommand();
->>>>>>> 395c8110
     initDefaultAgpsCommand();
     initEngHubProxyCommand();
 }
@@ -367,21 +356,30 @@
         out.posTechMask = locationExtended.tech_mask;
     }
     if (GPS_LOCATION_EXTENDED_HAS_POS_DYNAMICS_DATA & locationExtended.flags) {
-        out.flags |= GNSS_LOCATION_INFO_POS_DYNAMICS_DATA_BIT;
-        out.bodyFrameData = locationExtended.bodyFrameData;
-    }
-
-    // Validity of this structure is established from the timeSrc of the GnssSystemTime structure.
-    out.gnssSystemTime = locationExtended.gnssSystemTime;
-
-    if (GPS_LOCATION_EXTENDED_HAS_LEAP_SECONDS & locationExtended.flags) {
-        out.flags |= GNSS_LOCATION_INFO_LEAP_SECONDS_BIT;
-        out.leapSeconds = locationExtended.leapSeconds;
-    }
-
-    if (GPS_LOCATION_EXTENDED_HAS_TIME_UNC & locationExtended.flags) {
-        out.flags |= GNSS_LOCATION_INFO_TIME_UNC_BIT;
-        out.timeUncMs = locationExtended.timeUncMs;
+        out.flags |= GPS_LOCATION_EXTENDED_HAS_POS_DYNAMICS_DATA;
+        if (locationExtended.bodyFrameData.bodyFrameDataMask &
+                LOCATION_NAV_DATA_HAS_LONG_ACCEL_BIT) {
+            out.bodyFrameData.bodyFrameDataMask |= LOCATION_NAV_DATA_HAS_LONG_ACCEL_BIT;
+        }
+        if (locationExtended.bodyFrameData.bodyFrameDataMask &
+                LOCATION_NAV_DATA_HAS_LAT_ACCEL_BIT) {
+            out.bodyFrameData.bodyFrameDataMask |= LOCATION_NAV_DATA_HAS_LAT_ACCEL_BIT;
+        }
+        if (locationExtended.bodyFrameData.bodyFrameDataMask &
+                LOCATION_NAV_DATA_HAS_VERT_ACCEL_BIT) {
+            out.bodyFrameData.bodyFrameDataMask |= LOCATION_NAV_DATA_HAS_VERT_ACCEL_BIT;
+        }
+        if (locationExtended.bodyFrameData.bodyFrameDataMask & LOCATION_NAV_DATA_HAS_YAW_RATE_BIT) {
+            out.bodyFrameData.bodyFrameDataMask |= LOCATION_NAV_DATA_HAS_YAW_RATE_BIT;
+        }
+        if (locationExtended.bodyFrameData.bodyFrameDataMask & LOCATION_NAV_DATA_HAS_PITCH_BIT) {
+            out.bodyFrameData.bodyFrameDataMask |= LOCATION_NAV_DATA_HAS_PITCH_BIT;
+        }
+        out.bodyFrameData.longAccel = locationExtended.bodyFrameData.longAccel;
+        out.bodyFrameData.latAccel = locationExtended.bodyFrameData.latAccel;
+        out.bodyFrameData.vertAccel = locationExtended.bodyFrameData.vertAccel;
+        out.bodyFrameData.yawRate = locationExtended.bodyFrameData.yawRate;
+        out.bodyFrameData.pitch = locationExtended.bodyFrameData.pitch;
     }
     if (GPS_LOCATION_EXTENDED_HAS_GPS_TIME & locationExtended.flags) {
         out.flags |= GPS_LOCATION_EXTENDED_HAS_GPS_TIME;
@@ -608,34 +606,7 @@
 }
 
 void
-<<<<<<< HEAD
 GnssAdapter::setSuplHostServer(const char* server, int port, LocServerType type)
-=======
-GnssAdapter::requestUlpCommand()
-{
-    LOC_LOGD("%s]: ", __func__);
-
-    struct MsgRequestUlp : public LocMsg {
-        GnssAdapter* mAdapter;
-        ContextBase& mContext;
-        inline MsgRequestUlp(GnssAdapter* adapter,
-                             ContextBase& context) :
-            LocMsg(),
-            mAdapter(adapter),
-            mContext(context) {}
-        inline virtual void proc() const {
-            mContext.requestUlp((LocAdapterBase*)mAdapter, mContext.getCarrierCapabilities());
-        }
-    };
-
-    if (mContext != NULL) {
-        sendMsg(new MsgRequestUlp(this, *mContext));
-    }
-}
-
-void
-GnssAdapter::setSuplHostServer(const char* server, int port)
->>>>>>> 395c8110
 {
     if (ContextBase::mGps_conf.AGPS_CONFIG_INJECT) {
         char serverUrl[MAX_URL_LEN] = {};
@@ -649,7 +620,6 @@
         } else if (port > 0) {
             length = snprintf(serverUrl, sizeof(serverUrl), "%s:%u", server, port);
         }
-<<<<<<< HEAD
         if (LOC_AGPS_SUPL_SERVER != type && LOC_AGPS_MO_SUPL_SERVER != type) {
             LOC_LOGe("Invalid type=%d", type);
         } else {
@@ -658,12 +628,6 @@
                 url.assign(serverUrl);
                 LOC_LOGv("serverUrl=%s length=%d type=%d", serverUrl, length, type);
             }
-=======
-
-        if (length >= 0 && strncasecmp(getServerUrl().c_str(),
-                                       serverUrl, sizeof(serverUrl)) != 0) {
-            setServerUrl(serverUrl);
->>>>>>> 395c8110
         }
     }
 }
@@ -693,7 +657,6 @@
             mAdapter.mNmeaMask= mask;
 
             std::string oldServerUrl = mAdapter.getServerUrl();
-<<<<<<< HEAD
             std::string oldMoServerUrl = mAdapter.getMoServerUrl();
             mAdapter.setSuplHostServer(ContextBase::mGps_conf.SUPL_HOST,
                                        ContextBase::mGps_conf.SUPL_PORT,
@@ -701,10 +664,6 @@
             mAdapter.setSuplHostServer(ContextBase::mGps_conf.MO_SUPL_HOST,
                                        ContextBase::mGps_conf.MO_SUPL_PORT,
                                        LOC_AGPS_MO_SUPL_SERVER);
-=======
-            mAdapter.setSuplHostServer(ContextBase::mGps_conf.SUPL_HOST,
-                           ContextBase::mGps_conf.SUPL_PORT);
->>>>>>> 395c8110
 
            // inject the configurations into modem
            GnssAdapter& adapter = mAdapter;
@@ -712,19 +671,12 @@
            loc_sap_cfg_s_type sapConf = ContextBase::mSap_conf;
 
             mApi.sendMsg(new LocApiMsg(
-<<<<<<< HEAD
                     [&adapter, gpsConf, sapConf, oldServerUrl, oldMoServerUrl] () {
 
                 std::string serverUrl = adapter.getServerUrl();
                 std::string moServerUrl = adapter.getMoServerUrl();
                 int serverUrlLen = serverUrl.length();
                 int moServerUrlLen = moServerUrl.length();
-=======
-                    [&adapter, gpsConf, sapConf, oldServerUrl] () {
-
-                std::string serverUrl = adapter.getServerUrl();
-                int serverUrlLen = serverUrl.length();
->>>>>>> 395c8110
 
                 if (gpsConf.AGPS_CONFIG_INJECT) {
                     adapter.mLocApi->setSUPLVersionSync(
@@ -737,7 +689,6 @@
 
                 if ((serverUrlLen !=0) && (oldServerUrl.compare(serverUrl) != 0)) {
                     LocationError locErr =
-<<<<<<< HEAD
                             adapter.mLocApi->setServerSync(serverUrl.c_str(), serverUrlLen,
                                                            LOC_AGPS_SUPL_SERVER);
                     if (locErr != LOCATION_ERROR_SUCCESS) {
@@ -753,12 +704,6 @@
                     if (locErr != LOCATION_ERROR_SUCCESS) {
                         LOC_LOGe("Error while setting MO SUPL_HOST server:%s",
                                  moServerUrl.c_str());
-=======
-                            adapter.mLocApi->setServerSync(serverUrl.c_str(), serverUrlLen);
-                    if (locErr != LOCATION_ERROR_SUCCESS) {
-                        LOC_LOGE("%s]:Error while setting SUPL_HOST server:%s",
-                                 __func__, serverUrl.c_str());
->>>>>>> 395c8110
                     }
                 }
 
@@ -878,7 +823,6 @@
             GnssConfig gnssConfigRequested = mConfig;
             GnssConfig gnssConfigNeedEngineUpdate = mConfig;
             std::string oldServerUrl = mAdapter.getServerUrl();
-<<<<<<< HEAD
 
             std::vector<uint32_t> sessionIds;
             sessionIds.assign(mIds, mIds + mCount);
@@ -891,28 +835,12 @@
                 if (0 == ContextBase::mGps_conf.GPS_LOCK) {
                     ContextBase::mGps_conf.GPS_LOCK = 3;
                 }
-=======
-
-            std::vector<uint32_t> sessionIds;
-            sessionIds.assign(mIds, mIds + mCount);
-            std::vector<LocationError> errs(mCount, LOCATION_ERROR_SUCCESS);
-            int index = 0;
-
-            if (gnssConfigRequested.flags & GNSS_CONFIG_FLAGS_GPS_LOCK_VALID_BIT) {
-                index++;
-                uint32_t newGpsLock = mAdapter.convertGpsLock(gnssConfigRequested.gpsLock);
-                ContextBase::mGps_conf.GPS_LOCK = newGpsLock;
->>>>>>> 395c8110
                 if (0 != mAdapter.getPowerVoteId()) {
                     gnssConfigNeedEngineUpdate.flags &= ~(GNSS_CONFIG_FLAGS_GPS_LOCK_VALID_BIT);
                 }
                 index++;
             }
             if (gnssConfigRequested.flags & GNSS_CONFIG_FLAGS_SUPL_VERSION_VALID_BIT) {
-<<<<<<< HEAD
-=======
-                index++;
->>>>>>> 395c8110
                 uint32_t newSuplVersion =
                         mAdapter.convertSuplVersion(gnssConfigRequested.suplVersion);
                 if (newSuplVersion != ContextBase::mGps_conf.SUPL_VER &&
@@ -924,19 +852,11 @@
                 index++;
             }
             if (gnssConfigRequested.flags & GNSS_CONFIG_FLAGS_SET_ASSISTANCE_DATA_VALID_BIT) {
-<<<<<<< HEAD
                 if (GNSS_ASSISTANCE_TYPE_SUPL == mConfig.assistanceServer.type) {
                     mAdapter.setSuplHostServer(mConfig.assistanceServer.hostName,
                                                      mConfig.assistanceServer.port,
                                                      LOC_AGPS_SUPL_SERVER);
                 } else {
-=======
-                index++;
-                if (GNSS_ASSISTANCE_TYPE_SUPL == mConfig.assistanceServer.type) {
-                    mAdapter.setSuplHostServer(mConfig.assistanceServer.hostName,
-                            mConfig.assistanceServer.port);
-                } else if (GNSS_ASSISTANCE_TYPE_C2K != mConfig.assistanceServer.type) {
->>>>>>> 395c8110
                     LOC_LOGE("%s]: Not a valid gnss assistance type %u",
                             __func__, mConfig.assistanceServer.type);
                     errs.at(index) = LOCATION_ERROR_INVALID_PARAMETER;
@@ -946,10 +866,6 @@
                 index++;
             }
             if (gnssConfigRequested.flags & GNSS_CONFIG_FLAGS_LPP_PROFILE_VALID_BIT) {
-<<<<<<< HEAD
-=======
-                index++;
->>>>>>> 395c8110
                 uint32_t newLppProfile = mAdapter.convertLppProfile(gnssConfigRequested.lppProfile);
                 if (newLppProfile != ContextBase::mGps_conf.LPP_PROFILE &&
                     ContextBase::mGps_conf.AGPS_CONFIG_INJECT) {
@@ -960,10 +876,6 @@
                 index++;
             }
             if (gnssConfigRequested.flags & GNSS_CONFIG_FLAGS_LPPE_CONTROL_PLANE_VALID_BIT) {
-<<<<<<< HEAD
-=======
-                index++;
->>>>>>> 395c8110
                 uint32_t newLppeControlPlaneMask =
                     mAdapter.convertLppeCp(gnssConfigRequested.lppeControlPlaneMask);
                 if (newLppeControlPlaneMask != ContextBase::mGps_conf.LPPE_CP_TECHNOLOGY) {
@@ -975,10 +887,6 @@
                 index++;
             }
             if (gnssConfigRequested.flags & GNSS_CONFIG_FLAGS_LPPE_USER_PLANE_VALID_BIT) {
-<<<<<<< HEAD
-=======
-                index++;
->>>>>>> 395c8110
                 uint32_t newLppeUserPlaneMask =
                     mAdapter.convertLppeUp(gnssConfigRequested.lppeUserPlaneMask);
                 if (newLppeUserPlaneMask != ContextBase::mGps_conf.LPPE_UP_TECHNOLOGY) {
@@ -991,10 +899,6 @@
             }
             if (gnssConfigRequested.flags &
                     GNSS_CONFIG_FLAGS_AGLONASS_POSITION_PROTOCOL_VALID_BIT) {
-<<<<<<< HEAD
-=======
-                index++;
->>>>>>> 395c8110
                 uint32_t newAGloProtMask =
                     mAdapter.convertAGloProt(gnssConfigRequested.aGlonassPositionProtocolMask);
                 if (newAGloProtMask != ContextBase::mGps_conf.A_GLONASS_POS_PROTOCOL_SELECT &&
@@ -1003,7 +907,6 @@
                 } else {
                     gnssConfigNeedEngineUpdate.flags &=
                             ~(GNSS_CONFIG_FLAGS_AGLONASS_POSITION_PROTOCOL_VALID_BIT);
-<<<<<<< HEAD
                 }
                 index++;
              }
@@ -1381,167 +1284,11 @@
                 if (index < mCount) {
                     errs[index++] = err;
                 }
-=======
-                }
-             }
-             if (gnssConfigRequested.flags & GNSS_CONFIG_FLAGS_EM_PDN_FOR_EM_SUPL_VALID_BIT) {
-                index++;
-                uint32_t newEP4ES = mAdapter.convertEP4ES(
-                        gnssConfigRequested.emergencyPdnForEmergencySupl);
-                if (newEP4ES != ContextBase::mGps_conf.USE_EMERGENCY_PDN_FOR_EMERGENCY_SUPL) {
-                    ContextBase::mGps_conf.USE_EMERGENCY_PDN_FOR_EMERGENCY_SUPL = newEP4ES;
-                }
-             }
-             if (gnssConfigRequested.flags & GNSS_CONFIG_FLAGS_SUPL_EM_SERVICES_BIT) {
-                index++;
-                uint32_t newSuplEs = mAdapter.convertSuplEs(
-                        gnssConfigRequested.suplEmergencyServices);
-                if (newSuplEs != ContextBase::mGps_conf.SUPL_ES) {
-                    ContextBase::mGps_conf.SUPL_ES = newSuplEs;
-                }
-             }
-             if (gnssConfigRequested.flags & GNSS_CONFIG_FLAGS_SUPL_MODE_BIT) {
-                index++;
-                uint32_t newSuplMode = mAdapter.convertSuplMode(gnssConfigRequested.suplModeMask);
-                if (newSuplMode != ContextBase::mGps_conf.SUPL_MODE) {
-                    ContextBase::mGps_conf.SUPL_MODE = newSuplMode;
-                    mAdapter.getUlpProxy()->setCapabilities(
-                        ContextBase::getCarrierCapabilities());
-                    mAdapter.broadcastCapabilities(mAdapter.getCapabilities());
-                }
->>>>>>> 395c8110
-            }
-
-            LocApiCollectiveResponse *configCollectiveResponse = new LocApiCollectiveResponse(
-                    *adapter.getContext(),
-                    [&adapter, sessionIds, countOfConfigs] (std::vector<LocationError> errs) {
-
-                    std::vector<uint32_t> ids(sessionIds);
-                    adapter.reportResponse(countOfConfigs, errs.data(), ids.data());
-            });
-
-            mApi.sendMsg(new LocApiMsg(
-                    [&adapter, gnssConfigRequested, gnssConfigNeedEngineUpdate,
-                    countOfConfigs, configCollectiveResponse, errs, oldServerUrl] () {
-
-                size_t index = 0;
-                LocationError err = LOCATION_ERROR_SUCCESS;
-                std::vector<LocationError> errsList(errs);
-
-                std::string serverUrl = adapter.getServerUrl();
-                int serverUrlLen = serverUrl.length();
-
-                if (gnssConfigRequested.flags & GNSS_CONFIG_FLAGS_GPS_LOCK_VALID_BIT) {
-                    if (gnssConfigNeedEngineUpdate.flags & GNSS_CONFIG_FLAGS_GPS_LOCK_VALID_BIT) {
-                        err = adapter.mLocApi->setGpsLockSync(gnssConfigRequested.gpsLock);
-                        if (index < countOfConfigs) {
-                            errsList[index] = err;
-                        }
-                    }
-                }
-                if (gnssConfigRequested.flags &
-                        GNSS_CONFIG_FLAGS_SET_ASSISTANCE_DATA_VALID_BIT) {
-                    index++;
-                    if (gnssConfigNeedEngineUpdate.flags &
-                            GNSS_CONFIG_FLAGS_SET_ASSISTANCE_DATA_VALID_BIT) {
-                        if (gnssConfigNeedEngineUpdate.assistanceServer.type ==
-                                GNSS_ASSISTANCE_TYPE_SUPL) {
-                            if ((serverUrlLen != 0) && (oldServerUrl.compare(serverUrl) !=0)) {
-                                err = adapter.mLocApi->setServerSync(
-                                        serverUrl.c_str(), serverUrlLen);
-                                errsList[index] = err;
-                            }
-                        } else if (gnssConfigNeedEngineUpdate.assistanceServer.type ==
-                                GNSS_ASSISTANCE_TYPE_C2K) {
-                                struct in_addr addr;
-                                struct hostent* hp;
-                                bool resolveAddrSuccess = true;
-
-                                hp = gethostbyname(
-                                        gnssConfigNeedEngineUpdate.assistanceServer.hostName);
-                                if (hp != NULL) { /* DNS OK */
-                                    memcpy(&addr, hp->h_addr_list[0], hp->h_length);
-                                } else {
-                                    /* Try IP representation */
-                                    if (inet_aton(
-                                            gnssConfigNeedEngineUpdate.assistanceServer.hostName,
-                                            &addr) == 0) {
-                                        /* IP not valid */
-                                        LOC_LOGE("%s]: hostname '%s' cannot be resolved ",
-                                                __func__,
-                                                gnssConfigNeedEngineUpdate.assistanceServer.hostName);
-                                        errsList[index] = LOCATION_ERROR_INVALID_PARAMETER;
-                                    } else {
-                                        resolveAddrSuccess = false;
-                                    }
-                                }
-
-                                if (resolveAddrSuccess) {
-                                    unsigned int ip = htonl(addr.s_addr);
-                                    err = adapter.mLocApi->setServerSync(ip,
-                                            gnssConfigNeedEngineUpdate.assistanceServer.port,
-                                            LOC_AGPS_CDMA_PDE_SERVER);
-                                    errsList[index] = err;
-                                }
-                        }
-                    }
-                }
-                if (gnssConfigRequested.flags & GNSS_CONFIG_FLAGS_SUPL_VERSION_VALID_BIT) {
-                    index++;
-                    if (gnssConfigNeedEngineUpdate.flags &
-                            GNSS_CONFIG_FLAGS_SUPL_VERSION_VALID_BIT) {
-                        err = adapter.mLocApi->setSUPLVersionSync(gnssConfigRequested.suplVersion);
-                        if (index < countOfConfigs) {
-                            errsList[index] = err;
-                        }
-                    }
-                }
-                if (gnssConfigRequested.flags & GNSS_CONFIG_FLAGS_LPP_PROFILE_VALID_BIT) {
-                    index++;
-                    if (gnssConfigNeedEngineUpdate.flags &
-                            GNSS_CONFIG_FLAGS_LPP_PROFILE_VALID_BIT) {
-                        err = adapter.mLocApi->setLPPConfigSync(gnssConfigRequested.lppProfile);
-                        if (index < countOfConfigs) {
-                            errsList[index] = err;
-                        }
-                    }
-                }
-                if (gnssConfigRequested.flags & GNSS_CONFIG_FLAGS_LPPE_CONTROL_PLANE_VALID_BIT) {
-                    index++;
-                    if (gnssConfigNeedEngineUpdate.flags &
-                            GNSS_CONFIG_FLAGS_LPPE_CONTROL_PLANE_VALID_BIT) {
-                        err = adapter.mLocApi->setLPPeProtocolCpSync(
-                                gnssConfigRequested.lppeControlPlaneMask);
-                        if (index < countOfConfigs) {
-                            errsList[index] = err;
-                        }
-                    }
-                }
-                if (gnssConfigRequested.flags & GNSS_CONFIG_FLAGS_LPPE_USER_PLANE_VALID_BIT) {
-                    index++;
-                    if (gnssConfigNeedEngineUpdate.flags &
-                            GNSS_CONFIG_FLAGS_LPPE_USER_PLANE_VALID_BIT) {
-                        err = adapter.mLocApi->setLPPeProtocolUpSync(
-                                gnssConfigRequested.lppeUserPlaneMask);
-                        if (index < countOfConfigs) {
-                            errsList[index] = err;
-                        }
-                    }
-                }
-                if (gnssConfigRequested.flags &
-                        GNSS_CONFIG_FLAGS_AGLONASS_POSITION_PROTOCOL_VALID_BIT) {
-                    index++;
-                    if (gnssConfigNeedEngineUpdate.flags &
-                            GNSS_CONFIG_FLAGS_AGLONASS_POSITION_PROTOCOL_VALID_BIT) {
-                        err = adapter.mLocApi->setAGLONASSProtocolSync(
-                                gnssConfigRequested.aGlonassPositionProtocolMask);
-                        if (index < countOfConfigs) {
-                            errsList[index] = err;
-                        }
-                    }
-                }
-                configCollectiveResponse->returnToSender(errsList);
-            }));
+            }
+
+            mAdapter.reportResponse(index, errs, mIds);
+            delete[] errs;
+
         }
     };
 
@@ -1554,7 +1301,6 @@
     return ids;
 }
 
-<<<<<<< HEAD
 bool
 GnssAdapter::convertToGnssSvIdConfig(
         const std::vector<GnssSvIdSource>& blacklistedSvIds, GnssSvIdConfig& config)
@@ -1888,8 +1634,6 @@
     }
 }
 
-=======
->>>>>>> 395c8110
 void GnssAdapter::deleteAidingData(const GnssAidingData &data, uint32_t sessionId) {
     mLocApi->deleteAidingData(data, new LocApiResponse(*getContext(),
             [this, sessionId] (LocationError err) {
@@ -2223,17 +1967,9 @@
     }
 
     LocPosMode locPosMode = {};
-<<<<<<< HEAD
     highestPowerTrackingOptions.setLocationOptions(smallestIntervalOptions);
     convertOptions(locPosMode, highestPowerTrackingOptions);
     mLocApi->startFix(locPosMode, nullptr);
-=======
-    convertOptions(locPosMode, smallestIntervalOptions);
-
-    mLocApi->startFix(locPosMode, new LocApiResponse(*getContext(),
-                       [] (LocationError err) {}
-    ));
->>>>>>> 395c8110
 }
 
 void
@@ -2490,13 +2226,8 @@
                 }
                 // Api doesn't support multiple clients for time based tracking, so mutiplex
                 bool reportToClientWithNoWait =
-<<<<<<< HEAD
                         mAdapter.startTrackingMultiplex(mClient, mSessionId, mTrackingOptions);
                 mAdapter.saveTrackingSession(mClient, mSessionId, mTrackingOptions);
-=======
-                        mAdapter.startTrackingMultiplex(mClient, mSessionId, mOptions);
-                mAdapter.saveTrackingSession(mClient, mSessionId, mOptions);
->>>>>>> 395c8110
 
                 if (reportToClientWithNoWait) {
                     mAdapter.reportResponse(mClient, LOCATION_ERROR_SUCCESS, mSessionId);
@@ -2512,22 +2243,14 @@
 
 bool
 GnssAdapter::startTrackingMultiplex(LocationAPI* client, uint32_t sessionId,
-<<<<<<< HEAD
                                     const TrackingOptions& options)
-=======
-                                    const LocationOptions& options)
->>>>>>> 395c8110
 {
     bool reportToClientWithNoWait = true;
 
     if (mTrackingSessions.empty()) {
-<<<<<<< HEAD
         startTracking(client, sessionId, options);
         // need to wait for QMI callback
         reportToClientWithNoWait = false;
-=======
-        reportToClientWithNoWait = startTracking(client, sessionId, options);
->>>>>>> 395c8110
     } else {
         // find the smallest interval and powerMode
         TrackingOptions multiplexedOptions = {}; // size is 0 until set for the first time
@@ -2551,17 +2274,10 @@
             multiplexedOptions.minInterval = options.minInterval;
             updateOptions = true;
         }
-<<<<<<< HEAD
         // if session we are starting has smaller powerMode then next smallest
         if (options.powerMode < multiplexedPowerMode) {
             multiplexedOptions.powerMode = options.powerMode;
             updateOptions = true;
-=======
-        // if new session's minInterval is smaller than any in other sessions
-        if (options.minInterval < smallestIntervalOptions.minInterval) {
-            // restart time based tracking with new options
-            reportToClientWithNoWait = startTracking(client, sessionId, options);
->>>>>>> 395c8110
         }
         if (updateOptions) {
             // restart time based tracking with the newly updated options
@@ -2575,7 +2291,6 @@
     return reportToClientWithNoWait;
 }
 
-<<<<<<< HEAD
 void
 GnssAdapter::startTracking(LocationAPI* client, uint32_t sessionId,
         const TrackingOptions& trackingOptions)
@@ -2619,73 +2334,7 @@
             reportResponse(client, err, sessionId);
         }
     ));
-=======
-bool
-GnssAdapter::startTracking(LocationAPI* client, uint32_t sessionId,
-        const LocationOptions& options)
-{
-    bool reportToClientWithNoWait = true;
-
-    LocPosMode locPosMode = {};
-    convertOptions(locPosMode, options);
-    if (!mUlpProxy->sendFixMode(locPosMode)) {
-        // do nothing
-    }
-    if (!mUlpProxy->sendStartFix()) {
-        // inform engine hub that GNSS session is about to start
-        mEngHubProxy->gnssSetFixMode(locPosMode);
-        mEngHubProxy->gnssStartFix();
-
-        mLocApi->startFix(locPosMode, new LocApiResponse(*getContext(),
-                          [this, client, sessionId] (LocationError err) {
-                if (LOCATION_ERROR_SUCCESS != err) {
-                    eraseTrackingSession(client, sessionId);
-                }
-
-                reportResponse(client, err, sessionId);
-            }
-        ));
-
-        reportToClientWithNoWait = false;
-    }
-
-    return reportToClientWithNoWait;
->>>>>>> 395c8110
-}
-
-bool
-GnssAdapter::updateTracking(LocationAPI* client, uint32_t sessionId,
-        const LocationOptions& updatedOptions, const LocationOptions& oldOptions)
-{
-    bool reportToClientWithNoWait = true;
-
-    LocPosMode locPosMode = {};
-    convertOptions(locPosMode, updatedOptions);
-    if (!mUlpProxy->sendFixMode(locPosMode)) {
-        // do nothing
-    }
-    if (!mUlpProxy->sendStartFix()) {
-        // inform engine hub that GNSS session is about to start
-        mEngHubProxy->gnssSetFixMode(locPosMode);
-        mEngHubProxy->gnssStartFix();
-
-        mLocApi->startFix(locPosMode, new LocApiResponse(*getContext(),
-                          [this, client, sessionId, oldOptions] (LocationError err) {
-                if (LOCATION_ERROR_SUCCESS != err) {
-                    // restore the old LocationOptions
-                    saveTrackingSession(client, sessionId, oldOptions);
-                }
-
-                reportResponse(client, err, sessionId);
-            }
-        ));
-
-        reportToClientWithNoWait = false;
-    }
-
-    return reportToClientWithNoWait;
-}
-
+}
 
 void
 GnssAdapter::setPositionModeCommand(LocPosMode& locPosMode)
@@ -2717,45 +2366,6 @@
 }
 
 void
-<<<<<<< HEAD
-=======
-GnssAdapter::startTrackingCommand()
-{
-    LOC_LOGD("%s]: ", __func__);
-
-    struct MsgStartTracking : public LocMsg {
-        GnssAdapter& mAdapter;
-        LocApiBase& mApi;
-        inline MsgStartTracking(GnssAdapter& adapter,
-                                LocApiBase& api) :
-            LocMsg(),
-            mAdapter(adapter),
-            mApi(api) {}
-        inline virtual void proc() const {
-            // we get this call from ULP, so just call LocApi without multiplexing because
-            // ulp would be doing the multiplexing for us if it is present
-            LocPosMode& ulpPositionMode = mAdapter.getUlpPositionMode();
-
-           // TBD: once CR 2165853 is fixed, move below codes
-           // to inside condition of if (!mAdapter.isInSession())
-           //
-           // inform engine hub of the fix mode and start session
-            mAdapter.mEngHubProxy->gnssSetFixMode(ulpPositionMode);
-            mAdapter.mEngHubProxy->gnssStartFix();
-            if (!mAdapter.isInSession()) {
-                LocPosMode& ulpPositionMode = mAdapter.getUlpPositionMode();
-                mApi.startFix(ulpPositionMode, new LocApiResponse(*mAdapter.getContext(),
-                              [] (LocationError err) {}
-                ));
-            }
-        }
-    };
-
-    sendMsg(new MsgStartTracking(*this, *mLocApi));
-}
-
-void
->>>>>>> 395c8110
 GnssAdapter::updateTrackingOptionsCommand(LocationAPI* client, uint32_t id,
                                           TrackingOptions& options)
 {
@@ -2799,13 +2409,8 @@
                     }
                     // Api doesn't support multiple clients for time based tracking, so mutiplex
                     bool reportToClientWithNoWait =
-<<<<<<< HEAD
                             mAdapter.updateTrackingMultiplex(mClient, mSessionId, mTrackingOptions);
                     mAdapter.saveTrackingSession(mClient, mSessionId, mTrackingOptions);
-=======
-                            mAdapter.updateTrackingMultiplex(mClient, mSessionId, mOptions);
-                    mAdapter.saveTrackingSession(mClient, mSessionId, mOptions);
->>>>>>> 395c8110
 
                     if (reportToClientWithNoWait) {
                         mAdapter.reportResponse(mClient, err, mSessionId);
@@ -2826,7 +2431,6 @@
                                      const TrackingOptions& trackingOptions)
 {
     bool reportToClientWithNoWait = true;
-<<<<<<< HEAD
 
     LocationSessionKey key(client, id);
     // get the session we are updating
@@ -2853,38 +2457,6 @@
             if (it2->first != key && (GNSS_POWER_MODE_INVALID == multiplexedPowerMode ||
                 it2->second.powerMode < multiplexedPowerMode)) {
                 multiplexedPowerMode = it2->second.powerMode;
-=======
-
-    LocationSessionKey key(client, id);
-    // get the session we are updating
-    auto it = mTrackingSessions.find(key);
-    // cache the clients existing LocationOptions
-    LocationOptions oldOptions = it->second;
-
-    if (1 == mTrackingSessions.size()) {
-        reportToClientWithNoWait = updateTracking(client, id, options, oldOptions);
-    } else {
-        if (it != mTrackingSessions.end()) {
-            // find the smallest interval, other than the session we are updating
-            LocationOptions smallestIntervalOptions = {}; // size is 0 until set for the first time
-            for (auto it2 = mTrackingSessions.begin(); it2 != mTrackingSessions.end(); ++it2) {
-                // if session is not the one we are updating and either smallest interval is not set
-                // or there is a new smallest interval, then set the new smallest interval
-                if (it2->first != key && (0 == smallestIntervalOptions.size ||
-                    it2->second.minInterval < smallestIntervalOptions.minInterval)) {
-                     smallestIntervalOptions = it2->second;
-                }
-            }
-            // if session we are updating has smaller interval then next smallest
-            if (options.minInterval < smallestIntervalOptions.minInterval) {
-                // restart time based tracking with the newly updated interval
-                reportToClientWithNoWait = updateTracking(client, id, options, oldOptions);
-            // else if the session we are updating used to be the smallest
-            } else if (it->second.minInterval < smallestIntervalOptions.minInterval) {
-                // restart time based tracking with the next smallest
-                reportToClientWithNoWait = updateTracking(
-                        client, id, smallestIntervalOptions, oldOptions);
->>>>>>> 395c8110
             }
             // else part: no QMI call is made, need to report back to client right away
         }
@@ -2960,13 +2532,9 @@
     bool reportToClientWithNoWait = true;
 
     if (1 == mTrackingSessions.size()) {
-<<<<<<< HEAD
         stopTracking(client, id);
         // need to wait for QMI callback
         reportToClientWithNoWait = false;
-=======
-        reportToClientWithNoWait = stopTracking(client, id);
->>>>>>> 395c8110
     } else {
         LocationSessionKey key(client, id);
 
@@ -2990,7 +2558,6 @@
                     multiplexedPowerMode = it2->second.powerMode;
                 }
             }
-<<<<<<< HEAD
             // if session we are stopping has smaller interval then next smallest or
             // if session we are stopping has smaller powerMode then next smallest
             if (it->second.minInterval < multiplexedOptions.minInterval ||
@@ -3000,78 +2567,17 @@
                 startTracking(client, id, multiplexedOptions);
                 // need to wait for QMI callback
                 reportToClientWithNoWait = false;
-=======
-            // if session we are stopping has smaller interval then next smallest
-            if (it->second.minInterval < smallestIntervalOptions.minInterval) {
-                // restart time based tracking with next smallest interval
-                reportToClientWithNoWait = startTracking(client, id, smallestIntervalOptions);
->>>>>>> 395c8110
             }
             // else part: no QMI call is made, need to report back to client right away
         }
     }
 
     return reportToClientWithNoWait;
-<<<<<<< HEAD
-=======
-}
-
-bool
+}
+
+void
 GnssAdapter::stopTracking(LocationAPI* client, uint32_t id)
 {
-    bool reportToClientWithNoWait = true;
-
-    if (!mUlpProxy->sendStopFix()) {
-        // inform engine hub that GNSS session has stopped
-        mEngHubProxy->gnssStopFix();
-
-        mLocApi->stopFix(new LocApiResponse(*getContext(),
-                         [this, client, id] (LocationError err) {
-            reportResponse(client, err, id);
-        }));
-
-        reportToClientWithNoWait = false;
-    }
-
-    return reportToClientWithNoWait;
-}
-
-void
-GnssAdapter::stopTrackingCommand()
-{
-    LOC_LOGD("%s]: ", __func__);
-
-    struct MsgStopTracking : public LocMsg {
-        GnssAdapter& mAdapter;
-        LocApiBase& mApi;
-        inline MsgStopTracking(GnssAdapter& adapter,
-                               LocApiBase& api) :
-            LocMsg(),
-            mAdapter(adapter),
-            mApi(api) {}
-        inline virtual void proc() const {
-            // inform engine hub that GNSS session has stopped
-            mAdapter.mEngHubProxy->gnssStopFix();
-
-            // clear the position mode
-            LocPosMode mLocPosMode = {};
-            mLocPosMode.mode = LOC_POSITION_MODE_INVALID;
-            mAdapter.setUlpPositionMode(mLocPosMode);
-            // don't need to multiplex because ULP will do that for us if it is present
-            mApi.stopFix(new LocApiResponse(*mAdapter.getContext(),
-                       [] (LocationError /* err*/) {}
-            ));
-        }
-    };
-
-    sendMsg(new MsgStopTracking(*this, *mLocApi));
->>>>>>> 395c8110
-}
-
-void
-GnssAdapter::stopTracking(LocationAPI* client, uint32_t id)
-{
-<<<<<<< HEAD
     // inform engine hub that GNSS session has stopped
     mEngHubProxy->gnssStopFix();
 
@@ -3079,26 +2585,6 @@
                      [this, client, id] (LocationError err) {
         reportResponse(client, err, id);
     }));
-=======
-    LOC_LOGD("%s]: ", __func__);
-
-    struct MsgGetZpp : public LocMsg {
-        GnssAdapter& mAdapter;
-        LocApiBase& mApi;
-        inline MsgGetZpp(GnssAdapter& adapter,
-                         LocApiBase& api) :
-            LocMsg(),
-            mAdapter(adapter),
-            mApi(api) {}
-        inline virtual void proc() const {
-            mApi.getBestAvailableZppFix();
-        }
-    };
-
-    // TODO: we could avoid this extra context switch, as getBestAvailableZppFix
-    // will return asynchronously anyways.
-    sendMsg(new MsgGetZpp(*this, *mLocApi));
->>>>>>> 395c8110
 }
 
 bool
@@ -3311,41 +2797,17 @@
                                  const GpsLocationExtended& locationExtended,
                                  enum loc_sess_status status,
                                  LocPosTechMask techMask,
-<<<<<<< HEAD
                                  bool fromEngineHub)
 {
     // if this event is called from QMI LOC API, then send report to engine hub
     // if sending is successful, we return as we will wait for final report from engine hub
     // if the position is called from engine hub, then send it out directly
     if (!fromEngineHub) {
-=======
-                                 bool fromUlp,
-                                 bool fromEngineHub)
-{
-    LOC_LOGD("%s]: fromUlp %u, from engine hub %u, status %u, tech mask 0x%x",
-             __func__, fromUlp, fromEngineHub, status, techMask);
-
-    // if this event is called from QMI LOC API, then try to call into ULP and return if successfull
-    // if the position is called from ULP or engine hub, then send it out directly
-    if (!fromUlp && !fromEngineHub) {
->>>>>>> 395c8110
         // report QMI position (both propagated and unpropagated) to engine hub,
         // and engine hub will be distributing it to the registered plugins
         mEngHubProxy->gnssReportPosition(ulpLocation, locationExtended, status);
 
         if (true == ulpLocation.unpropagatedPosition) {
-            return;
-        }
-
-<<<<<<< HEAD
-        // engine hub is loaded, do not report qmi position to client as
-        // final position report should come from engine hub
-        if (true == initEngHubProxy()){
-=======
-        // only send propagated position report to ulp
-        if (mUlpProxy->reportPosition(ulpLocation, locationExtended,
-                                 status, techMask)) {
->>>>>>> 395c8110
             return;
         }
 
@@ -3354,23 +2816,13 @@
         if (true == initEngHubProxy()){
             return;
         }
-    } else if ((true == fromUlp) && (true == initEngHubProxy())) {
-        LOC_LOGV("%s]: drop ULP GNSS fix as engine hub is loaded", __func__);
-        return;
     }
 
     // for all other cases:
-<<<<<<< HEAD
     // case 1: fix is from engine hub, queue the msg
     // case 2: fix is not from engine hub, e.g. from QMI, and it is not an
     // unpropagated position and engine hub is not loaded, queue the msg
     // when message is queued, the position can be dispatched to requesting client
-=======
-    // case 1: fix is from ULP and engine hub is not loaded, queue the msg
-    // case 2: fix is from engine hub, queue the msg
-    // when message is queued, the position can be dispatched to requesting client
-
->>>>>>> 395c8110
     struct MsgReportPosition : public LocMsg {
         GnssAdapter& mAdapter;
         const UlpLocation mUlpLocation;
@@ -3472,33 +2924,13 @@
 
 void
 GnssAdapter::reportSvEvent(const GnssSvNotification& svNotify,
-<<<<<<< HEAD
                            bool fromEngineHub)
 {
     if (!fromEngineHub) {
-=======
-                           bool fromUlp,
-                           bool fromEngineHub)
-{
-    LOC_LOGD("%s]: fromUlp %u", __func__, fromUlp);
-
-    // if this event is not called from ULP, then try to call into ULP and return if successfull
-    if (!fromUlp && !fromEngineHub) {
-        // report QMI SV report to eng hub
->>>>>>> 395c8110
         mEngHubProxy->gnssReportSv(svNotify);
         if (true == initEngHubProxy()){
             return;
         }
-
-        // engine hub is loaded, do not report sv to client
-        // as sv report should come from engine hub
-        if (true == initEngHubProxy()){
-            return;
-        }
-    } else if ((true == fromUlp) && (true == initEngHubProxy())) {
-        LOC_LOGV("%s]: drop ULP GNSS SV event as engine hub is loaded", __func__);
-        return;
     }
 
     struct MsgReportSv : public LocMsg {
@@ -3588,16 +3020,8 @@
 void
 GnssAdapter::reportNmeaEvent(const char* nmea, size_t length)
 {
-<<<<<<< HEAD
     if (!loc_nmea_is_debug(nmea, length)) {
         return;
-=======
-    // if this event is not called from ULP, then try to call into ULP and return if successfull
-    if (!fromUlp && !loc_nmea_is_debug(nmea, length)) {
-        if (mUlpProxy->reportNmea(nmea, length)) {
-            return;
-        }
->>>>>>> 395c8110
     }
 
     struct MsgReportNmea : public LocMsg {
@@ -4123,102 +3547,6 @@
     return true;
 }
 
-<<<<<<< HEAD
-=======
-/* GnssAdapter::reportDataCallOpened
- * DS Client data call opened successfully.
- * Send message to AGPS Manager to handle. */
-bool GnssAdapter::reportDataCallOpened(){
-
-    LOC_LOGI("GnssAdapter::reportDataCallOpened");
-
-    struct AgpsMsgSuplEsOpened: public LocMsg {
-
-        AgpsManager* mAgpsManager;
-
-        inline AgpsMsgSuplEsOpened(AgpsManager* agpsManager) :
-                LocMsg(), mAgpsManager(agpsManager) {
-
-            LOC_LOGV("AgpsMsgSuplEsOpened");
-        }
-
-        inline virtual void proc() const {
-
-            LOC_LOGV("AgpsMsgSuplEsOpened::proc()");
-            mAgpsManager->reportDataCallOpened();
-        }
-    };
-
-    sendMsg( new AgpsMsgSuplEsOpened(&mAgpsManager));
-
-    return true;
-}
-
-/* GnssAdapter::reportDataCallClosed
- * DS Client data call closed.
- * Send message to AGPS Manager to handle. */
-bool GnssAdapter::reportDataCallClosed(){
-
-    LOC_LOGI("GnssAdapter::reportDataCallClosed");
-
-    struct AgpsMsgSuplEsClosed: public LocMsg {
-
-        AgpsManager* mAgpsManager;
-
-        inline AgpsMsgSuplEsClosed(AgpsManager* agpsManager) :
-                LocMsg(), mAgpsManager(agpsManager) {
-
-            LOC_LOGV("AgpsMsgSuplEsClosed");
-        }
-
-        inline virtual void proc() const {
-
-            LOC_LOGV("AgpsMsgSuplEsClosed::proc()");
-            mAgpsManager->reportDataCallClosed();
-        }
-    };
-
-    sendMsg( new AgpsMsgSuplEsClosed(&mAgpsManager));
-
-    return true;
-}
-
-bool GnssAdapter::reportZppBestAvailableFix(LocGpsLocation &zppLoc,
-            GpsLocationExtended &location_extended, LocPosTechMask tech_mask) {
-
-    struct MsgReportZpp : public LocMsg {
-    GnssAdapter& mAdapter;
-    UlpLocation mUlpLocation;
-    GpsLocationExtended mGpsLocationExtended;
-    LocPosTechMask mPosTechMask;
-
-    inline MsgReportZpp(GnssAdapter& adapter,
-                     LocGpsLocation &zppLoc, GpsLocationExtended &location_extended,
-                     LocPosTechMask tech_mask) :
-        LocMsg(),
-        mAdapter(adapter),
-        mGpsLocationExtended(location_extended),
-        mPosTechMask(tech_mask) {
-            mUlpLocation = {};
-            memcpy(&mUlpLocation.gpsLocation, &zppLoc, sizeof(LocGpsLocation));
-
-            //Mark the location source as from ZPP
-            mUlpLocation.gpsLocation.flags |= LOCATION_HAS_SOURCE_INFO;
-            mUlpLocation.position_source = ULP_LOCATION_IS_FROM_ZPP;
-        }
-    inline virtual void proc() const {
-        mAdapter.getUlpProxy()->reportPosition(mUlpLocation,
-                                               mGpsLocationExtended,
-                                               LOC_SESS_SUCCESS,
-                                               mPosTechMask);
-        }
-    };
-
-    sendMsg(new MsgReportZpp(*this, zppLoc, location_extended, tech_mask));
-    return true;
-}
-
->>>>>>> 395c8110
 void GnssAdapter::dataConnOpenCommand(
         AGpsExtType agpsType,
         const char* apnName, int apnLen, AGpsBearerType bearerType){
@@ -4708,29 +4036,16 @@
                    const GpsLocationExtended& locationExtended,
                    enum loc_sess_status status,
                    LocPosTechMask techMask,
-<<<<<<< HEAD
                    bool fromEngineHub) {
                     // report from engine hub on behalf of PPE will be treated as fromUlp
                     reportPositionEvent(ulpLocation, locationExtended, status,
                                         techMask, fromEngineHub);
-=======
-                   bool fromUlp,
-                   bool fromEngineHub) {
-                    // report from engine hub on behalf of PPE will be treated as fromUlp
-                    reportPositionEvent(ulpLocation, locationExtended, status,
-                                        techMask, fromUlp, fromEngineHub);
->>>>>>> 395c8110
             };
 
         // callback function for engine hub to report back sv event
         GnssAdapterReportSvEventCb reportSvEventCb =
-<<<<<<< HEAD
             [this](const GnssSvNotification& svNotify, bool fromEngineHub) {
                    reportSvEvent(svNotify, fromEngineHub);
-=======
-            [this](const GnssSvNotification& svNotify, bool fromUlp, bool fromEngineHub) {
-                   reportSvEvent(svNotify, fromUlp, fromEngineHub);
->>>>>>> 395c8110
             };
 
         getEngHubProxyFn* getter = (getEngHubProxyFn*) dlsym(handle, "getEngHubProxy");
