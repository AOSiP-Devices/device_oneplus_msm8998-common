/* Copyright (c) 2013-2014, The Linux Foundation. All rights reserved.
 *
 * Redistribution and use in source and binary forms, with or without
 * modification, are permitted provided that the following conditions are
 * met:
 *     * Redistributions of source code must retain the above copyright
 *       notice, this list of conditions and the following disclaimer.
 *     * Redistributions in binary form must reproduce the above
 *       copyright notice, this list of conditions and the following
 *       disclaimer in the documentation and/or other materials provided
 *       with the distribution.
 *     * Neither the name of The Linux Foundation nor the names of its
 *       contributors may be used to endorse or promote products derived
 *       from this software without specific prior written permission.
 *
 * THIS SOFTWARE IS PROVIDED "AS IS" AND ANY EXPRESS OR IMPLIED
 * WARRANTIES, INCLUDING, BUT NOT LIMITED TO, THE IMPLIED WARRANTIES OF
 * MERCHANTABILITY, FITNESS FOR A PARTICULAR PURPOSE AND NON-INFRINGEMENT
 * ARE DISCLAIMED.  IN NO EVENT SHALL THE COPYRIGHT OWNER OR CONTRIBUTORS
 * BE LIABLE FOR ANY DIRECT, INDIRECT, INCIDENTAL, SPECIAL, EXEMPLARY, OR
 * CONSEQUENTIAL DAMAGES (INCLUDING, BUT NOT LIMITED TO, PROCUREMENT OF
 * SUBSTITUTE GOODS OR SERVICES; LOSS OF USE, DATA, OR PROFITS; OR
 * BUSINESS INTERRUPTION) HOWEVER CAUSED AND ON ANY THEORY OF LIABILITY,
 * WHETHER IN CONTRACT, STRICT LIABILITY, OR TORT (INCLUDING NEGLIGENCE
 * OR OTHERWISE) ARISING IN ANY WAY OUT OF THE USE OF THIS SOFTWARE, EVEN
 * IF ADVISED OF THE POSSIBILITY OF SUCH DAMAGE.
 */

#ifndef GPS_EXTENDED_C_H
#define GPS_EXTENDED_C_H

#ifdef __cplusplus
extern "C" {
#endif /* __cplusplus */

#include <ctype.h>
#include <stdbool.h>
#include <hardware/gps.h>

/** Location has valid source information. */
#define LOCATION_HAS_SOURCE_INFO   0x0020
/** GpsLocation has valid "is indoor?" flag */
#define GPS_LOCATION_HAS_IS_INDOOR   0x0040
/** GpsLocation has valid floor number */
#define GPS_LOCATION_HAS_FLOOR_NUMBER   0x0080
/** GpsLocation has valid map URL*/
#define GPS_LOCATION_HAS_MAP_URL   0x0100
/** GpsLocation has valid map index */
#define GPS_LOCATION_HAS_MAP_INDEX   0x0200

/** Sizes for indoor fields */
#define GPS_LOCATION_MAP_URL_SIZE 400
#define GPS_LOCATION_MAP_INDEX_SIZE 16

/** Position source is ULP */
#define ULP_LOCATION_IS_FROM_HYBRID   0x0001
/** Position source is GNSS only */
#define ULP_LOCATION_IS_FROM_GNSS     0x0002
/** Position source is ZPP only */
#define ULP_LOCATION_IS_FROM_ZPP      0x0004
/** Position is from a Geofence Breach Event */
#define ULP_LOCATION_IS_FROM_GEOFENCE 0X0008
/** Positioin is from Hardware FLP */
#define ULP_LOCATION_IS_FROM_HW_FLP   0x0010
#define ULP_LOCATION_IS_FROM_NLP   0x0020
/** Position is from external DR solution*/
#define ULP_LOCATION_IS_FROM_EXT_DR 0X0040

#define ULP_MIN_INTERVAL_INVALID 0xffffffff

/*Emergency SUPL*/
#define GPS_NI_TYPE_EMERGENCY_SUPL    4

#define AGPS_CERTIFICATE_MAX_LENGTH 2000
#define AGPS_CERTIFICATE_MAX_SLOTS 10

enum loc_registration_mask_status {
    LOC_REGISTRATION_MASK_ENABLED,
    LOC_REGISTRATION_MASK_DISABLED
};

typedef struct {
    /** set to sizeof(UlpLocation) */
    size_t          size;
    GpsLocation     gpsLocation;
    /* Provider indicator for HYBRID or GPS */
    uint16_t        position_source;
    /*allows HAL to pass additional information related to the location */
    int             rawDataSize;         /* in # of bytes */
    void            * rawData;
    bool            is_indoor;
    float           floor_number;
    char            map_url[GPS_LOCATION_MAP_URL_SIZE];
    unsigned char   map_index[GPS_LOCATION_MAP_INDEX_SIZE];
} UlpLocation;

/** AGPS type */
typedef int16_t AGpsExtType;
#define AGPS_TYPE_INVALID       -1
#define AGPS_TYPE_ANY           0
#define AGPS_TYPE_SUPL          1
#define AGPS_TYPE_C2K           2
#define AGPS_TYPE_WWAN_ANY      3
#define AGPS_TYPE_WIFI          4
#define AGPS_TYPE_SUPL_ES       5

/** SSID length */
#define SSID_BUF_SIZE (32+1)

typedef int16_t AGpsBearerType;
#define AGPS_APN_BEARER_INVALID    -1
#define AGPS_APN_BEARER_IPV4        0
#define AGPS_APN_BEARER_IPV6        1
#define AGPS_APN_BEARER_IPV4V6      2

/** GPS extended callback structure. */
typedef struct {
    /** set to sizeof(GpsCallbacks) */
    size_t      size;
    gps_set_capabilities set_capabilities_cb;
    gps_acquire_wakelock acquire_wakelock_cb;
    gps_release_wakelock release_wakelock_cb;
    gps_create_thread create_thread_cb;
    gps_request_utc_time request_utc_time_cb;
} GpsExtCallbacks;

/** GPS extended batch options */
typedef struct {
    double max_power_allocation_mW;
    uint32_t sources_to_use;
    uint32_t flags;
    int64_t period_ns;
} GpsExtBatchOptions;

/** Callback to report the xtra server url to the client.
 *  The client should use this url when downloading xtra unless overwritten
 *  in the gps.conf file
 */
typedef void (* report_xtra_server)(const char*, const char*, const char*);

/** Callback structure for the XTRA interface. */
typedef struct {
    gps_xtra_download_request download_request_cb;
    gps_create_thread create_thread_cb;
    report_xtra_server report_xtra_server_cb;
} GpsXtraExtCallbacks;

/** Represents the status of AGPS. */
typedef struct {
    /** set to sizeof(AGpsExtStatus) */
    size_t          size;

    AGpsExtType type;
    AGpsStatusValue status;
    uint32_t        ipv4_addr;
    char            ipv6_addr[16];
    char            ssid[SSID_BUF_SIZE];
    char            password[SSID_BUF_SIZE];
} AGpsExtStatus;

/** Callback with AGPS status information.
 *  Can only be called from a thread created by create_thread_cb.
 */
typedef void (* agps_status_extended)(AGpsExtStatus* status);

/** Callback structure for the AGPS interface. */
typedef struct {
    agps_status_extended status_cb;
    gps_create_thread create_thread_cb;
} AGpsExtCallbacks;


/** GPS NI callback structure. */
typedef struct
{
    /**
     * Sends the notification request from HAL to GPSLocationProvider.
     */
    gps_ni_notify_callback notify_cb;
    gps_create_thread create_thread_cb;
} GpsNiExtCallbacks;

typedef enum loc_server_type {
    LOC_AGPS_CDMA_PDE_SERVER,
    LOC_AGPS_CUSTOM_PDE_SERVER,
    LOC_AGPS_MPC_SERVER,
    LOC_AGPS_SUPL_SERVER
} LocServerType;

typedef enum loc_position_mode_type {
    LOC_POSITION_MODE_INVALID = -1,
    LOC_POSITION_MODE_STANDALONE = 0,
    LOC_POSITION_MODE_MS_BASED,
    LOC_POSITION_MODE_MS_ASSISTED,
    LOC_POSITION_MODE_RESERVED_1,
    LOC_POSITION_MODE_RESERVED_2,
    LOC_POSITION_MODE_RESERVED_3,
    LOC_POSITION_MODE_RESERVED_4,
    LOC_POSITION_MODE_RESERVED_5

} LocPositionMode;

#define MIN_POSSIBLE_FIX_INTERVAL 1000 /* msec */

/** GpsLocationExtended has valid latitude and longitude. */
#define GPS_LOCATION_EXTENDED_HAS_LAT_LONG   (1U<<0)
/** GpsLocationExtended has valid altitude. */
#define GPS_LOCATION_EXTENDED_HAS_ALTITUDE   (1U<<1)
/** GpsLocationExtended has valid speed. */
#define GPS_LOCATION_EXTENDED_HAS_SPEED      (1U<<2)
/** GpsLocationExtended has valid bearing. */
#define GPS_LOCATION_EXTENDED_HAS_BEARING    (1U<<4)
/** GpsLocationExtended has valid accuracy. */
#define GPS_LOCATION_EXTENDED_HAS_ACCURACY   (1U<<8)

/** GPS extended supports geofencing */
#define GPS_EXTENDED_CAPABILITY_GEOFENCE     0x0000001
/** GPS extended supports batching */
#define GPS_EXTENDED_CAPABILITY_BATCHING     0x0000002

/** Flags to indicate which values are valid in a GpsLocationExtended. */
typedef uint16_t GpsLocationExtendedFlags;
/** GpsLocationExtended has valid pdop, hdop, vdop. */
#define GPS_LOCATION_EXTENDED_HAS_DOP 0x0001
/** GpsLocationExtended has valid altitude mean sea level. */
#define GPS_LOCATION_EXTENDED_HAS_ALTITUDE_MEAN_SEA_LEVEL 0x0002
/** UlpLocation has valid magnetic deviation. */
#define GPS_LOCATION_EXTENDED_HAS_MAG_DEV 0x0004
/** UlpLocation has valid mode indicator. */
#define GPS_LOCATION_EXTENDED_HAS_MODE_IND 0x0008
/** GpsLocationExtended has valid vertical uncertainty */
#define GPS_LOCATION_EXTENDED_HAS_VERT_UNC 0x0010
/** GpsLocationExtended has valid speed uncertainty */
#define GPS_LOCATION_EXTENDED_HAS_SPEED_UNC 0x0020

/** Represents gps location extended. */
typedef struct {
    /** set to sizeof(GpsLocationExtended) */
    size_t          size;
    /** Contains GpsLocationExtendedFlags bits. */
    uint16_t        flags;
    /** Contains the Altitude wrt mean sea level */
    float           altitudeMeanSeaLevel;
    /** Contains Position Dilusion of Precision. */
    float           pdop;
    /** Contains Horizontal Dilusion of Precision. */
    float           hdop;
    /** Contains Vertical Dilusion of Precision. */
    float           vdop;
    /** Contains Magnetic Deviation. */
    float           magneticDeviation;
    /** vertical uncertainty in meters */
    float           vert_unc;
    /** speed uncertainty in m/s */
    float           speed_unc;
} GpsLocationExtended;

typedef struct GpsExtLocation_s {
    size_t          size;
    uint16_t        flags;
    double          latitude;
    double          longitude;
    double          altitude;
    float           speed;
    float           bearing;
    float           accuracy;
    int64_t         timestamp;
    uint32_t        sources_used;
} GpsExtLocation;

enum loc_sess_status {
    LOC_SESS_SUCCESS,
    LOC_SESS_INTERMEDIATE,
    LOC_SESS_FAILURE
};

typedef uint32_t LocPosTechMask;
#define LOC_POS_TECH_MASK_DEFAULT ((LocPosTechMask)0x00000000)
#define LOC_POS_TECH_MASK_SATELLITE ((LocPosTechMask)0x00000001)
#define LOC_POS_TECH_MASK_CELLID ((LocPosTechMask)0x00000002)
#define LOC_POS_TECH_MASK_WIFI ((LocPosTechMask)0x00000004)
#define LOC_POS_TECH_MASK_SENSORS ((LocPosTechMask)0x00000008)
#define LOC_POS_TECH_MASK_REFERENCE_LOCATION ((LocPosTechMask)0x00000010)
#define LOC_POS_TECH_MASK_INJECTED_COARSE_POSITION ((LocPosTechMask)0x00000020)
#define LOC_POS_TECH_MASK_AFLT ((LocPosTechMask)0x00000040)
#define LOC_POS_TECH_MASK_HYBRID ((LocPosTechMask)0x00000080)

typedef enum {
  LOC_ENG_IF_REQUEST_SENDER_ID_QUIPC = 0,
  LOC_ENG_IF_REQUEST_SENDER_ID_MSAPM,
  LOC_ENG_IF_REQUEST_SENDER_ID_MSAPU,
  LOC_ENG_IF_REQUEST_SENDER_ID_GPSONE_DAEMON,
  LOC_ENG_IF_REQUEST_SENDER_ID_MODEM,
  LOC_ENG_IF_REQUEST_SENDER_ID_UNKNOWN
} loc_if_req_sender_id_e_type;


#define smaller_of(a, b) (((a) > (b)) ? (b) : (a))
#define MAX_APN_LEN 100

// This will be overridden by the individual adapters
// if necessary.
#define DEFAULT_IMPL(rtv)                                     \
{                                                             \
    LOC_LOGD("%s: default implementation invoked", __func__); \
    return rtv;                                               \
}

enum loc_api_adapter_err {
    LOC_API_ADAPTER_ERR_SUCCESS             = 0,
    LOC_API_ADAPTER_ERR_GENERAL_FAILURE     = 1,
    LOC_API_ADAPTER_ERR_UNSUPPORTED         = 2,
    LOC_API_ADAPTER_ERR_INVALID_HANDLE      = 4,
    LOC_API_ADAPTER_ERR_INVALID_PARAMETER   = 5,
    LOC_API_ADAPTER_ERR_ENGINE_BUSY         = 6,
    LOC_API_ADAPTER_ERR_PHONE_OFFLINE       = 7,
    LOC_API_ADAPTER_ERR_TIMEOUT             = 8,
    LOC_API_ADAPTER_ERR_SERVICE_NOT_PRESENT = 9,
    LOC_API_ADAPTER_ERR_INTERNAL            = 10,

    /* equating engine down to phone offline, as they are the same errror */
    LOC_API_ADAPTER_ERR_ENGINE_DOWN         = LOC_API_ADAPTER_ERR_PHONE_OFFLINE,
    LOC_API_ADAPTER_ERR_FAILURE             = 101,
    LOC_API_ADAPTER_ERR_UNKNOWN
};

enum loc_api_adapter_event_index {
    LOC_API_ADAPTER_REPORT_POSITION = 0,               // Position report comes in loc_parsed_position_s_type
    LOC_API_ADAPTER_REPORT_SATELLITE,                  // Satellite in view report
    LOC_API_ADAPTER_REPORT_NMEA_1HZ,                   // NMEA report at 1HZ rate
    LOC_API_ADAPTER_REPORT_NMEA_POSITION,              // NMEA report at position report rate
    LOC_API_ADAPTER_REQUEST_NI_NOTIFY_VERIFY,          // NI notification/verification request
    LOC_API_ADAPTER_REQUEST_ASSISTANCE_DATA,           // Assistance data, eg: time, predicted orbits request
    LOC_API_ADAPTER_REQUEST_LOCATION_SERVER,           // Request for location server
    LOC_API_ADAPTER_REPORT_IOCTL,                      // Callback report for loc_ioctl
    LOC_API_ADAPTER_REPORT_STATUS,                     // Misc status report: eg, engine state
    LOC_API_ADAPTER_REQUEST_WIFI,                      //
    LOC_API_ADAPTER_SENSOR_STATUS,                     //
    LOC_API_ADAPTER_REQUEST_TIME_SYNC,                 //
    LOC_API_ADAPTER_REPORT_SPI,                        //
    LOC_API_ADAPTER_REPORT_NI_GEOFENCE,                //
    LOC_API_ADAPTER_GEOFENCE_GEN_ALERT,                //
    LOC_API_ADAPTER_REPORT_GENFENCE_BREACH,            //
    LOC_API_ADAPTER_PEDOMETER_CTRL,                    //
    LOC_API_ADAPTER_MOTION_CTRL,                       //
    LOC_API_ADAPTER_REQUEST_WIFI_AP_DATA,              // Wifi ap data
    LOC_API_ADAPTER_BATCH_FULL,                        // Batching on full
    LOC_API_ADAPTER_BATCHED_POSITION_REPORT,           // Batching on fix
    LOC_API_ADAPTER_BATCHED_GENFENCE_BREACH_REPORT,    //
<<<<<<< HEAD
    LOC_API_ADAPTER_GNSS_MEASUREMENT_REPORT,          //GNSS Measurement Report
    LOC_API_ADAPTER_GNSS_SV_POLYNOMIAL_REPORT,        //GNSS SV Polynomial Report
=======
    LOC_API_ADAPTER_GDT_UPLOAD_BEGIN_REQ,              // GDT upload start request
    LOC_API_ADAPTER_GDT_UPLOAD_END_REQ,                // GDT upload end request
    LOC_API_ADAPTER_GNSS_MEASUREMENT,                  // GNSS Measurement report
>>>>>>> ad8e6aef

    LOC_API_ADAPTER_EVENT_MAX
};

#define LOC_API_ADAPTER_BIT_PARSED_POSITION_REPORT           (1<<LOC_API_ADAPTER_REPORT_POSITION)
#define LOC_API_ADAPTER_BIT_SATELLITE_REPORT                 (1<<LOC_API_ADAPTER_REPORT_SATELLITE)
#define LOC_API_ADAPTER_BIT_NMEA_1HZ_REPORT                  (1<<LOC_API_ADAPTER_REPORT_NMEA_1HZ)
#define LOC_API_ADAPTER_BIT_NMEA_POSITION_REPORT             (1<<LOC_API_ADAPTER_REPORT_NMEA_POSITION)
#define LOC_API_ADAPTER_BIT_NI_NOTIFY_VERIFY_REQUEST         (1<<LOC_API_ADAPTER_REQUEST_NI_NOTIFY_VERIFY)
#define LOC_API_ADAPTER_BIT_ASSISTANCE_DATA_REQUEST          (1<<LOC_API_ADAPTER_REQUEST_ASSISTANCE_DATA)
#define LOC_API_ADAPTER_BIT_LOCATION_SERVER_REQUEST          (1<<LOC_API_ADAPTER_REQUEST_LOCATION_SERVER)
#define LOC_API_ADAPTER_BIT_IOCTL_REPORT                     (1<<LOC_API_ADAPTER_REPORT_IOCTL)
#define LOC_API_ADAPTER_BIT_STATUS_REPORT                    (1<<LOC_API_ADAPTER_REPORT_STATUS)
#define LOC_API_ADAPTER_BIT_REQUEST_WIFI                     (1<<LOC_API_ADAPTER_REQUEST_WIFI)
#define LOC_API_ADAPTER_BIT_SENSOR_STATUS                    (1<<LOC_API_ADAPTER_SENSOR_STATUS)
#define LOC_API_ADAPTER_BIT_REQUEST_TIME_SYNC                (1<<LOC_API_ADAPTER_REQUEST_TIME_SYNC)
#define LOC_API_ADAPTER_BIT_REPORT_SPI                       (1<<LOC_API_ADAPTER_REPORT_SPI)
#define LOC_API_ADAPTER_BIT_REPORT_NI_GEOFENCE               (1<<LOC_API_ADAPTER_REPORT_NI_GEOFENCE)
#define LOC_API_ADAPTER_BIT_GEOFENCE_GEN_ALERT               (1<<LOC_API_ADAPTER_GEOFENCE_GEN_ALERT)
#define LOC_API_ADAPTER_BIT_REPORT_GENFENCE_BREACH           (1<<LOC_API_ADAPTER_REPORT_GENFENCE_BREACH)
#define LOC_API_ADAPTER_BIT_BATCHED_GENFENCE_BREACH_REPORT   (1<<LOC_API_ADAPTER_BATCHED_GENFENCE_BREACH_REPORT)
#define LOC_API_ADAPTER_BIT_PEDOMETER_CTRL                   (1<<LOC_API_ADAPTER_PEDOMETER_CTRL)
#define LOC_API_ADAPTER_BIT_MOTION_CTRL                      (1<<LOC_API_ADAPTER_MOTION_CTRL)
#define LOC_API_ADAPTER_BIT_REQUEST_WIFI_AP_DATA             (1<<LOC_API_ADAPTER_REQUEST_WIFI_AP_DATA)
#define LOC_API_ADAPTER_BIT_BATCH_FULL                       (1<<LOC_API_ADAPTER_BATCH_FULL)
#define LOC_API_ADAPTER_BIT_BATCHED_POSITION_REPORT          (1<<LOC_API_ADAPTER_BATCHED_POSITION_REPORT)
<<<<<<< HEAD
#define LOC_API_ADAPTER_BIT_GNSS_MEASUREMENT_REPORT          (1<<LOC_API_ADAPTER_GNSS_MEASUREMENT_REPORT)
#define LOC_API_ADAPTER_BIT_GNSS_SV_POLYNOMIAL_REPORT        (1<<LOC_API_ADAPTER_GNSS_SV_POLYNOMIAL_REPORT)
=======
#define LOC_API_ADAPTER_BIT_GDT_UPLOAD_BEGIN_REQ             (1<<LOC_API_ADAPTER_GDT_UPLOAD_BEGIN_REQ)
#define LOC_API_ADAPTER_BIT_GDT_UPLOAD_END_REQ               (1<<LOC_API_ADAPTER_GDT_UPLOAD_END_REQ)
#define LOC_API_ADAPTER_BIT_GNSS_MEASUREMENT                 (1<<LOC_API_ADAPTER_GNSS_MEASUREMENT)
>>>>>>> ad8e6aef

typedef unsigned int LOC_API_ADAPTER_EVENT_MASK_T;

typedef enum loc_api_adapter_msg_to_check_supported {
    LOC_API_ADAPTER_MESSAGE_LOCATION_BATCHING,               // Batching
    LOC_API_ADAPTER_MESSAGE_BATCHED_GENFENCE_BREACH,         // Geofence Batched Breach

    LOC_API_ADAPTER_MESSAGE_MAX
} LocCheckingMessagesID;

typedef uint32_t LOC_GPS_LOCK_MASK;
#define isGpsLockNone(lock) ((lock) == 0)
#define isGpsLockMO(lock) ((lock) & ((LOC_GPS_LOCK_MASK)1))
#define isGpsLockMT(lock) ((lock) & ((LOC_GPS_LOCK_MASK)2))
#define isGpsLockAll(lock) (((lock) & ((LOC_GPS_LOCK_MASK)3)) == 3)

/*++ ***********************************************
**  Satellite Measurement and Satellite Polynomial
**  Structure definitions
**  ***********************************************
--*/
#define GNSS_SV_POLY_VELOCITY_COEF_MAX_SIZE         12
#define GNSS_SV_POLY_XYZ_0_TH_ORDER_COEFF_MAX_SIZE  3
#define GNSS_SV_POLY_XYZ_N_TH_ORDER_COEFF_MAX_SIZE  9
#define GNSS_SV_POLY_SV_CLKBIAS_COEFF_MAX_SIZE      4
#define GNSS_LOC_SV_MEAS_LIST_MAX_SIZE              16

enum ulp_gnss_sv_measurement_valid_flags{

    ULP_GNSS_SV_MEAS_GPS_TIME = 0,
    ULP_GNSS_SV_MEAS_PSUEDO_RANGE,
    ULP_GNSS_SV_MEAS_MS_IN_WEEK,
    ULP_GNSS_SV_MEAS_SUB_MSEC,
    ULP_GNSS_SV_MEAS_CARRIER_PHASE,
    ULP_GNSS_SV_MEAS_DOPPLER_SHIFT,
    ULP_GNSS_SV_MEAS_CNO,
    ULP_GNSS_SV_MEAS_LOSS_OF_LOCK,

    ULP_GNSS_SV_MEAS_MAX_VALID_FLAGS
};

#define ULP_GNSS_SV_MEAS_BIT_GPS_TIME        (1<<ULP_GNSS_SV_MEAS_GPS_TIME)
#define ULP_GNSS_SV_MEAS_BIT_PSUEDO_RANGE    (1<<ULP_GNSS_SV_MEAS_PSUEDO_RANGE)
#define ULP_GNSS_SV_MEAS_BIT_MS_IN_WEEK      (1<<ULP_GNSS_SV_MEAS_MS_IN_WEEK)
#define ULP_GNSS_SV_MEAS_BIT_SUB_MSEC        (1<<ULP_GNSS_SV_MEAS_SUB_MSEC)
#define ULP_GNSS_SV_MEAS_BIT_CARRIER_PHASE   (1<<ULP_GNSS_SV_MEAS_CARRIER_PHASE)
#define ULP_GNSS_SV_MEAS_BIT_DOPPLER_SHIFT   (1<<ULP_GNSS_SV_MEAS_DOPPLER_SHIFT)
#define ULP_GNSS_SV_MEAS_BIT_CNO             (1<<ULP_GNSS_SV_MEAS_CNO)
#define ULP_GNSS_SV_MEAS_BIT_LOSS_OF_LOCK    (1<<ULP_GNSS_SV_MEAS_LOSS_OF_LOCK)

enum ulp_gnss_sv_poly_valid_flags{

    ULP_GNSS_SV_POLY_GLO_FREQ = 0,
    ULP_GNSS_SV_POLY_T0,
    ULP_GNSS_SV_POLY_IODE,
    ULP_GNSS_SV_POLY_FLAG,
    ULP_GNSS_SV_POLY_POLYCOEFF_XYZ0,
    ULP_GNSS_SV_POLY_POLYCOEFF_XYZN,
    ULP_GNSS_SV_POLY_POLYCOEFF_OTHER,
    ULP_GNSS_SV_POLY_SV_POSUNC,
    ULP_GNSS_SV_POLY_IONODELAY,
    ULP_GNSS_SV_POLY_IONODOT,
    ULP_GNSS_SV_POLY_SBAS_IONODELAY,
    ULP_GNSS_SV_POLY_SBAS_IONODOT,
    ULP_GNSS_SV_POLY_TROPODELAY,
    ULP_GNSS_SV_POLY_ELEVATION,
    ULP_GNSS_SV_POLY_ELEVATIONDOT,
    ULP_GNSS_SV_POLY_ELEVATIONUNC,
    ULP_GNSS_SV_POLY_VELO_COEFF,

    ULP_GNSS_SV_POLY_VALID_FLAGS

};

#define ULP_GNSS_SV_POLY_BIT_GLO_FREQ               (1<<ULP_GNSS_SV_POLY_GLO_FREQ)
#define ULP_GNSS_SV_POLY_BIT_T0                     (1<<ULP_GNSS_SV_POLY_T0)
#define ULP_GNSS_SV_POLY_BIT_IODE                   (1<<ULP_GNSS_SV_POLY_IODE)
#define ULP_GNSS_SV_POLY_BIT_FLAG                   (1<<ULP_GNSS_SV_POLY_FLAG)
#define ULP_GNSS_SV_POLY_BIT_POLYCOEFF_XYZ0         (1<<ULP_GNSS_SV_POLY_POLYCOEFF_XYZ0)
#define ULP_GNSS_SV_POLY_BIT_POLYCOEFF_XYZN         (1<<ULP_GNSS_SV_POLY_POLYCOEFF_XYZN)
#define ULP_GNSS_SV_POLY_BIT_POLYCOEFF_OTHER        (1<<ULP_GNSS_SV_POLY_POLYCOEFF_OTHER)
#define ULP_GNSS_SV_POLY_BIT_SV_POSUNC              (1<<ULP_GNSS_SV_POLY_SV_POSUNC)
#define ULP_GNSS_SV_POLY_BIT_IONODELAY              (1<<ULP_GNSS_SV_POLY_IONODELAY)
#define ULP_GNSS_SV_POLY_BIT_IONODOT                (1<<ULP_GNSS_SV_POLY_IONODOT)
#define ULP_GNSS_SV_POLY_BIT_SBAS_IONODELAY         (1<<ULP_GNSS_SV_POLY_SBAS_IONODELAY)
#define ULP_GNSS_SV_POLY_BIT_SBAS_IONODOT           (1<<ULP_GNSS_SV_POLY_SBAS_IONODOT)
#define ULP_GNSS_SV_POLY_BIT_TROPODELAY             (1<<ULP_GNSS_SV_POLY_TROPODELAY)
#define ULP_GNSS_SV_POLY_BIT_ELEVATION              (1<<ULP_GNSS_SV_POLY_ELEVATION)
#define ULP_GNSS_SV_POLY_BIT_ELEVATIONDOT           (1<<ULP_GNSS_SV_POLY_ELEVATIONDOT)
#define ULP_GNSS_SV_POLY_BIT_ELEVATIONUNC           (1<<ULP_GNSS_SV_POLY_ELEVATIONUNC)
#define ULP_GNSS_SV_POLY_BIT_VELO_COEFF             (1<<ULP_GNSS_SV_POLY_VELO_COEFF)


typedef enum
{
    GNSS_LOC_SV_SYSTEM_GPS                    = 1,
    /**< GPS satellite. */
    GNSS_LOC_SV_SYSTEM_GALILEO                = 2,
    /**< GALILEO satellite. */
    GNSS_LOC_SV_SYSTEM_SBAS                   = 3,
    /**< SBAS satellite. */
    GNSS_LOC_SV_SYSTEM_COMPASS                = 4,
    /**< COMPASS satellite. */
    GNSS_LOC_SV_SYSTEM_GLONASS                = 5,
    /**< GLONASS satellite. */
    GNSS_LOC_SV_SYSTEM_BDS                    = 6
    /**< BDS satellite. */
} Gnss_LocSvSystemEnumType;

typedef enum
{
    GNSS_LOC_FREQ_SOURCE_INVALID = 0,
    /**< Source of the frequency is invalid */
    GNSS_LOC_FREQ_SOURCE_EXTERNAL = 1,
    /**< Source of the frequency is from external injection */
    GNSS_LOC_FREQ_SOURCE_PE_CLK_REPORT = 2,
    /**< Source of the frequency is from Navigation engine */
    GNSS_LOC_FREQ_SOURCE_UNKNOWN = 3
    /**< Source of the frequency is unknown */
} Gnss_LocSourceofFreqEnumType;

typedef struct
{
    size_t                          size;
    float                           clockDrift;
    /**< Receiver clock Drift \n
         - Units: meter per sec \n
    */
    float                           clockDriftUnc;
    /**< Receiver clock Drift uncertainty \n
         - Units: meter per sec \n
    */
    Gnss_LocSourceofFreqEnumType    sourceOfFreq;
}Gnss_LocRcvrClockFrequencyInfoStructType;

typedef struct
{
    size_t      size;
    uint8_t     leapSec;
    /**< GPS time leap second delta to UTC time  \n
         - Units: sec \n
       */
    uint8_t     leapSecUnc;
    /**< Uncertainty for GPS leap second \n
         - Units: sec \n
       */
}Gnss_LeapSecondInfoStructType;

typedef enum
{
   GNSS_LOC_SYS_TIME_BIAS_VALID                = 0x01,
   /**< System time bias valid */
   GNSS_LOC_SYS_TIME_BIAS_UNC_VALID            = 0x02,
   /**< System time bias uncertainty valid */
}Gnss_LocInterSystemBiasValidMaskType;

typedef struct
{
    size_t          size;
    uint32_t        validMask;
    /* Validity mask as per Gnss_LocInterSystemBiasValidMaskType */

    float           timeBias;
    /**< System-1 to System-2 Time Bias  \n
        - Units: msec \n
    */
    float           timeBiasUnc;
    /**< System-1 to System-2 Time Bias uncertainty  \n
        - Units: msec \n
    */
}Gnss_InterSystemBiasStructType;


typedef struct
{
    size_t          size;
    uint16_t        systemWeek;
    /**< System week number for GPS, BDS and GAL satellite systems. \n
         Set to 65535 when invalid or not available. \n
         Not valid for GLONASS system. \n
       */

    uint32_t        systemMsec;
    /**< System time msec. Time of Week for GPS, BDS, GAL and
         Time of Day for GLONASS.
         - Units: msec \n
      */
    float           systemClkTimeBias;
    /**< System clock time bias \n
         - Units: msec \n
         System time = systemMsec - systemClkTimeBias \n
      */
    float           systemClkTimeUncMs;
    /**< Single sided maximum time bias uncertainty \n
                                                    - Units: msec \n
      */
}Gnss_LocSystemTimeStructType;

typedef struct {

  size_t        size;
  uint8_t       gloFourYear;
  /**<   GLONASS four year number from 1996. Refer to GLONASS ICD.\n
        Applicable only for GLONASS and shall be ignored for other constellations. \n
        If unknown shall be set to 255
        */

  uint16_t      gloDays;
  /**<   GLONASS day number in four years. Refer to GLONASS ICD.
        Applicable only for GLONASS and shall be ignored for other constellations. \n
        If unknown shall be set to 65535
        */

  uint32_t      gloMsec;
  /**<   GLONASS time of day in msec. Refer to GLONASS ICD.
            - Units: msec \n
        */

  float         gloClkTimeBias;
  /**<   System clock time bias (sub-millisecond) \n
            - Units: msec \n
        System time = systemMsec - systemClkTimeBias \n
    */

  float         gloClkTimeUncMs;
  /**<   Single sided maximum time bias uncertainty \n
                - Units: msec \n
        */
}Gnss_LocGloTimeStructType;  /* Type */

typedef struct {

  size_t    size;
  uint32_t  refFCount;
  /**<   Receiver frame counter value at reference tick */

  uint8_t   systemRtc_valid;
  /**<   Validity indicator for System RTC */

  uint64_t  systemRtcMs;
  /**<   Platform system RTC value \n
        - Units: msec \n
        */

  uint32_t  sourceOfTime;
  /**<   Source of time information */

}Gnss_LocGnssTimeExtStructType;



typedef enum
{
    GNSS_LOC_MEAS_STATUS_NULL                    = 0x00000000,
    /**< No information state */
    GNSS_LOC_MEAS_STATUS_SM_VALID                = 0x00000001,
    /**< Code phase is known */
    GNSS_LOC_MEAS_STATUS_SB_VALID                = 0x00000002,
    /**< Sub-bit time is known */
    GNSS_LOC_MEAS_STATUS_MS_VALID                = 0x00000004,
    /**< Satellite time is known */
    GNSS_LOC_MEAS_STATUS_BE_CONFIRM              = 0x00000008,
    /**< Bit edge is confirmed from signal   */
    GNSS_LOC_MEAS_STATUS_VELOCITY_VALID          = 0x00000010,
    /**< Satellite Doppler measured */
    GNSS_LOC_MEAS_STATUS_VELOCITY_FINE           = 0x00000020,
    /**< TRUE: Fine Doppler measured, FALSE: Coarse Doppler measured */
    GNSS_LOC_MEAS_STATUS_FROM_RNG_DIFF           = 0x00000200,
    /**< Range update from Satellite differences */
    GNSS_LOC_MEAS_STATUS_FROM_VE_DIFF            = 0x00000400,
    /**< Doppler update from Satellite differences */
    GNSS_LOC_MEAS_STATUS_DONT_USE_X              = 0x00000800,
    /**< Don't use measurement if bit is set */
    GNSS_LOC_MEAS_STATUS_DONT_USE_M              = 0x000001000,
    /**< Don't use measurement if bit is set */
    GNSS_LOC_MEAS_STATUS_DONT_USE_D              = 0x000002000,
    /**< Don't use measurement if bit is set */
    GNSS_LOC_MEAS_STATUS_DONT_USE_S              = 0x000004000,
    /**< Don't use measurement if bit is set */
    GNSS_LOC_MEAS_STATUS_DONT_USE_P              = 0x000008000
    /**< Don't use measurement if bit is set */
}Gnss_LocSvMeasStatusMaskType;

typedef struct
{
    size_t              size;
    uint32_t            svMs;
    /**<  Satellite time milisecond.\n
          For GPS, BDS, GAL range of 0 thru (604800000-1) \n
          For GLONASS range of 0 thru (86400000-1) \n
          Valid when PD_LOC_MEAS_STATUS_MS_VALID bit is set in measurement status \n
          Note: All SV times in the current measurement block are alredy propagated to common reference time epoch. \n
            - Units: msec \n
       */
    float               svSubMs;
    /**<Satellite time sub-millisecond. \n
        Total SV Time = svMs + svSubMs \n
        - Units: msec \n
       */
    float               svTimeUncMs;
    /**<  Satellite Time uncertainty \n
          - Units: msec \n
       */
    float               dopplerShift;
    /**< Satellite Doppler \n
            - Units: meter per sec \n
       */
    float               dopplerShiftUnc;
    /**< Satellite Doppler uncertainty\n
            - Units: meter per sec \n
       */
}Gnss_LocSVTimeSpeedStructType;

typedef enum
{
  GNSS_SV_STATE_IDLE = 0,
  GNSS_SV_STATE_SEARCH = 1,
  GNSS_SV_STATE_SEARCH_VERIFY = 2,
  GNSS_SV_STATE_BIT_EDGE = 3,
  GNSS_SV_STATE_VERIFY_TRACK = 4,
  GNSS_SV_STATE_TRACK = 5,
  GNSS_SV_STATE_RESTART = 6,
  GNSS_SV_STATE_DPO_TRACK = 7
} Gnss_LocSVStateEnumType;

typedef enum
{
  GNSS_LOC_SVINFO_MASK_HAS_EPHEMERIS   = 0x01,
  /**< Ephemeris is available for this SV */
  GNSS_LOC_SVINFO_MASK_HAS_ALMANAC     = 0x02
  /**< Almanac is available for this SV */
}Gnss_LocSvInfoMaskT;

typedef enum
{
  GNSS_LOC_SV_SRCH_STATUS_IDLE      = 1,
    /**< SV is not being actively processed */
  GNSS_LOC_SV_SRCH_STATUS_SEARCH    = 2,
    /**< The system is searching for this SV */
  GNSS_LOC_SV_SRCH_STATUS_TRACK     = 3
    /**< SV is being tracked */
}Gnss_LocSvSearchStatusEnumT;


typedef struct
{
    size_t                          size;
    uint16_t                        gnssSvId;
    /**< GNSS SV ID.
         \begin{itemize1}
         \item Range:  \begin{itemize1}
           \item For GPS:      1 to 32
           \item For GLONASS:  1 to 32
           \item For SBAS:     120 to 151
           \item For BDS:      201 to 237
         \end{itemize1} \end{itemize1}
        The GPS and GLONASS SVs can be disambiguated using the system field.
    */
    uint8_t                         gloFrequency;
    /**< GLONASS frequency number + 7 \n
         Valid only for GLONASS System \n
         Shall be ignored for all other systems \n
          - Range: 1 to 14 \n
    */
    Gnss_LocSvSearchStatusEnumT     svStatus;
    /**< Satellite search state \n
        @ENUM()
    */
    bool                         healthStatus_valid;
    /**< SV Health Status validity flag\n
        - 0: Not valid \n
        - 1: Valid \n
    */
    uint8_t                         healthStatus;
    /**< Health status.
         \begin{itemize1}
         \item    Range: 0 to 1; 0 = unhealthy, \n 1 = healthy, 2 = unknown
         \vspace{-0.18in} \end{itemize1}
    */
    Gnss_LocSvInfoMaskT             svInfoMask;
    /**< Indicates whether almanac and ephemeris information is available. \n
        @MASK()
    */
    uint64_t                        measurementStatus;
    /**< Bitmask indicating SV measurement status.
         Valid bitmasks: \n
         @MASK()
    */
    uint16_t                        CNo;
    /**< Carrier to Noise ratio  \n
        - Units: 0.1 dBHz \n
    */
    uint16_t                          gloRfLoss;
    /**< GLONASS Rf loss reference to Antenna. \n
         - Units: dB, Scale: 0.1 \n
    */
    bool                         lossOfLock;
    /**< Loss of signal lock indicator  \n
         - 0: Signal in continuous track \n
         - 1: Signal not in track \n
    */
    int16_t                         measLatency;
    /**< Age of the measurement. Positive value means measurement precedes ref time. \n
         - Units: msec \n
    */
    Gnss_LocSVTimeSpeedStructType   svTimeSpeed;
    /**< Unfiltered SV Time and Speed information
    */
    float                           dopplerAccel;
    /**< Satellite Doppler Accelertion\n
         - Units: Hz/s \n
    */
    bool                         multipathEstValid;
    /**< Multipath estimate validity flag\n
        - 0: Multipath estimate not valid \n
        - 1: Multipath estimate valid \n
    */
    float                           multipathEstimate;
    /**< Estimate of multipath in measurement\n
         - Units: Meters \n
    */
    bool                         fineSpeedValid;
    /**< Fine speed validity flag\n
         - 0: Fine speed not valid \n
         - 1: Fine speed valid \n
    */
    float                           fineSpeed;
    /**< Carrier phase derived speed \n
         - Units: m/s \n
    */
    bool                         fineSpeedUncValid;
    /**< Fine speed uncertainty validity flag\n
         - 0: Fine speed uncertainty not valid \n
         - 1: Fine speed uncertainty valid \n
    */
    float                           fineSpeedUnc;
    /**< Carrier phase derived speed \n
        - Units: m/s \n
    */
    bool                         carrierPhaseValid;
    /**< Carrier Phase measurement validity flag\n
         - 0: Carrier Phase not valid \n
         - 1: Carrier Phase valid \n
    */
    double                          carrierPhase;
    /**< Carrier phase measurement [L1 cycles] \n
    */
    bool                         cycleSlipCountValid;
     /**< Cycle slup count validity flag\n
         - 0: Not valid \n
         - 1: Valid \n
    */
    uint8_t                         cycleSlipCount;
    /**< Increments when a CSlip is detected */

    bool                         svDirectionValid;
    /**< Validity flag for SV direction */

    float                           svAzimuth;
    /**< Satellite Azimuth
        - Units: radians \n
    */
    float                           svElevation;
    /**< Satellite Elevation
        - Units: radians \n
    */
} Gnss_SVMeasurementStructType;

/**< Maximum number of satellites in measurement block for given system. */

typedef struct
{
    size_t                          size;
    Gnss_LocSvSystemEnumType        system;
    /**< Specifies the Satellite System Type
    */
    bool                            isSystemTimeValid;
    /**< Indicates whether System Time is Valid:\n
         - 0x01 (TRUE) --  System Time is valid \n
         - 0x00 (FALSE) -- System Time is not valid
    */
    Gnss_LocSystemTimeStructType    systemTime;
    /**< System Time Information \n
    */
    bool                            isGloTime_valid;
    Gnss_LocGloTimeStructType       gloTime;

    bool                            isSystemTimeExt_valid;
    Gnss_LocGnssTimeExtStructType   systemTimeExt;

    uint8_t                         numSvs;
    /* Number of SVs in this report block */

    Gnss_SVMeasurementStructType    svMeasurement[GNSS_LOC_SV_MEAS_LIST_MAX_SIZE];
    /**< Satellite measurement Information \n
    */
} Gnss_ClockMeasurementStructType;

typedef struct
{
    size_t                                      size;
    uint8_t                                     seqNum;
    /**< Current message Number */
    uint8_t                                     maxMessageNum;
    /**< Maximum number of message that will be sent for present time epoch. */

    bool                                     leapSecValid;
    Gnss_LeapSecondInfoStructType               leapSec;

    Gnss_InterSystemBiasStructType              gpsGloInterSystemBias;

    Gnss_InterSystemBiasStructType              gpsBdsInterSystemBias;

    Gnss_InterSystemBiasStructType              gpsGalInterSystemBias;

    Gnss_InterSystemBiasStructType              bdsGloInterSystemBias;

    Gnss_InterSystemBiasStructType              galGloInterSystemBias;

    Gnss_InterSystemBiasStructType              galBdsInterSystemBias;

    bool                                     clockFreqValid;
    Gnss_LocRcvrClockFrequencyInfoStructType    clockFreq;   /* Freq */
    bool                                     gnssMeasValid;
    Gnss_ClockMeasurementStructType             gnssMeas;
} GnssSvMeasurementSet;

typedef enum
{
   GNSS_SV_POLY_COEFF_VALID             = 0x01,
   /**< SV position in orbit coefficients are valid */
   GNSS_SV_POLY_IONO_VALID              = 0x02,
   /**< Iono estimates are valid */

   GNSS_SV_POLY_TROPO_VALID             = 0x04,
   /**< Tropo estimates are valid */

   GNSS_SV_POLY_ELEV_VALID              = 0x08,
   /**< Elevation, rate, uncertainty are valid */

   GNSS_SV_POLY_SRC_ALM_CORR            = 0x10,
   /**< Polynomials based on XTRA */

   GNSS_SV_POLY_SBAS_IONO_VALID         = 0x20,
   /**< SBAS IONO and rate are valid */

   GNSS_SV_POLY_GLO_STR4                = 0x40
   /**< GLONASS String 4 has been received */
}Gnss_SvPolyStatusMaskType;


typedef struct
{
    size_t      size;
    uint8_t     gnssSvId;
    /* GPS: 1-32, GLO: 65-96, 0: Invalid
       All others are reserved
    */
    int8_t      freqNum;
    /* Freq index, only valid if u_SysInd is GLO */

    uint8_t     svPolyFlags;
    /* Indicate the validity of the elements
    as per Gnss_SvPolyStatusMaskType
    */

    uint16_t    is_valid;

    uint8_t     iode;
    /* Ephemeris reference time
       GPS:Issue of Data Ephemeris used [unitless].
       GLO: Tb 7-bit, refer to ICD02
    */
    double      T0;
    /* Reference time for polynominal calculations
       GPS: Secs in week.
       GLO: Full secs since Jan/01/96
    */
    double      polyCoeffXYZ0[GNSS_SV_POLY_XYZ_0_TH_ORDER_COEFF_MAX_SIZE];
    /* C0X, C0Y, C0Z */
    double      polyCoefXYZN[GNSS_SV_POLY_XYZ_N_TH_ORDER_COEFF_MAX_SIZE];
    /* C1X, C2X ... C2Z, C3Z */
    float       polyCoefOther[GNSS_SV_POLY_SV_CLKBIAS_COEFF_MAX_SIZE];
    /* C0T, C1T, C2T, C3T */
    float       svPosUnc;       /* SV position uncertainty [m]. */
    float       ionoDelay;    /* Ionospheric delay at d_T0 [m]. */
    float       ionoDot;      /* Iono delay rate [m/s].  */
    float       sbasIonoDelay;/* SBAS Ionospheric delay at d_T0 [m]. */
    float       sbasIonoDot;  /* SBAS Iono delay rate [m/s].  */
    float       tropoDelay;   /* Tropospheric delay [m]. */
    float       elevation;    /* Elevation [rad] at d_T0 */
    float       elevationDot;      /* Elevation rate [rad/s] */
    float       elevationUnc;      /* SV elevation [rad] uncertainty */
    double      velCoef[GNSS_SV_POLY_VELOCITY_COEF_MAX_SIZE];
    /* Coefficients of velocity poly */
} GnssSvPolynomial;

#ifdef __cplusplus
}
#endif /* __cplusplus */

#endif /* GPS_EXTENDED_C_H */
<|MERGE_RESOLUTION|>--- conflicted
+++ resolved
@@ -347,14 +347,11 @@
     LOC_API_ADAPTER_BATCH_FULL,                        // Batching on full
     LOC_API_ADAPTER_BATCHED_POSITION_REPORT,           // Batching on fix
     LOC_API_ADAPTER_BATCHED_GENFENCE_BREACH_REPORT,    //
-<<<<<<< HEAD
     LOC_API_ADAPTER_GNSS_MEASUREMENT_REPORT,          //GNSS Measurement Report
     LOC_API_ADAPTER_GNSS_SV_POLYNOMIAL_REPORT,        //GNSS SV Polynomial Report
-=======
     LOC_API_ADAPTER_GDT_UPLOAD_BEGIN_REQ,              // GDT upload start request
     LOC_API_ADAPTER_GDT_UPLOAD_END_REQ,                // GDT upload end request
     LOC_API_ADAPTER_GNSS_MEASUREMENT,                  // GNSS Measurement report
->>>>>>> ad8e6aef
 
     LOC_API_ADAPTER_EVENT_MAX
 };
@@ -381,14 +378,11 @@
 #define LOC_API_ADAPTER_BIT_REQUEST_WIFI_AP_DATA             (1<<LOC_API_ADAPTER_REQUEST_WIFI_AP_DATA)
 #define LOC_API_ADAPTER_BIT_BATCH_FULL                       (1<<LOC_API_ADAPTER_BATCH_FULL)
 #define LOC_API_ADAPTER_BIT_BATCHED_POSITION_REPORT          (1<<LOC_API_ADAPTER_BATCHED_POSITION_REPORT)
-<<<<<<< HEAD
 #define LOC_API_ADAPTER_BIT_GNSS_MEASUREMENT_REPORT          (1<<LOC_API_ADAPTER_GNSS_MEASUREMENT_REPORT)
 #define LOC_API_ADAPTER_BIT_GNSS_SV_POLYNOMIAL_REPORT        (1<<LOC_API_ADAPTER_GNSS_SV_POLYNOMIAL_REPORT)
-=======
 #define LOC_API_ADAPTER_BIT_GDT_UPLOAD_BEGIN_REQ             (1<<LOC_API_ADAPTER_GDT_UPLOAD_BEGIN_REQ)
 #define LOC_API_ADAPTER_BIT_GDT_UPLOAD_END_REQ               (1<<LOC_API_ADAPTER_GDT_UPLOAD_END_REQ)
 #define LOC_API_ADAPTER_BIT_GNSS_MEASUREMENT                 (1<<LOC_API_ADAPTER_GNSS_MEASUREMENT)
->>>>>>> ad8e6aef
 
 typedef unsigned int LOC_API_ADAPTER_EVENT_MASK_T;
 
