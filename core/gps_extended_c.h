<<<<<<< HEAD
/* Copyright (c) 2013-2016, The Linux Foundation. All rights reserved.
=======
/* Copyright (c) 2013-2015, The Linux Foundation. All rights reserved.
>>>>>>> 88e1de76
 *
 * Redistribution and use in source and binary forms, with or without
 * modification, are permitted provided that the following conditions are
 * met:
 *     * Redistributions of source code must retain the above copyright
 *       notice, this list of conditions and the following disclaimer.
 *     * Redistributions in binary form must reproduce the above
 *       copyright notice, this list of conditions and the following
 *       disclaimer in the documentation and/or other materials provided
 *       with the distribution.
 *     * Neither the name of The Linux Foundation nor the names of its
 *       contributors may be used to endorse or promote products derived
 *       from this software without specific prior written permission.
 *
 * THIS SOFTWARE IS PROVIDED "AS IS" AND ANY EXPRESS OR IMPLIED
 * WARRANTIES, INCLUDING, BUT NOT LIMITED TO, THE IMPLIED WARRANTIES OF
 * MERCHANTABILITY, FITNESS FOR A PARTICULAR PURPOSE AND NON-INFRINGEMENT
 * ARE DISCLAIMED.  IN NO EVENT SHALL THE COPYRIGHT OWNER OR CONTRIBUTORS
 * BE LIABLE FOR ANY DIRECT, INDIRECT, INCIDENTAL, SPECIAL, EXEMPLARY, OR
 * CONSEQUENTIAL DAMAGES (INCLUDING, BUT NOT LIMITED TO, PROCUREMENT OF
 * SUBSTITUTE GOODS OR SERVICES; LOSS OF USE, DATA, OR PROFITS; OR
 * BUSINESS INTERRUPTION) HOWEVER CAUSED AND ON ANY THEORY OF LIABILITY,
 * WHETHER IN CONTRACT, STRICT LIABILITY, OR TORT (INCLUDING NEGLIGENCE
 * OR OTHERWISE) ARISING IN ANY WAY OUT OF THE USE OF THIS SOFTWARE, EVEN
 * IF ADVISED OF THE POSSIBILITY OF SUCH DAMAGE.
 */

#ifndef GPS_EXTENDED_C_H
#define GPS_EXTENDED_C_H

#include <ctype.h>
#include <stdbool.h>
#include <stdlib.h>
#include <string.h>
#include <hardware/gps.h>
#include <time.h>

/**
 * @file
 * @brief C++ declarations for GPS types
 */

#ifdef __cplusplus
extern "C" {
#endif /* __cplusplus */

/** Location has valid source information. */
#define LOCATION_HAS_SOURCE_INFO   0x0020
/** GpsLocation has valid "is indoor?" flag */
#define GPS_LOCATION_HAS_IS_INDOOR   0x0040
/** GpsLocation has valid floor number */
#define GPS_LOCATION_HAS_FLOOR_NUMBER   0x0080
/** GpsLocation has valid map URL*/
#define GPS_LOCATION_HAS_MAP_URL   0x0100
/** GpsLocation has valid map index */
#define GPS_LOCATION_HAS_MAP_INDEX   0x0200

/** Sizes for indoor fields */
#define GPS_LOCATION_MAP_URL_SIZE 400
#define GPS_LOCATION_MAP_INDEX_SIZE 16

/** Position source is ULP */
#define ULP_LOCATION_IS_FROM_HYBRID   0x0001
/** Position source is GNSS only */
#define ULP_LOCATION_IS_FROM_GNSS     0x0002
/** Position source is ZPP only */
#define ULP_LOCATION_IS_FROM_ZPP      0x0004
/** Position is from a Geofence Breach Event */
#define ULP_LOCATION_IS_FROM_GEOFENCE 0X0008
/** Position is from Hardware FLP */
#define ULP_LOCATION_IS_FROM_HW_FLP   0x0010
/** Position is from NLP */
#define ULP_LOCATION_IS_FROM_NLP      0x0020
/** Position is from PIP */
#define ULP_LOCATION_IS_FROM_PIP      0x0040
<<<<<<< HEAD
=======
/** Position is from external DR solution*/
#define ULP_LOCATION_IS_FROM_EXT_DR   0X0080
>>>>>>> 88e1de76

#define ULP_MIN_INTERVAL_INVALID 0xffffffff

/*Emergency SUPL*/
#define GPS_NI_TYPE_EMERGENCY_SUPL    4

#define AGPS_CERTIFICATE_MAX_LENGTH 2000
#define AGPS_CERTIFICATE_MAX_SLOTS 10

enum loc_registration_mask_status {
    LOC_REGISTRATION_MASK_ENABLED,
    LOC_REGISTRATION_MASK_DISABLED
};

typedef struct {
    /** set to sizeof(UlpLocation) */
    size_t          size;
    GpsLocation     gpsLocation;
    /* Provider indicator for HYBRID or GPS */
    uint16_t        position_source;
    /*allows HAL to pass additional information related to the location */
    int             rawDataSize;         /* in # of bytes */
    void            * rawData;
    bool            is_indoor;
    float           floor_number;
    char            map_url[GPS_LOCATION_MAP_URL_SIZE];
    unsigned char   map_index[GPS_LOCATION_MAP_INDEX_SIZE];
} UlpLocation;

/** AGPS type */
typedef int16_t AGpsExtType;
#define AGPS_TYPE_INVALID       -1
#define AGPS_TYPE_ANY           0
#define AGPS_TYPE_SUPL          1
#define AGPS_TYPE_C2K           2
#define AGPS_TYPE_WWAN_ANY      3
#define AGPS_TYPE_WIFI          4
#define AGPS_TYPE_SUPL_ES       5

/** SSID length */
#define SSID_BUF_SIZE (32+1)

typedef int16_t AGpsBearerType;
#define AGPS_APN_BEARER_INVALID    -1
#define AGPS_APN_BEARER_IPV4        0
#define AGPS_APN_BEARER_IPV6        1
#define AGPS_APN_BEARER_IPV4V6      2

/** GPS extended callback structure. */
typedef struct {
    /** set to sizeof(GpsCallbacks) */
    size_t      size;
    gps_set_capabilities set_capabilities_cb;
    gps_acquire_wakelock acquire_wakelock_cb;
    gps_release_wakelock release_wakelock_cb;
    gps_create_thread create_thread_cb;
    gps_request_utc_time request_utc_time_cb;
} GpsExtCallbacks;

/** Callback to report the xtra server url to the client.
 *  The client should use this url when downloading xtra unless overwritten
 *  in the gps.conf file
 */
typedef void (* report_xtra_server)(const char*, const char*, const char*);

/** Callback structure for the XTRA interface. */
typedef struct {
    gps_xtra_download_request download_request_cb;
    gps_create_thread create_thread_cb;
    report_xtra_server report_xtra_server_cb;
} GpsXtraExtCallbacks;

/** Represents the status of AGPS. */
typedef struct {
    /** set to sizeof(AGpsExtStatus) */
    size_t          size;

    AGpsExtType type;
    AGpsStatusValue status;
    uint32_t        ipv4_addr;
    struct sockaddr_storage addr;
    char            ssid[SSID_BUF_SIZE];
    char            password[SSID_BUF_SIZE];
} AGpsExtStatus;

/** Callback with AGPS status information.
 *  Can only be called from a thread created by create_thread_cb.
 */
typedef void (* agps_status_extended)(AGpsExtStatus* status);

/** Callback structure for the AGPS interface. */
typedef struct {
    agps_status_extended status_cb;
    gps_create_thread create_thread_cb;
} AGpsExtCallbacks;


/** GPS NI callback structure. */
typedef struct
{
    /**
     * Sends the notification request from HAL to GPSLocationProvider.
     */
    gps_ni_notify_callback notify_cb;
    gps_create_thread create_thread_cb;
} GpsNiExtCallbacks;

typedef enum loc_server_type {
    LOC_AGPS_CDMA_PDE_SERVER,
    LOC_AGPS_CUSTOM_PDE_SERVER,
    LOC_AGPS_MPC_SERVER,
    LOC_AGPS_SUPL_SERVER
} LocServerType;

typedef enum loc_position_mode_type {
    LOC_POSITION_MODE_INVALID = -1,
    LOC_POSITION_MODE_STANDALONE = 0,
    LOC_POSITION_MODE_MS_BASED,
    LOC_POSITION_MODE_MS_ASSISTED,
    LOC_POSITION_MODE_RESERVED_1,
    LOC_POSITION_MODE_RESERVED_2,
    LOC_POSITION_MODE_RESERVED_3,
    LOC_POSITION_MODE_RESERVED_4,
    LOC_POSITION_MODE_RESERVED_5

} LocPositionMode;

/**
 * @brief Minimum allowed value for fix interval.
 *
 * This value is a sanity limit in GPS framework. The hardware has own internal
 * limits that may not match this value
 *
 * @sa GPS_DEFAULT_FIX_INTERVAL_MS
 */

#define GPS_MIN_POSSIBLE_FIX_INTERVAL_MS 100
/**
 * @brief Default value for fix interval.
 *
 * This value is used by default whenever appropriate.
 *
 * @sa GPS_MIN_POSSIBLE_FIX_INTERVAL_MS
 */
#define GPS_DEFAULT_FIX_INTERVAL_MS      1000

/** Flags to indicate which values are valid in a GpsLocationExtended. */
typedef uint16_t GpsLocationExtendedFlags;
/** GpsLocationExtended has valid pdop, hdop, vdop. */
#define GPS_LOCATION_EXTENDED_HAS_DOP 0x0001
/** GpsLocationExtended has valid altitude mean sea level. */
#define GPS_LOCATION_EXTENDED_HAS_ALTITUDE_MEAN_SEA_LEVEL 0x0002
/** UlpLocation has valid magnetic deviation. */
#define GPS_LOCATION_EXTENDED_HAS_MAG_DEV 0x0004
/** UlpLocation has valid mode indicator. */
#define GPS_LOCATION_EXTENDED_HAS_MODE_IND 0x0008
/** GpsLocationExtended has valid vertical uncertainty */
#define GPS_LOCATION_EXTENDED_HAS_VERT_UNC 0x0010
/** GpsLocationExtended has valid speed uncertainty */
#define GPS_LOCATION_EXTENDED_HAS_SPEED_UNC 0x0020
/** GpsLocationExtended has valid heading uncertainty */
#define GPS_LOCATION_EXTENDED_HAS_BEARING_UNC 0x0040
/** GpsLocationExtended has valid horizontal reliability */
#define GPS_LOCATION_EXTENDED_HAS_HOR_RELIABILITY 0x0080
/** GpsLocationExtended has valid vertical reliability */
#define GPS_LOCATION_EXTENDED_HAS_VERT_RELIABILITY 0x0100
/** GpsLocationExtended has valid Horizontal Elliptical Uncertainty (Semi-Major Axis) */
#define GPS_LOCATION_EXTENDED_HAS_HOR_ELIP_UNC_MAJOR 0x0200
/** GpsLocationExtended has valid Horizontal Elliptical Uncertainty (Semi-Minor Axis) */
#define GPS_LOCATION_EXTENDED_HAS_HOR_ELIP_UNC_MINOR 0x0400
/** GpsLocationExtended has valid Elliptical Horizontal Uncertainty Azimuth */
#define GPS_LOCATION_EXTENDED_HAS_HOR_ELIP_UNC_AZIMUTH 0x0800

typedef enum {
    LOC_RELIABILITY_NOT_SET = 0,
    LOC_RELIABILITY_VERY_LOW = 1,
    LOC_RELIABILITY_LOW = 2,
    LOC_RELIABILITY_MEDIUM = 3,
    LOC_RELIABILITY_HIGH = 4
}LocReliability;

typedef struct {
    struct timespec apTimeStamp;
    /*boottime received from pps-ktimer*/
    float apTimeStampUncertaintyMs;
    /* timestamp uncertainty in milli seconds */
}Gnss_ApTimeStampStructType;

/** Represents gps location extended. */
typedef struct {
    /** set to sizeof(GpsLocationExtended) */
    size_t          size;
    /** Contains GpsLocationExtendedFlags bits. */
    uint16_t        flags;
    /** Contains the Altitude wrt mean sea level */
    float           altitudeMeanSeaLevel;
    /** Contains Position Dilusion of Precision. */
    float           pdop;
    /** Contains Horizontal Dilusion of Precision. */
    float           hdop;
    /** Contains Vertical Dilusion of Precision. */
    float           vdop;
    /** Contains Magnetic Deviation. */
    float           magneticDeviation;
    /** vertical uncertainty in meters */
    float           vert_unc;
    /** speed uncertainty in m/s */
    float           speed_unc;
<<<<<<< HEAD
    /** heading uncertainty in degrees (0 to 359.999) */
    float           bearing_unc;
    /** horizontal reliability. */
    LocReliability  horizontal_reliability;
    /** vertical reliability. */
    LocReliability  vertical_reliability;
    /*  Horizontal Elliptical Uncertainty (Semi-Major Axis) */
    float           horUncEllipseSemiMajor;
    /*  Horizontal Elliptical Uncertainty (Semi-Minor Axis) */
    float           horUncEllipseSemiMinor;
    /*    Elliptical Horizontal Uncertainty Azimuth */
    float           horUncEllipseOrientAzimuth;
=======
    Gnss_ApTimeStampStructType               timeStamp;
>>>>>>> 88e1de76
} GpsLocationExtended;

/** Represents SV status. */
typedef struct {
    /** set to sizeof(GnssSvStatus) */
    size_t          size;

    /** Number of SVs currently visible. */
    int         num_svs;

    /** Contains an array of SV information. */
    GpsSvInfo   sv_list[GPS_MAX_SVS];

    /** Represents a bit mask indicating which SVs
     * have ephemeris data.
     */
    uint32_t    ephemeris_mask;

    /** Represents a bit mask indicating which SVs
     * have almanac data.
     */
    uint32_t    almanac_mask;

    /**
     * Represents a bit mask indicating which GPS SVs
     * were used for computing the most recent position fix.
     */
    uint32_t    gps_used_in_fix_mask;

    /**
     * Represents a bit mask indicating which GLONASS SVs
     * were used for computing the most recent position fix.
     */
    uint32_t    glo_used_in_fix_mask;

    /**
     * Represents a bit mask indicating which BDS SVs
     * were used for computing the most recent position fix.
     */
    uint64_t    bds_used_in_fix_mask;

} GnssSvStatus;

/** Represents SV status. */
typedef struct {
    /** set to sizeof(GnssSvStatus) */
    size_t          size;

    /** Number of SVs currently visible. */
    int         num_svs;

    /** Contains an array of SV information. */
    GpsSvInfo   sv_list[GPS_MAX_SVS];

    /** Represents a bit mask indicating which SVs
     * have ephemeris data.
     */
    uint32_t    ephemeris_mask;

    /** Represents a bit mask indicating which SVs
     * have almanac data.
     */
    uint32_t    almanac_mask;

    /**
     * Represents a bit mask indicating which GPS SVs
     * were used for computing the most recent position fix.
     */
    uint32_t    gps_used_in_fix_mask;

    /**
     * Represents a bit mask indicating which GLONASS SVs
     * were used for computing the most recent position fix.
     */
    uint32_t    glo_used_in_fix_mask;

    /**
     * Represents a bit mask indicating which BDS SVs
     * were used for computing the most recent position fix.
     */
    uint64_t    bds_used_in_fix_mask;

} GnssSvStatus;

enum loc_sess_status {
    LOC_SESS_SUCCESS,
    LOC_SESS_INTERMEDIATE,
    LOC_SESS_FAILURE
};

typedef uint32_t LocPosTechMask;
#define LOC_POS_TECH_MASK_DEFAULT ((LocPosTechMask)0x00000000)
#define LOC_POS_TECH_MASK_SATELLITE ((LocPosTechMask)0x00000001)
#define LOC_POS_TECH_MASK_CELLID ((LocPosTechMask)0x00000002)
#define LOC_POS_TECH_MASK_WIFI ((LocPosTechMask)0x00000004)
#define LOC_POS_TECH_MASK_SENSORS ((LocPosTechMask)0x00000008)
#define LOC_POS_TECH_MASK_REFERENCE_LOCATION ((LocPosTechMask)0x00000010)
#define LOC_POS_TECH_MASK_INJECTED_COARSE_POSITION ((LocPosTechMask)0x00000020)
#define LOC_POS_TECH_MASK_AFLT ((LocPosTechMask)0x00000040)
#define LOC_POS_TECH_MASK_HYBRID ((LocPosTechMask)0x00000080)

// Nmea sentence types mask
typedef uint32_t NmeaSentenceTypesMask;
#define LOC_NMEA_MASK_GGA_V02   ((NmeaSentenceTypesMask)0x00000001) /**<  Enable GGA type  */
#define LOC_NMEA_MASK_RMC_V02   ((NmeaSentenceTypesMask)0x00000002) /**<  Enable RMC type  */
#define LOC_NMEA_MASK_GSV_V02   ((NmeaSentenceTypesMask)0x00000004) /**<  Enable GSV type  */
#define LOC_NMEA_MASK_GSA_V02   ((NmeaSentenceTypesMask)0x00000008) /**<  Enable GSA type  */
#define LOC_NMEA_MASK_VTG_V02   ((NmeaSentenceTypesMask)0x00000010) /**<  Enable VTG type  */
#define LOC_NMEA_MASK_PQXFI_V02 ((NmeaSentenceTypesMask)0x00000020) /**<  Enable PQXFI type  */
#define LOC_NMEA_MASK_PSTIS_V02 ((NmeaSentenceTypesMask)0x00000040) /**<  Enable PSTIS type  */
#define LOC_NMEA_MASK_GLGSV_V02 ((NmeaSentenceTypesMask)0x00000080) /**<  Enable GLGSV type  */
#define LOC_NMEA_MASK_GNGSA_V02 ((NmeaSentenceTypesMask)0x00000100) /**<  Enable GNGSA type  */
#define LOC_NMEA_MASK_GNGNS_V02 ((NmeaSentenceTypesMask)0x00000200) /**<  Enable GNGNS type  */
#define LOC_NMEA_MASK_GARMC_V02 ((NmeaSentenceTypesMask)0x00000400) /**<  Enable GARMC type  */
#define LOC_NMEA_MASK_GAGSV_V02 ((NmeaSentenceTypesMask)0x00000800) /**<  Enable GAGSV type  */
#define LOC_NMEA_MASK_GAGSA_V02 ((NmeaSentenceTypesMask)0x00001000) /**<  Enable GAGSA type  */
#define LOC_NMEA_MASK_GAVTG_V02 ((NmeaSentenceTypesMask)0x00002000) /**<  Enable GAVTG type  */
#define LOC_NMEA_MASK_GAGGA_V02 ((NmeaSentenceTypesMask)0x00004000) /**<  Enable GAGGA type  */
#define LOC_NMEA_MASK_PQGSA_V02 ((NmeaSentenceTypesMask)0x00008000) /**<  Enable PQGSA type  */
#define LOC_NMEA_MASK_PQGSV_V02 ((NmeaSentenceTypesMask)0x00010000) /**<  Enable PQGSV type  */
#define LOC_NMEA_ALL_SUPPORTED_MASK  (LOC_NMEA_MASK_GGA_V02 | LOC_NMEA_MASK_RMC_V02 | \
              LOC_NMEA_MASK_GSV_V02 | LOC_NMEA_MASK_GSA_V02 | LOC_NMEA_MASK_VTG_V02 | \
        LOC_NMEA_MASK_PQXFI_V02 | LOC_NMEA_MASK_PSTIS_V02 | LOC_NMEA_MASK_GLGSV_V02 | \
        LOC_NMEA_MASK_GNGSA_V02 | LOC_NMEA_MASK_GNGNS_V02 | LOC_NMEA_MASK_GARMC_V02 | \
        LOC_NMEA_MASK_GAGSV_V02 | LOC_NMEA_MASK_GAGSA_V02 | LOC_NMEA_MASK_GAVTG_V02 | \
        LOC_NMEA_MASK_GAGGA_V02 | LOC_NMEA_MASK_PQGSA_V02 | LOC_NMEA_MASK_PQGSV_V02 )



typedef enum {
  LOC_ENG_IF_REQUEST_SENDER_ID_QUIPC = 0,
  LOC_ENG_IF_REQUEST_SENDER_ID_MSAPM,
  LOC_ENG_IF_REQUEST_SENDER_ID_MSAPU,
  LOC_ENG_IF_REQUEST_SENDER_ID_GPSONE_DAEMON,
  LOC_ENG_IF_REQUEST_SENDER_ID_MODEM,
  LOC_ENG_IF_REQUEST_SENDER_ID_UNKNOWN
} loc_if_req_sender_id_e_type;


#define smaller_of(a, b) (((a) > (b)) ? (b) : (a))
#define MAX_APN_LEN 100

// This will be overridden by the individual adapters
// if necessary.
#define DEFAULT_IMPL(rtv)                                     \
{                                                             \
    LOC_LOGD("%s: default implementation invoked", __func__); \
    return rtv;                                               \
}

enum loc_api_adapter_err {
    LOC_API_ADAPTER_ERR_SUCCESS             = 0,
    LOC_API_ADAPTER_ERR_GENERAL_FAILURE     = 1,
    LOC_API_ADAPTER_ERR_UNSUPPORTED         = 2,
    LOC_API_ADAPTER_ERR_INVALID_HANDLE      = 4,
    LOC_API_ADAPTER_ERR_INVALID_PARAMETER   = 5,
    LOC_API_ADAPTER_ERR_ENGINE_BUSY         = 6,
    LOC_API_ADAPTER_ERR_PHONE_OFFLINE       = 7,
    LOC_API_ADAPTER_ERR_TIMEOUT             = 8,
    LOC_API_ADAPTER_ERR_SERVICE_NOT_PRESENT = 9,
    LOC_API_ADAPTER_ERR_INTERNAL            = 10,

    /* equating engine down to phone offline, as they are the same errror */
    LOC_API_ADAPTER_ERR_ENGINE_DOWN         = LOC_API_ADAPTER_ERR_PHONE_OFFLINE,
    LOC_API_ADAPTER_ERR_FAILURE             = 101,
    LOC_API_ADAPTER_ERR_UNKNOWN
};

enum loc_api_adapter_event_index {
    LOC_API_ADAPTER_REPORT_POSITION = 0,               // Position report comes in loc_parsed_position_s_type
    LOC_API_ADAPTER_REPORT_SATELLITE,                  // Satellite in view report
    LOC_API_ADAPTER_REPORT_NMEA_1HZ,                   // NMEA report at 1HZ rate
    LOC_API_ADAPTER_REPORT_NMEA_POSITION,              // NMEA report at position report rate
    LOC_API_ADAPTER_REQUEST_NI_NOTIFY_VERIFY,          // NI notification/verification request
    LOC_API_ADAPTER_REQUEST_ASSISTANCE_DATA,           // Assistance data, eg: time, predicted orbits request
    LOC_API_ADAPTER_REQUEST_LOCATION_SERVER,           // Request for location server
    LOC_API_ADAPTER_REPORT_IOCTL,                      // Callback report for loc_ioctl
    LOC_API_ADAPTER_REPORT_STATUS,                     // Misc status report: eg, engine state
    LOC_API_ADAPTER_REQUEST_WIFI,                      //
    LOC_API_ADAPTER_SENSOR_STATUS,                     //
    LOC_API_ADAPTER_REQUEST_TIME_SYNC,                 //
    LOC_API_ADAPTER_REPORT_SPI,                        //
    LOC_API_ADAPTER_REPORT_NI_GEOFENCE,                //
    LOC_API_ADAPTER_GEOFENCE_GEN_ALERT,                //
    LOC_API_ADAPTER_REPORT_GENFENCE_BREACH,            //
    LOC_API_ADAPTER_PEDOMETER_CTRL,                    //
    LOC_API_ADAPTER_MOTION_CTRL,                       //
    LOC_API_ADAPTER_REQUEST_WIFI_AP_DATA,              // Wifi ap data
    LOC_API_ADAPTER_BATCH_FULL,                        // Batching on full
    LOC_API_ADAPTER_BATCHED_POSITION_REPORT,           // Batching on fix
    LOC_API_ADAPTER_BATCHED_GENFENCE_BREACH_REPORT,    //
    LOC_API_ADAPTER_GNSS_MEASUREMENT_REPORT,          //GNSS Measurement Report
    LOC_API_ADAPTER_GNSS_SV_POLYNOMIAL_REPORT,        //GNSS SV Polynomial Report
    LOC_API_ADAPTER_GDT_UPLOAD_BEGIN_REQ,              // GDT upload start request
    LOC_API_ADAPTER_GDT_UPLOAD_END_REQ,                // GDT upload end request
    LOC_API_ADAPTER_GNSS_MEASUREMENT,                  // GNSS Measurement report
    LOC_API_ADAPTER_REQUEST_TIMEZONE,                  // Timezone injection request
    LOC_API_ADAPTER_REPORT_GENFENCE_DWELL_REPORT,      // Geofence dwell report
    LOC_API_ADAPTER_EVENT_MAX
};

#define LOC_API_ADAPTER_BIT_PARSED_POSITION_REPORT           (1<<LOC_API_ADAPTER_REPORT_POSITION)
#define LOC_API_ADAPTER_BIT_SATELLITE_REPORT                 (1<<LOC_API_ADAPTER_REPORT_SATELLITE)
#define LOC_API_ADAPTER_BIT_NMEA_1HZ_REPORT                  (1<<LOC_API_ADAPTER_REPORT_NMEA_1HZ)
#define LOC_API_ADAPTER_BIT_NMEA_POSITION_REPORT             (1<<LOC_API_ADAPTER_REPORT_NMEA_POSITION)
#define LOC_API_ADAPTER_BIT_NI_NOTIFY_VERIFY_REQUEST         (1<<LOC_API_ADAPTER_REQUEST_NI_NOTIFY_VERIFY)
#define LOC_API_ADAPTER_BIT_ASSISTANCE_DATA_REQUEST          (1<<LOC_API_ADAPTER_REQUEST_ASSISTANCE_DATA)
#define LOC_API_ADAPTER_BIT_LOCATION_SERVER_REQUEST          (1<<LOC_API_ADAPTER_REQUEST_LOCATION_SERVER)
#define LOC_API_ADAPTER_BIT_IOCTL_REPORT                     (1<<LOC_API_ADAPTER_REPORT_IOCTL)
#define LOC_API_ADAPTER_BIT_STATUS_REPORT                    (1<<LOC_API_ADAPTER_REPORT_STATUS)
#define LOC_API_ADAPTER_BIT_REQUEST_WIFI                     (1<<LOC_API_ADAPTER_REQUEST_WIFI)
#define LOC_API_ADAPTER_BIT_SENSOR_STATUS                    (1<<LOC_API_ADAPTER_SENSOR_STATUS)
#define LOC_API_ADAPTER_BIT_REQUEST_TIME_SYNC                (1<<LOC_API_ADAPTER_REQUEST_TIME_SYNC)
#define LOC_API_ADAPTER_BIT_REPORT_SPI                       (1<<LOC_API_ADAPTER_REPORT_SPI)
#define LOC_API_ADAPTER_BIT_REPORT_NI_GEOFENCE               (1<<LOC_API_ADAPTER_REPORT_NI_GEOFENCE)
#define LOC_API_ADAPTER_BIT_GEOFENCE_GEN_ALERT               (1<<LOC_API_ADAPTER_GEOFENCE_GEN_ALERT)
#define LOC_API_ADAPTER_BIT_REPORT_GENFENCE_BREACH           (1<<LOC_API_ADAPTER_REPORT_GENFENCE_BREACH)
#define LOC_API_ADAPTER_BIT_BATCHED_GENFENCE_BREACH_REPORT   (1<<LOC_API_ADAPTER_BATCHED_GENFENCE_BREACH_REPORT)
#define LOC_API_ADAPTER_BIT_PEDOMETER_CTRL                   (1<<LOC_API_ADAPTER_PEDOMETER_CTRL)
#define LOC_API_ADAPTER_BIT_MOTION_CTRL                      (1<<LOC_API_ADAPTER_MOTION_CTRL)
#define LOC_API_ADAPTER_BIT_REQUEST_WIFI_AP_DATA             (1<<LOC_API_ADAPTER_REQUEST_WIFI_AP_DATA)
#define LOC_API_ADAPTER_BIT_BATCH_FULL                       (1<<LOC_API_ADAPTER_BATCH_FULL)
#define LOC_API_ADAPTER_BIT_BATCHED_POSITION_REPORT          (1<<LOC_API_ADAPTER_BATCHED_POSITION_REPORT)
#define LOC_API_ADAPTER_BIT_GNSS_MEASUREMENT_REPORT          (1<<LOC_API_ADAPTER_GNSS_MEASUREMENT_REPORT)
#define LOC_API_ADAPTER_BIT_GNSS_SV_POLYNOMIAL_REPORT        (1<<LOC_API_ADAPTER_GNSS_SV_POLYNOMIAL_REPORT)
#define LOC_API_ADAPTER_BIT_GDT_UPLOAD_BEGIN_REQ             (1<<LOC_API_ADAPTER_GDT_UPLOAD_BEGIN_REQ)
#define LOC_API_ADAPTER_BIT_GDT_UPLOAD_END_REQ               (1<<LOC_API_ADAPTER_GDT_UPLOAD_END_REQ)
#define LOC_API_ADAPTER_BIT_GNSS_MEASUREMENT                 (1<<LOC_API_ADAPTER_GNSS_MEASUREMENT)
#define LOC_API_ADAPTER_BIT_REQUEST_TIMEZONE                 (1<<LOC_API_ADAPTER_REQUEST_TIMEZONE)
#define LOC_API_ADAPTER_BIT_REPORT_GENFENCE_DWELL            (1<<LOC_API_ADAPTER_REPORT_GENFENCE_DWELL_REPORT)

typedef unsigned int LOC_API_ADAPTER_EVENT_MASK_T;

typedef enum loc_api_adapter_msg_to_check_supported {
    LOC_API_ADAPTER_MESSAGE_LOCATION_BATCHING,               // Batching 1.0
    LOC_API_ADAPTER_MESSAGE_BATCHED_GENFENCE_BREACH,         // Geofence Batched Breach
    LOC_API_ADAPTER_MESSAGE_DISTANCE_BASE_TRACKING,          // DBT 2.0
    LOC_API_ADAPTER_MESSAGE_ADAPTIVE_LOCATION_BATCHING,      // Batching 1.5
    LOC_API_ADAPTER_MESSAGE_DISTANCE_BASE_LOCATION_BATCHING, // Batching 2.0
    LOC_API_ADAPTER_MESSAGE_UPDATE_TBF_ON_THE_FLY,           // Updating Tracking TBF On The Fly

    LOC_API_ADAPTER_MESSAGE_MAX
} LocCheckingMessagesID;

typedef int IzatDevId_t;

typedef uint32_t LOC_GPS_LOCK_MASK;
#define isGpsLockNone(lock) ((lock) == 0)
#define isGpsLockMO(lock) ((lock) & ((LOC_GPS_LOCK_MASK)1))
#define isGpsLockMT(lock) ((lock) & ((LOC_GPS_LOCK_MASK)2))
#define isGpsLockAll(lock) (((lock) & ((LOC_GPS_LOCK_MASK)3)) == 3)

/*++ ***********************************************
**  Satellite Measurement and Satellite Polynomial
**  Structure definitions
**  ***********************************************
--*/
#define GNSS_SV_POLY_VELOCITY_COEF_MAX_SIZE         12
#define GNSS_SV_POLY_XYZ_0_TH_ORDER_COEFF_MAX_SIZE  3
#define GNSS_SV_POLY_XYZ_N_TH_ORDER_COEFF_MAX_SIZE  9
#define GNSS_SV_POLY_SV_CLKBIAS_COEFF_MAX_SIZE      4
#define GNSS_LOC_SV_MEAS_LIST_MAX_SIZE              16

enum ulp_gnss_sv_measurement_valid_flags{

    ULP_GNSS_SV_MEAS_GPS_TIME = 0,
    ULP_GNSS_SV_MEAS_PSUEDO_RANGE,
    ULP_GNSS_SV_MEAS_MS_IN_WEEK,
    ULP_GNSS_SV_MEAS_SUB_MSEC,
    ULP_GNSS_SV_MEAS_CARRIER_PHASE,
    ULP_GNSS_SV_MEAS_DOPPLER_SHIFT,
    ULP_GNSS_SV_MEAS_CNO,
    ULP_GNSS_SV_MEAS_LOSS_OF_LOCK,

    ULP_GNSS_SV_MEAS_MAX_VALID_FLAGS
};

#define ULP_GNSS_SV_MEAS_BIT_GPS_TIME        (1<<ULP_GNSS_SV_MEAS_GPS_TIME)
#define ULP_GNSS_SV_MEAS_BIT_PSUEDO_RANGE    (1<<ULP_GNSS_SV_MEAS_PSUEDO_RANGE)
#define ULP_GNSS_SV_MEAS_BIT_MS_IN_WEEK      (1<<ULP_GNSS_SV_MEAS_MS_IN_WEEK)
#define ULP_GNSS_SV_MEAS_BIT_SUB_MSEC        (1<<ULP_GNSS_SV_MEAS_SUB_MSEC)
#define ULP_GNSS_SV_MEAS_BIT_CARRIER_PHASE   (1<<ULP_GNSS_SV_MEAS_CARRIER_PHASE)
#define ULP_GNSS_SV_MEAS_BIT_DOPPLER_SHIFT   (1<<ULP_GNSS_SV_MEAS_DOPPLER_SHIFT)
#define ULP_GNSS_SV_MEAS_BIT_CNO             (1<<ULP_GNSS_SV_MEAS_CNO)
#define ULP_GNSS_SV_MEAS_BIT_LOSS_OF_LOCK    (1<<ULP_GNSS_SV_MEAS_LOSS_OF_LOCK)

enum ulp_gnss_sv_poly_valid_flags{

    ULP_GNSS_SV_POLY_GLO_FREQ = 0,
    ULP_GNSS_SV_POLY_T0,
    ULP_GNSS_SV_POLY_IODE,
    ULP_GNSS_SV_POLY_FLAG,
    ULP_GNSS_SV_POLY_POLYCOEFF_XYZ0,
    ULP_GNSS_SV_POLY_POLYCOEFF_XYZN,
    ULP_GNSS_SV_POLY_POLYCOEFF_OTHER,
    ULP_GNSS_SV_POLY_SV_POSUNC,
    ULP_GNSS_SV_POLY_IONODELAY,
    ULP_GNSS_SV_POLY_IONODOT,
    ULP_GNSS_SV_POLY_SBAS_IONODELAY,
    ULP_GNSS_SV_POLY_SBAS_IONODOT,
    ULP_GNSS_SV_POLY_TROPODELAY,
    ULP_GNSS_SV_POLY_ELEVATION,
    ULP_GNSS_SV_POLY_ELEVATIONDOT,
    ULP_GNSS_SV_POLY_ELEVATIONUNC,
    ULP_GNSS_SV_POLY_VELO_COEFF,
    ULP_GNSS_SV_POLY_ENHANCED_IOD,

    ULP_GNSS_SV_POLY_VALID_FLAGS

};

#define ULP_GNSS_SV_POLY_BIT_GLO_FREQ               (1<<ULP_GNSS_SV_POLY_GLO_FREQ)
#define ULP_GNSS_SV_POLY_BIT_T0                     (1<<ULP_GNSS_SV_POLY_T0)
#define ULP_GNSS_SV_POLY_BIT_IODE                   (1<<ULP_GNSS_SV_POLY_IODE)
#define ULP_GNSS_SV_POLY_BIT_FLAG                   (1<<ULP_GNSS_SV_POLY_FLAG)
#define ULP_GNSS_SV_POLY_BIT_POLYCOEFF_XYZ0         (1<<ULP_GNSS_SV_POLY_POLYCOEFF_XYZ0)
#define ULP_GNSS_SV_POLY_BIT_POLYCOEFF_XYZN         (1<<ULP_GNSS_SV_POLY_POLYCOEFF_XYZN)
#define ULP_GNSS_SV_POLY_BIT_POLYCOEFF_OTHER        (1<<ULP_GNSS_SV_POLY_POLYCOEFF_OTHER)
#define ULP_GNSS_SV_POLY_BIT_SV_POSUNC              (1<<ULP_GNSS_SV_POLY_SV_POSUNC)
#define ULP_GNSS_SV_POLY_BIT_IONODELAY              (1<<ULP_GNSS_SV_POLY_IONODELAY)
#define ULP_GNSS_SV_POLY_BIT_IONODOT                (1<<ULP_GNSS_SV_POLY_IONODOT)
#define ULP_GNSS_SV_POLY_BIT_SBAS_IONODELAY         (1<<ULP_GNSS_SV_POLY_SBAS_IONODELAY)
#define ULP_GNSS_SV_POLY_BIT_SBAS_IONODOT           (1<<ULP_GNSS_SV_POLY_SBAS_IONODOT)
#define ULP_GNSS_SV_POLY_BIT_TROPODELAY             (1<<ULP_GNSS_SV_POLY_TROPODELAY)
#define ULP_GNSS_SV_POLY_BIT_ELEVATION              (1<<ULP_GNSS_SV_POLY_ELEVATION)
#define ULP_GNSS_SV_POLY_BIT_ELEVATIONDOT           (1<<ULP_GNSS_SV_POLY_ELEVATIONDOT)
#define ULP_GNSS_SV_POLY_BIT_ELEVATIONUNC           (1<<ULP_GNSS_SV_POLY_ELEVATIONUNC)
#define ULP_GNSS_SV_POLY_BIT_VELO_COEFF             (1<<ULP_GNSS_SV_POLY_VELO_COEFF)
#define ULP_GNSS_SV_POLY_BIT_ENHANCED_IOD           (1<<ULP_GNSS_SV_POLY_ENHANCED_IOD)


typedef enum
{
    GNSS_LOC_SV_SYSTEM_GPS                    = 1,
    /**< GPS satellite. */
    GNSS_LOC_SV_SYSTEM_GALILEO                = 2,
    /**< GALILEO satellite. */
    GNSS_LOC_SV_SYSTEM_SBAS                   = 3,
    /**< SBAS satellite. */
    GNSS_LOC_SV_SYSTEM_COMPASS                = 4,
    /**< COMPASS satellite. */
    GNSS_LOC_SV_SYSTEM_GLONASS                = 5,
    /**< GLONASS satellite. */
    GNSS_LOC_SV_SYSTEM_BDS                    = 6
    /**< BDS satellite. */
} Gnss_LocSvSystemEnumType;

typedef enum
{
    GNSS_LOC_FREQ_SOURCE_INVALID = 0,
    /**< Source of the frequency is invalid */
    GNSS_LOC_FREQ_SOURCE_EXTERNAL = 1,
    /**< Source of the frequency is from external injection */
    GNSS_LOC_FREQ_SOURCE_PE_CLK_REPORT = 2,
    /**< Source of the frequency is from Navigation engine */
    GNSS_LOC_FREQ_SOURCE_UNKNOWN = 3
    /**< Source of the frequency is unknown */
} Gnss_LocSourceofFreqEnumType;

typedef struct
{
    size_t                          size;
    float                           clockDrift;
    /**< Receiver clock Drift \n
         - Units: meter per sec \n
    */
    float                           clockDriftUnc;
    /**< Receiver clock Drift uncertainty \n
         - Units: meter per sec \n
    */
    Gnss_LocSourceofFreqEnumType    sourceOfFreq;
}Gnss_LocRcvrClockFrequencyInfoStructType;

typedef struct
{
    size_t      size;
    uint8_t     leapSec;
    /**< GPS time leap second delta to UTC time  \n
         - Units: sec \n
       */
    uint8_t     leapSecUnc;
    /**< Uncertainty for GPS leap second \n
         - Units: sec \n
       */
}Gnss_LeapSecondInfoStructType;

typedef enum
{
   GNSS_LOC_SYS_TIME_BIAS_VALID                = 0x01,
   /**< System time bias valid */
   GNSS_LOC_SYS_TIME_BIAS_UNC_VALID            = 0x02,
   /**< System time bias uncertainty valid */
}Gnss_LocInterSystemBiasValidMaskType;

typedef struct
{
    size_t          size;
    uint32_t        validMask;
    /* Validity mask as per Gnss_LocInterSystemBiasValidMaskType */

    float           timeBias;
    /**< System-1 to System-2 Time Bias  \n
        - Units: msec \n
    */
    float           timeBiasUnc;
    /**< System-1 to System-2 Time Bias uncertainty  \n
        - Units: msec \n
    */
}Gnss_InterSystemBiasStructType;


typedef struct
{
    size_t          size;
    uint16_t        systemWeek;
    /**< System week number for GPS, BDS and GAL satellite systems. \n
         Set to 65535 when invalid or not available. \n
         Not valid for GLONASS system. \n
       */

    uint32_t        systemMsec;
    /**< System time msec. Time of Week for GPS, BDS, GAL and
         Time of Day for GLONASS.
         - Units: msec \n
      */
    float           systemClkTimeBias;
    /**< System clock time bias \n
         - Units: msec \n
         System time = systemMsec - systemClkTimeBias \n
      */
    float           systemClkTimeUncMs;
    /**< Single sided maximum time bias uncertainty \n
                                                    - Units: msec \n
      */
}Gnss_LocSystemTimeStructType;

typedef struct {

  size_t        size;
  uint8_t       gloFourYear;
  /**<   GLONASS four year number from 1996. Refer to GLONASS ICD.\n
        Applicable only for GLONASS and shall be ignored for other constellations. \n
        If unknown shall be set to 255
        */

  uint16_t      gloDays;
  /**<   GLONASS day number in four years. Refer to GLONASS ICD.
        Applicable only for GLONASS and shall be ignored for other constellations. \n
        If unknown shall be set to 65535
        */

  uint32_t      gloMsec;
  /**<   GLONASS time of day in msec. Refer to GLONASS ICD.
            - Units: msec \n
        */

  float         gloClkTimeBias;
  /**<   System clock time bias (sub-millisecond) \n
            - Units: msec \n
        System time = systemMsec - systemClkTimeBias \n
    */

  float         gloClkTimeUncMs;
  /**<   Single sided maximum time bias uncertainty \n
                - Units: msec \n
        */
}Gnss_LocGloTimeStructType;  /* Type */

typedef struct {

  size_t    size;
  uint32_t  refFCount;
  /**<   Receiver frame counter value at reference tick */

  uint8_t   systemRtc_valid;
  /**<   Validity indicator for System RTC */

  uint64_t  systemRtcMs;
  /**<   Platform system RTC value \n
        - Units: msec \n
        */

  uint32_t  sourceOfTime;
  /**<   Source of time information */

}Gnss_LocGnssTimeExtStructType;



typedef enum
{
    GNSS_LOC_MEAS_STATUS_NULL                    = 0x00000000,
    /**< No information state */
    GNSS_LOC_MEAS_STATUS_SM_VALID                = 0x00000001,
    /**< Code phase is known */
    GNSS_LOC_MEAS_STATUS_SB_VALID                = 0x00000002,
    /**< Sub-bit time is known */
    GNSS_LOC_MEAS_STATUS_MS_VALID                = 0x00000004,
    /**< Satellite time is known */
    GNSS_LOC_MEAS_STATUS_BE_CONFIRM              = 0x00000008,
    /**< Bit edge is confirmed from signal   */
    GNSS_LOC_MEAS_STATUS_VELOCITY_VALID          = 0x00000010,
    /**< Satellite Doppler measured */
    GNSS_LOC_MEAS_STATUS_VELOCITY_FINE           = 0x00000020,
    /**< TRUE: Fine Doppler measured, FALSE: Coarse Doppler measured */
    GNSS_LOC_MEAS_STATUS_FROM_RNG_DIFF           = 0x00000200,
    /**< Range update from Satellite differences */
    GNSS_LOC_MEAS_STATUS_FROM_VE_DIFF            = 0x00000400,
    /**< Doppler update from Satellite differences */
    GNSS_LOC_MEAS_STATUS_DONT_USE_X              = 0x00000800,
    /**< Don't use measurement if bit is set */
    GNSS_LOC_MEAS_STATUS_DONT_USE_M              = 0x000001000,
    /**< Don't use measurement if bit is set */
    GNSS_LOC_MEAS_STATUS_DONT_USE_D              = 0x000002000,
    /**< Don't use measurement if bit is set */
    GNSS_LOC_MEAS_STATUS_DONT_USE_S              = 0x000004000,
    /**< Don't use measurement if bit is set */
    GNSS_LOC_MEAS_STATUS_DONT_USE_P              = 0x000008000
    /**< Don't use measurement if bit is set */
}Gnss_LocSvMeasStatusMaskType;

typedef struct
{
    size_t              size;
    uint32_t            svMs;
    /**<  Satellite time milisecond.\n
          For GPS, BDS, GAL range of 0 thru (604800000-1) \n
          For GLONASS range of 0 thru (86400000-1) \n
          Valid when PD_LOC_MEAS_STATUS_MS_VALID bit is set in measurement status \n
          Note: All SV times in the current measurement block are alredy propagated to common reference time epoch. \n
            - Units: msec \n
       */
    float               svSubMs;
    /**<Satellite time sub-millisecond. \n
        Total SV Time = svMs + svSubMs \n
        - Units: msec \n
       */
    float               svTimeUncMs;
    /**<  Satellite Time uncertainty \n
          - Units: msec \n
       */
    float               dopplerShift;
    /**< Satellite Doppler \n
            - Units: meter per sec \n
       */
    float               dopplerShiftUnc;
    /**< Satellite Doppler uncertainty\n
            - Units: meter per sec \n
       */
}Gnss_LocSVTimeSpeedStructType;

typedef enum
{
  GNSS_SV_STATE_IDLE = 0,
  GNSS_SV_STATE_SEARCH = 1,
  GNSS_SV_STATE_SEARCH_VERIFY = 2,
  GNSS_SV_STATE_BIT_EDGE = 3,
  GNSS_SV_STATE_VERIFY_TRACK = 4,
  GNSS_SV_STATE_TRACK = 5,
  GNSS_SV_STATE_RESTART = 6,
  GNSS_SV_STATE_DPO_TRACK = 7
} Gnss_LocSVStateEnumType;

typedef enum
{
  GNSS_LOC_SVINFO_MASK_HAS_EPHEMERIS   = 0x01,
  /**< Ephemeris is available for this SV */
  GNSS_LOC_SVINFO_MASK_HAS_ALMANAC     = 0x02
  /**< Almanac is available for this SV */
}Gnss_LocSvInfoMaskT;

typedef enum
{
  GNSS_LOC_SV_SRCH_STATUS_IDLE      = 1,
    /**< SV is not being actively processed */
  GNSS_LOC_SV_SRCH_STATUS_SEARCH    = 2,
    /**< The system is searching for this SV */
  GNSS_LOC_SV_SRCH_STATUS_TRACK     = 3
    /**< SV is being tracked */
}Gnss_LocSvSearchStatusEnumT;


typedef struct
{
    size_t                          size;
    uint16_t                        gnssSvId;
    /**< GNSS SV ID.
         \begin{itemize1}
         \item Range:  \begin{itemize1}
           \item For GPS:      1 to 32
           \item For GLONASS:  1 to 32
           \item For SBAS:     120 to 151
           \item For BDS:      201 to 237
         \end{itemize1} \end{itemize1}
        The GPS and GLONASS SVs can be disambiguated using the system field.
    */
    uint8_t                         gloFrequency;
    /**< GLONASS frequency number + 7 \n
         Valid only for GLONASS System \n
         Shall be ignored for all other systems \n
          - Range: 1 to 14 \n
    */
    Gnss_LocSvSearchStatusEnumT     svStatus;
    /**< Satellite search state \n
        @ENUM()
    */
    bool                         healthStatus_valid;
    /**< SV Health Status validity flag\n
        - 0: Not valid \n
        - 1: Valid \n
    */
    uint8_t                         healthStatus;
    /**< Health status.
         \begin{itemize1}
         \item    Range: 0 to 1; 0 = unhealthy, \n 1 = healthy, 2 = unknown
         \vspace{-0.18in} \end{itemize1}
    */
    Gnss_LocSvInfoMaskT             svInfoMask;
    /**< Indicates whether almanac and ephemeris information is available. \n
        @MASK()
    */
    uint64_t                        measurementStatus;
    /**< Bitmask indicating SV measurement status.
         Valid bitmasks: \n
         @MASK()
    */
    uint16_t                        CNo;
    /**< Carrier to Noise ratio  \n
        - Units: 0.1 dBHz \n
    */
    uint16_t                          gloRfLoss;
    /**< GLONASS Rf loss reference to Antenna. \n
         - Units: dB, Scale: 0.1 \n
    */
    bool                         lossOfLock;
    /**< Loss of signal lock indicator  \n
         - 0: Signal in continuous track \n
         - 1: Signal not in track \n
    */
    int16_t                         measLatency;
    /**< Age of the measurement. Positive value means measurement precedes ref time. \n
         - Units: msec \n
    */
    Gnss_LocSVTimeSpeedStructType   svTimeSpeed;
    /**< Unfiltered SV Time and Speed information
    */
    float                           dopplerAccel;
    /**< Satellite Doppler Accelertion\n
         - Units: Hz/s \n
    */
    bool                         multipathEstValid;
    /**< Multipath estimate validity flag\n
        - 0: Multipath estimate not valid \n
        - 1: Multipath estimate valid \n
    */
    float                           multipathEstimate;
    /**< Estimate of multipath in measurement\n
         - Units: Meters \n
    */
    bool                         fineSpeedValid;
    /**< Fine speed validity flag\n
         - 0: Fine speed not valid \n
         - 1: Fine speed valid \n
    */
    float                           fineSpeed;
    /**< Carrier phase derived speed \n
         - Units: m/s \n
    */
    bool                         fineSpeedUncValid;
    /**< Fine speed uncertainty validity flag\n
         - 0: Fine speed uncertainty not valid \n
         - 1: Fine speed uncertainty valid \n
    */
    float                           fineSpeedUnc;
    /**< Carrier phase derived speed \n
        - Units: m/s \n
    */
    bool                         carrierPhaseValid;
    /**< Carrier Phase measurement validity flag\n
         - 0: Carrier Phase not valid \n
         - 1: Carrier Phase valid \n
    */
    double                          carrierPhase;
    /**< Carrier phase measurement [L1 cycles] \n
    */
    bool                         cycleSlipCountValid;
     /**< Cycle slup count validity flag\n
         - 0: Not valid \n
         - 1: Valid \n
    */
    uint8_t                         cycleSlipCount;
    /**< Increments when a CSlip is detected */

    bool                         svDirectionValid;
    /**< Validity flag for SV direction */

    float                           svAzimuth;
    /**< Satellite Azimuth
        - Units: radians \n
    */
    float                           svElevation;
    /**< Satellite Elevation
        - Units: radians \n
    */
} Gnss_SVMeasurementStructType;

/**< Maximum number of satellites in measurement block for given system. */

typedef struct
{
    size_t                          size;
    Gnss_LocSvSystemEnumType        system;
    /**< Specifies the Satellite System Type
    */
    bool                            isSystemTimeValid;
    /**< Indicates whether System Time is Valid:\n
         - 0x01 (TRUE) --  System Time is valid \n
         - 0x00 (FALSE) -- System Time is not valid
    */
    Gnss_LocSystemTimeStructType    systemTime;
    /**< System Time Information \n
    */
    bool                            isGloTime_valid;
    Gnss_LocGloTimeStructType       gloTime;

    bool                            isSystemTimeExt_valid;
    Gnss_LocGnssTimeExtStructType   systemTimeExt;

    uint8_t                         numSvs;
    /* Number of SVs in this report block */

    Gnss_SVMeasurementStructType    svMeasurement[GNSS_LOC_SV_MEAS_LIST_MAX_SIZE];
    /**< Satellite measurement Information \n
    */
} Gnss_ClockMeasurementStructType;


typedef struct
{
    size_t                                      size;
    uint8_t                                     seqNum;
    /**< Current message Number */
    uint8_t                                     maxMessageNum;
    /**< Maximum number of message that will be sent for present time epoch. */

    bool                                     leapSecValid;
    Gnss_LeapSecondInfoStructType               leapSec;

    Gnss_InterSystemBiasStructType              gpsGloInterSystemBias;

    Gnss_InterSystemBiasStructType              gpsBdsInterSystemBias;

    Gnss_InterSystemBiasStructType              gpsGalInterSystemBias;

    Gnss_InterSystemBiasStructType              bdsGloInterSystemBias;

    Gnss_InterSystemBiasStructType              galGloInterSystemBias;

    Gnss_InterSystemBiasStructType              galBdsInterSystemBias;

    bool                                     clockFreqValid;
    Gnss_LocRcvrClockFrequencyInfoStructType    clockFreq;   /* Freq */
    bool                                     gnssMeasValid;
    Gnss_ClockMeasurementStructType             gnssMeas;
    Gnss_ApTimeStampStructType               timeStamp;

} GnssSvMeasurementSet;

typedef enum
{
   GNSS_SV_POLY_COEFF_VALID             = 0x01,
   /**< SV position in orbit coefficients are valid */
   GNSS_SV_POLY_IONO_VALID              = 0x02,
   /**< Iono estimates are valid */

   GNSS_SV_POLY_TROPO_VALID             = 0x04,
   /**< Tropo estimates are valid */

   GNSS_SV_POLY_ELEV_VALID              = 0x08,
   /**< Elevation, rate, uncertainty are valid */

   GNSS_SV_POLY_SRC_ALM_CORR            = 0x10,
   /**< Polynomials based on XTRA */

   GNSS_SV_POLY_SBAS_IONO_VALID         = 0x20,
   /**< SBAS IONO and rate are valid */

   GNSS_SV_POLY_GLO_STR4                = 0x40
   /**< GLONASS String 4 has been received */
}Gnss_SvPolyStatusMaskType;


typedef struct
{
    size_t      size;
    uint8_t     gnssSvId;
    /* GPS: 1-32, GLO: 65-96, 0: Invalid
       All others are reserved
    */
    int8_t      freqNum;
    /* Freq index, only valid if u_SysInd is GLO */

    uint8_t     svPolyFlags;
    /* Indicate the validity of the elements
    as per Gnss_SvPolyStatusMaskType
    */

    uint32_t    is_valid;

    uint16_t     iode;
    /* Ephemeris reference time
       GPS:Issue of Data Ephemeris used [unitless].
       GLO: Tb 7-bit, refer to ICD02
    */
    double      T0;
    /* Reference time for polynominal calculations
       GPS: Secs in week.
       GLO: Full secs since Jan/01/96
    */
    double      polyCoeffXYZ0[GNSS_SV_POLY_XYZ_0_TH_ORDER_COEFF_MAX_SIZE];
    /* C0X, C0Y, C0Z */
    double      polyCoefXYZN[GNSS_SV_POLY_XYZ_N_TH_ORDER_COEFF_MAX_SIZE];
    /* C1X, C2X ... C2Z, C3Z */
    float       polyCoefOther[GNSS_SV_POLY_SV_CLKBIAS_COEFF_MAX_SIZE];
    /* C0T, C1T, C2T, C3T */
    float       svPosUnc;       /* SV position uncertainty [m]. */
    float       ionoDelay;    /* Ionospheric delay at d_T0 [m]. */
    float       ionoDot;      /* Iono delay rate [m/s].  */
    float       sbasIonoDelay;/* SBAS Ionospheric delay at d_T0 [m]. */
    float       sbasIonoDot;  /* SBAS Iono delay rate [m/s].  */
    float       tropoDelay;   /* Tropospheric delay [m]. */
    float       elevation;    /* Elevation [rad] at d_T0 */
    float       elevationDot;      /* Elevation rate [rad/s] */
    float       elevationUnc;      /* SV elevation [rad] uncertainty */
    double      velCoef[GNSS_SV_POLY_VELOCITY_COEF_MAX_SIZE];
    /* Coefficients of velocity poly */
    uint32_t    enhancedIOD;    /*  Enhanced Reference Time */
} GnssSvPolynomial;

#ifdef __cplusplus
}
#endif /* __cplusplus */

#endif /* GPS_EXTENDED_C_H */<|MERGE_RESOLUTION|>--- conflicted
+++ resolved
@@ -1,8 +1,4 @@
-<<<<<<< HEAD
 /* Copyright (c) 2013-2016, The Linux Foundation. All rights reserved.
-=======
-/* Copyright (c) 2013-2015, The Linux Foundation. All rights reserved.
->>>>>>> 88e1de76
  *
  * Redistribution and use in source and binary forms, with or without
  * modification, are permitted provided that the following conditions are
@@ -78,11 +74,8 @@
 #define ULP_LOCATION_IS_FROM_NLP      0x0020
 /** Position is from PIP */
 #define ULP_LOCATION_IS_FROM_PIP      0x0040
-<<<<<<< HEAD
-=======
 /** Position is from external DR solution*/
 #define ULP_LOCATION_IS_FROM_EXT_DR   0X0080
->>>>>>> 88e1de76
 
 #define ULP_MIN_INTERVAL_INVALID 0xffffffff
 
@@ -291,7 +284,6 @@
     float           vert_unc;
     /** speed uncertainty in m/s */
     float           speed_unc;
-<<<<<<< HEAD
     /** heading uncertainty in degrees (0 to 359.999) */
     float           bearing_unc;
     /** horizontal reliability. */
@@ -304,51 +296,9 @@
     float           horUncEllipseSemiMinor;
     /*    Elliptical Horizontal Uncertainty Azimuth */
     float           horUncEllipseOrientAzimuth;
-=======
+
     Gnss_ApTimeStampStructType               timeStamp;
->>>>>>> 88e1de76
 } GpsLocationExtended;
-
-/** Represents SV status. */
-typedef struct {
-    /** set to sizeof(GnssSvStatus) */
-    size_t          size;
-
-    /** Number of SVs currently visible. */
-    int         num_svs;
-
-    /** Contains an array of SV information. */
-    GpsSvInfo   sv_list[GPS_MAX_SVS];
-
-    /** Represents a bit mask indicating which SVs
-     * have ephemeris data.
-     */
-    uint32_t    ephemeris_mask;
-
-    /** Represents a bit mask indicating which SVs
-     * have almanac data.
-     */
-    uint32_t    almanac_mask;
-
-    /**
-     * Represents a bit mask indicating which GPS SVs
-     * were used for computing the most recent position fix.
-     */
-    uint32_t    gps_used_in_fix_mask;
-
-    /**
-     * Represents a bit mask indicating which GLONASS SVs
-     * were used for computing the most recent position fix.
-     */
-    uint32_t    glo_used_in_fix_mask;
-
-    /**
-     * Represents a bit mask indicating which BDS SVs
-     * were used for computing the most recent position fix.
-     */
-    uint64_t    bds_used_in_fix_mask;
-
-} GnssSvStatus;
 
 /** Represents SV status. */
 typedef struct {
