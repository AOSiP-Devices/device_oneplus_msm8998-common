/* Copyright (c) 2011-2014, The Linux Foundation. All rights reserved.
 *
 * Redistribution and use in source and binary forms, with or without
 * modification, are permitted provided that the following conditions are
 * met:
 *     * Redistributions of source code must retain the above copyright
 *       notice, this list of conditions and the following disclaimer.
 *     * Redistributions in binary form must reproduce the above
 *       copyright notice, this list of conditions and the following
 *       disclaimer in the documentation and/or other materials provided
 *       with the distribution.
 *     * Neither the name of The Linux Foundation, nor the names of its
 *       contributors may be used to endorse or promote products derived
 *       from this software without specific prior written permission.
 *
 * THIS SOFTWARE IS PROVIDED "AS IS" AND ANY EXPRESS OR IMPLIED
 * WARRANTIES, INCLUDING, BUT NOT LIMITED TO, THE IMPLIED WARRANTIES OF
 * MERCHANTABILITY, FITNESS FOR A PARTICULAR PURPOSE AND NON-INFRINGEMENT
 * ARE DISCLAIMED.  IN NO EVENT SHALL THE COPYRIGHT OWNER OR CONTRIBUTORS
 * BE LIABLE FOR ANY DIRECT, INDIRECT, INCIDENTAL, SPECIAL, EXEMPLARY, OR
 * CONSEQUENTIAL DAMAGES (INCLUDING, BUT NOT LIMITED TO, PROCUREMENT OF
 * SUBSTITUTE GOODS OR SERVICES; LOSS OF USE, DATA, OR PROFITS; OR
 * BUSINESS INTERRUPTION) HOWEVER CAUSED AND ON ANY THEORY OF LIABILITY,
 * WHETHER IN CONTRACT, STRICT LIABILITY, OR TORT (INCLUDING NEGLIGENCE
 * OR OTHERWISE) ARISING IN ANY WAY OUT OF THE USE OF THIS SOFTWARE, EVEN
 * IF ADVISED OF THE POSSIBILITY OF SUCH DAMAGE.
 *
 */
#define LOG_NDDEBUG 0
#define LOG_TAG "LocSvc_CtxBase"

#include <dlfcn.h>
#include <cutils/sched_policy.h>
#include <unistd.h>
#include <ContextBase.h>
#include <msg_q.h>
#include <loc_target.h>
#include <log_util.h>
#include <loc_log.h>

namespace loc_core {

LBSProxyBase* ContextBase::getLBSProxy(const char* libName)
{
    LBSProxyBase* proxy = NULL;
    LOC_LOGD("%s:%d]: getLBSProxy libname: %s\n", __func__, __LINE__, libName);
    void* lib = dlopen(libName, RTLD_NOW);

    if ((void*)NULL != lib) {
        getLBSProxy_t* getter = (getLBSProxy_t*)dlsym(lib, "getLBSProxy");
        if (NULL != getter) {
            proxy = (*getter)();
        }
    }
    if (NULL == proxy) {
        proxy = new LBSProxyBase();
    }
    LOC_LOGD("%s:%d]: Exiting\n", __func__, __LINE__);
    return proxy;
}

LocApiBase* ContextBase::createLocApi(LOC_API_ADAPTER_EVENT_MASK_T exMask)
{
    LocApiBase* locApi = NULL;

    // first if can not be MPQ
    if (TARGET_MPQ != loc_get_target()) {
        if (NULL == (locApi = mLBSProxy->getLocApi(mMsgTask, exMask, this))) {
            void *handle = NULL;
            //try to see if LocApiV02 is present
            if((handle = dlopen("libloc_api_v02.so", RTLD_NOW)) != NULL) {
                LOC_LOGD("%s:%d]: libloc_api_v02.so is present", __func__, __LINE__);
                getLocApi_t* getter = (getLocApi_t*)dlsym(handle, "getLocApi");
                if(getter != NULL) {
                    LOC_LOGD("%s:%d]: getter is not NULL for LocApiV02", __func__, __LINE__);
<<<<<<< HEAD
                    locApi = (*getter)(mMsgTask,exMask, this);
                }
            }
            // only RPC is the option now
            else {
                LOC_LOGD("%s:%d]: libloc_api_v02.so is NOT present. Trying RPC",
                         __func__, __LINE__);
                handle = dlopen("libloc_api-rpc-qc.so", RTLD_NOW);
                if (NULL != handle) {
                    getLocApi_t* getter = (getLocApi_t*)dlsym(handle, "getLocApi");
                    if (NULL != getter) {
                        LOC_LOGD("%s:%d]: getter is not NULL in RPC", __func__, __LINE__);
                        locApi = (*getter)(mMsgTask, exMask, this);
                    }
=======
                    locApi = (*getter)(mMsgTask, exMask, this);
>>>>>>> c28cb324
                }
            }
            // only RPC is the option now
            else {
                LOC_LOGD("%s:%d]: libloc_api_v02.so is NOT present. Trying RPC",
                         __func__, __LINE__);
                handle = dlopen("libloc_api-rpc-qc.so", RTLD_NOW);
                if (NULL != handle) {
                    getLocApi_t* getter = (getLocApi_t*)dlsym(handle, "getLocApi");
                    if (NULL != getter) {
                        LOC_LOGD("%s:%d]: getter is not NULL in RPC", __func__, __LINE__);
                        locApi = (*getter)(mMsgTask, exMask, this);
                    }
                }
            }
        }
    }

    // locApi could still be NULL at this time
    // we would then create a dummy one
    if (NULL == locApi) {
        locApi = new LocApiBase(mMsgTask, exMask, this);
    }

    return locApi;
}

ContextBase::ContextBase(const MsgTask* msgTask,
                         LOC_API_ADAPTER_EVENT_MASK_T exMask,
                         const char* libName) :
    mLBSProxy(getLBSProxy(libName)),
    mMsgTask(msgTask),
    mLocApi(createLocApi(exMask)),
    mLocApiProxy(mLocApi->getLocApiProxy())
{
}

}<|MERGE_RESOLUTION|>--- conflicted
+++ resolved
@@ -73,24 +73,7 @@
                 getLocApi_t* getter = (getLocApi_t*)dlsym(handle, "getLocApi");
                 if(getter != NULL) {
                     LOC_LOGD("%s:%d]: getter is not NULL for LocApiV02", __func__, __LINE__);
-<<<<<<< HEAD
-                    locApi = (*getter)(mMsgTask,exMask, this);
-                }
-            }
-            // only RPC is the option now
-            else {
-                LOC_LOGD("%s:%d]: libloc_api_v02.so is NOT present. Trying RPC",
-                         __func__, __LINE__);
-                handle = dlopen("libloc_api-rpc-qc.so", RTLD_NOW);
-                if (NULL != handle) {
-                    getLocApi_t* getter = (getLocApi_t*)dlsym(handle, "getLocApi");
-                    if (NULL != getter) {
-                        LOC_LOGD("%s:%d]: getter is not NULL in RPC", __func__, __LINE__);
-                        locApi = (*getter)(mMsgTask, exMask, this);
-                    }
-=======
                     locApi = (*getter)(mMsgTask, exMask, this);
->>>>>>> c28cb324
                 }
             }
             // only RPC is the option now
